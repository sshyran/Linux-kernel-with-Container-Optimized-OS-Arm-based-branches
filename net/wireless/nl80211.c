--- conflicted
+++ resolved
@@ -649,10 +649,6 @@
 /* policy for GTK rekey offload attributes */
 static const struct nla_policy
 nl80211_rekey_policy[NUM_NL80211_REKEY_DATA] = {
-<<<<<<< HEAD
-	[NL80211_REKEY_DATA_KEK] = { .type = NLA_EXACT_LEN_WARN, .len = NL80211_KEK_LEN },
-	[NL80211_REKEY_DATA_KCK] = { .type = NLA_EXACT_LEN_WARN, .len = NL80211_KCK_LEN },
-=======
 	[NL80211_REKEY_DATA_KEK] = {
 		.type = NLA_EXACT_LEN_WARN,
 		.len = NL80211_KEK_LEN,
@@ -661,7 +657,6 @@
 		.type = NLA_EXACT_LEN_WARN,
 		.len = NL80211_KCK_LEN,
 	},
->>>>>>> 29f785ff
 	[NL80211_REKEY_DATA_REPLAY_CTR] = {
 		.type = NLA_EXACT_LEN_WARN,
 		.len = NL80211_REPLAY_CTR_LEN
@@ -4111,14 +4106,10 @@
 				    .len = NL80211_MAX_SUPP_RATES },
 	[NL80211_TXRATE_HT] = { .type = NLA_BINARY,
 				.len = NL80211_MAX_SUPP_HT_RATES },
-<<<<<<< HEAD
-	[NL80211_TXRATE_VHT] = { .type = NLA_EXACT_LEN_WARN, .len = sizeof(struct nl80211_txrate_vht)},
-=======
 	[NL80211_TXRATE_VHT] = {
 		.type = NLA_EXACT_LEN_WARN,
 		.len = sizeof(struct nl80211_txrate_vht),
 	},
->>>>>>> 29f785ff
 	[NL80211_TXRATE_GI] = { .type = NLA_U8 },
 };
 
