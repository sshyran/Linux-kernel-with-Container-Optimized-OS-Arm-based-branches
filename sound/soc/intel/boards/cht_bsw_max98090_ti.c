--- conflicted
+++ resolved
@@ -430,17 +430,8 @@
 	int ret_val = 0;
 	struct cht_mc_private *drv;
 	const char *mclk_name;
-<<<<<<< HEAD
 	struct snd_soc_acpi_mach *mach;
 	const char *platform_name;
-	int quirks = 0;
-
-	dmi_id = dmi_first_match(cht_max98090_quirk_table);
-	if (dmi_id)
-		quirks = (unsigned long)dmi_id->driver_data;
-=======
->>>>>>> 555161ee
-
 	drv = devm_kzalloc(&pdev->dev, sizeof(*drv), GFP_KERNEL);
 	if (!drv)
 		return -ENOMEM;
