--- conflicted
+++ resolved
@@ -2391,11 +2391,7 @@
 
 	/* pass control to component driver for optional further init */
 	if (tplg->comp && tplg->ops && tplg->ops->manifest)
-<<<<<<< HEAD
-		return tplg->ops->manifest(tplg->comp, tplg->index, _manifest);
-=======
 		ret = tplg->ops->manifest(tplg->comp, _manifest);
->>>>>>> 12cd844a
 
 	if (!abi_match)	/* free the duplicated one */
 		kfree(_manifest);
