/*
 * Fifo-attached Serial Interface (FSI) support for SH7724
 *
 * Copyright (C) 2009 Renesas Solutions Corp.
 * Kuninori Morimoto <morimoto.kuninori@renesas.com>
 *
 * Based on ssi.c
 * Copyright (c) 2007 Manuel Lauss <mano@roarinelk.homelinux.net>
 *
 * This program is free software; you can redistribute it and/or modify
 * it under the terms of the GNU General Public License version 2 as
 * published by the Free Software Foundation.
 */

#include <linux/delay.h>
#include <linux/pm_runtime.h>
#include <linux/io.h>
#include <linux/slab.h>
#include <sound/soc.h>
#include <sound/sh_fsi.h>

/* PortA/PortB register */
#define REG_DO_FMT	0x0000
#define REG_DOFF_CTL	0x0004
#define REG_DOFF_ST	0x0008
#define REG_DI_FMT	0x000C
#define REG_DIFF_CTL	0x0010
#define REG_DIFF_ST	0x0014
#define REG_CKG1	0x0018
#define REG_CKG2	0x001C
#define REG_DIDT	0x0020
#define REG_DODT	0x0024
#define REG_MUTE_ST	0x0028
#define REG_OUT_SEL	0x0030

/* master register */
#define MST_CLK_RST	0x0210
#define MST_SOFT_RST	0x0214
#define MST_FIFO_SZ	0x0218

/* core register (depend on FSI version) */
#define A_MST_CTLR	0x0180
#define B_MST_CTLR	0x01A0
#define CPU_INT_ST	0x01F4
#define CPU_IEMSK	0x01F8
#define CPU_IMSK	0x01FC
#define INT_ST		0x0200
#define IEMSK		0x0204
#define IMSK		0x0208

/* DO_FMT */
/* DI_FMT */
#define CR_BWS_24	(0x0 << 20) /* FSI2 */
#define CR_BWS_16	(0x1 << 20) /* FSI2 */
#define CR_BWS_20	(0x2 << 20) /* FSI2 */

#define CR_DTMD_PCM		(0x0 << 8) /* FSI2 */
#define CR_DTMD_SPDIF_PCM	(0x1 << 8) /* FSI2 */
#define CR_DTMD_SPDIF_STREAM	(0x2 << 8) /* FSI2 */

#define CR_MONO		(0x0 << 4)
#define CR_MONO_D	(0x1 << 4)
#define CR_PCM		(0x2 << 4)
#define CR_I2S		(0x3 << 4)
#define CR_TDM		(0x4 << 4)
#define CR_TDM_D	(0x5 << 4)

/* DOFF_CTL */
/* DIFF_CTL */
#define IRQ_HALF	0x00100000
#define FIFO_CLR	0x00000001

/* DOFF_ST */
#define ERR_OVER	0x00000010
#define ERR_UNDER	0x00000001
#define ST_ERR		(ERR_OVER | ERR_UNDER)

/* CKG1 */
#define ACKMD_MASK	0x00007000
#define BPFMD_MASK	0x00000700

/* A/B MST_CTLR */
#define BP	(1 << 4)	/* Fix the signal of Biphase output */
#define SE	(1 << 0)	/* Fix the master clock */

/* CLK_RST */
#define B_CLK		0x00000010
#define A_CLK		0x00000001

/* IO SHIFT / MACRO */
#define BI_SHIFT	12
#define BO_SHIFT	8
#define AI_SHIFT	4
#define AO_SHIFT	0
#define AB_IO(param, shift)	(param << shift)

/* SOFT_RST */
#define PBSR		(1 << 12) /* Port B Software Reset */
#define PASR		(1 <<  8) /* Port A Software Reset */
#define IR		(1 <<  4) /* Interrupt Reset */
#define FSISR		(1 <<  0) /* Software Reset */

/* OUT_SEL (FSI2) */
#define DMMD		(1 << 4) /* SPDIF output timing 0: Biphase only */
				 /*			1: Biphase and serial */

/* FIFO_SZ */
#define FIFO_SZ_MASK	0x7

#define FSI_RATES SNDRV_PCM_RATE_8000_96000

#define FSI_FMTS (SNDRV_PCM_FMTBIT_S24_LE | SNDRV_PCM_FMTBIT_S16_LE)

/*
 * FSI driver use below type name for variable
 *
 * xxx_len	: data length
 * xxx_width	: data width
 * xxx_offset	: data offset
 * xxx_num	: number of data
 */

/*
 *		struct
 */

struct fsi_stream {
	struct snd_pcm_substream *substream;

	int fifo_max_num;
	int chan_num;

	int buff_offset;
	int buff_len;
	int period_len;
	int period_num;
};

struct fsi_priv {
	void __iomem *base;
	struct fsi_master *master;

	struct fsi_stream playback;
	struct fsi_stream capture;
<<<<<<< HEAD
=======

	long rate;

	u32 mst_ctrl;
>>>>>>> 5b84ba26
};

struct fsi_core {
	int ver;

	u32 int_st;
	u32 iemsk;
	u32 imsk;
	u32 a_mclk;
	u32 b_mclk;
};

struct fsi_master {
	void __iomem *base;
	int irq;
	struct fsi_priv fsia;
	struct fsi_priv fsib;
	struct fsi_core *core;
	struct sh_fsi_platform_info *info;
	spinlock_t lock;
};

/*
 *		basic read write function
 */

static void __fsi_reg_write(u32 reg, u32 data)
{
	/* valid data area is 24bit */
	data &= 0x00ffffff;

	__raw_writel(data, reg);
}

static u32 __fsi_reg_read(u32 reg)
{
	return __raw_readl(reg);
}

static void __fsi_reg_mask_set(u32 reg, u32 mask, u32 data)
{
	u32 val = __fsi_reg_read(reg);

	val &= ~mask;
	val |= data & mask;

	__fsi_reg_write(reg, val);
}

#define fsi_reg_write(p, r, d)\
	__fsi_reg_write((u32)(p->base + REG_##r), d)

#define fsi_reg_read(p, r)\
	__fsi_reg_read((u32)(p->base + REG_##r))

#define fsi_reg_mask_set(p, r, m, d)\
	__fsi_reg_mask_set((u32)(p->base + REG_##r), m, d)

#define fsi_master_read(p, r) _fsi_master_read(p, MST_##r)
#define fsi_core_read(p, r)   _fsi_master_read(p, p->core->r)
static u32 _fsi_master_read(struct fsi_master *master, u32 reg)
{
	u32 ret;
	unsigned long flags;

	spin_lock_irqsave(&master->lock, flags);
	ret = __fsi_reg_read((u32)(master->base + reg));
	spin_unlock_irqrestore(&master->lock, flags);

	return ret;
}

#define fsi_master_mask_set(p, r, m, d) _fsi_master_mask_set(p, MST_##r, m, d)
#define fsi_core_mask_set(p, r, m, d)  _fsi_master_mask_set(p, p->core->r, m, d)
static void _fsi_master_mask_set(struct fsi_master *master,
			       u32 reg, u32 mask, u32 data)
{
	unsigned long flags;

	spin_lock_irqsave(&master->lock, flags);
	__fsi_reg_mask_set((u32)(master->base + reg), mask, data);
	spin_unlock_irqrestore(&master->lock, flags);
}

/*
 *		basic function
 */

static struct fsi_master *fsi_get_master(struct fsi_priv *fsi)
{
	return fsi->master;
}

static int fsi_is_port_a(struct fsi_priv *fsi)
{
	return fsi->master->base == fsi->base;
}

static struct snd_soc_dai *fsi_get_dai(struct snd_pcm_substream *substream)
{
	struct snd_soc_pcm_runtime *rtd = substream->private_data;

	return  rtd->cpu_dai;
}

static struct fsi_priv *fsi_get_priv(struct snd_pcm_substream *substream)
{
	struct snd_soc_dai *dai = fsi_get_dai(substream);
	struct fsi_master *master = snd_soc_dai_get_drvdata(dai);

	if (dai->id == 0)
		return &master->fsia;
	else
		return &master->fsib;
}

static u32 fsi_get_info_flags(struct fsi_priv *fsi)
{
	int is_porta = fsi_is_port_a(fsi);
	struct fsi_master *master = fsi_get_master(fsi);

	return is_porta ? master->info->porta_flags :
		master->info->portb_flags;
}

static inline int fsi_stream_is_play(int stream)
{
	return stream == SNDRV_PCM_STREAM_PLAYBACK;
}

static inline int fsi_is_play(struct snd_pcm_substream *substream)
{
	return fsi_stream_is_play(substream->stream);
}

static inline struct fsi_stream *fsi_get_stream(struct fsi_priv *fsi,
						int is_play)
{
	return is_play ? &fsi->playback : &fsi->capture;
}

static int fsi_is_master_mode(struct fsi_priv *fsi, int is_play)
{
	u32 mode;
	u32 flags = fsi_get_info_flags(fsi);

	mode = is_play ? SH_FSI_OUT_SLAVE_MODE : SH_FSI_IN_SLAVE_MODE;

	/* return
	 * 1 : master mode
	 * 0 : slave mode
	 */

	return (mode & flags) != mode;
}

static u32 fsi_get_port_shift(struct fsi_priv *fsi, int is_play)
{
	int is_porta = fsi_is_port_a(fsi);
	u32 shift;

	if (is_porta)
		shift = is_play ? AO_SHIFT : AI_SHIFT;
	else
		shift = is_play ? BO_SHIFT : BI_SHIFT;

	return shift;
}

static void fsi_stream_push(struct fsi_priv *fsi,
			    int is_play,
			    struct snd_pcm_substream *substream,
			    u32 buffer_len,
			    u32 period_len)
{
	struct fsi_stream *io = fsi_get_stream(fsi, is_play);

	io->substream	= substream;
	io->buff_len	= buffer_len;
	io->buff_offset	= 0;
	io->period_len	= period_len;
	io->period_num	= 0;
}

static void fsi_stream_pop(struct fsi_priv *fsi, int is_play)
{
	struct fsi_stream *io = fsi_get_stream(fsi, is_play);

	io->substream	= NULL;
	io->buff_len	= 0;
	io->buff_offset	= 0;
	io->period_len	= 0;
	io->period_num	= 0;
}

static int fsi_get_fifo_data_num(struct fsi_priv *fsi, int is_play)
{
	u32 status;
	struct fsi_stream *io = fsi_get_stream(fsi, is_play);
	int data_num;

	status = is_play ?
		fsi_reg_read(fsi, DOFF_ST) :
		fsi_reg_read(fsi, DIFF_ST);

	data_num = 0x1ff & (status >> 8);
	data_num *= io->chan_num;

	return data_num;
}

static int fsi_len2num(int len, int width)
{
	return len / width;
}

#define fsi_num2offset(a, b) fsi_num2len(a, b)
static int fsi_num2len(int num, int width)
{
	return num * width;
}

static int fsi_get_frame_width(struct fsi_priv *fsi, int is_play)
{
	struct fsi_stream *io = fsi_get_stream(fsi, is_play);
	struct snd_pcm_substream *substream = io->substream;
	struct snd_pcm_runtime *runtime = substream->runtime;

	return frames_to_bytes(runtime, 1) / io->chan_num;
}

/*
 *		dma function
 */

static u8 *fsi_dma_get_area(struct fsi_priv *fsi, int stream)
{
	int is_play = fsi_stream_is_play(stream);
	struct fsi_stream *io = fsi_get_stream(fsi, is_play);

	return io->substream->runtime->dma_area + io->buff_offset;
}

static void fsi_dma_soft_push16(struct fsi_priv *fsi, int num)
{
	u16 *start;
	int i;

	start  = (u16 *)fsi_dma_get_area(fsi, SNDRV_PCM_STREAM_PLAYBACK);

	for (i = 0; i < num; i++)
		fsi_reg_write(fsi, DODT, ((u32)*(start + i) << 8));
}

static void fsi_dma_soft_pop16(struct fsi_priv *fsi, int num)
{
	u16 *start;
	int i;

	start  = (u16 *)fsi_dma_get_area(fsi, SNDRV_PCM_STREAM_CAPTURE);


	for (i = 0; i < num; i++)
		*(start + i) = (u16)(fsi_reg_read(fsi, DIDT) >> 8);
}

static void fsi_dma_soft_push32(struct fsi_priv *fsi, int num)
{
	u32 *start;
	int i;

	start  = (u32 *)fsi_dma_get_area(fsi, SNDRV_PCM_STREAM_PLAYBACK);


	for (i = 0; i < num; i++)
		fsi_reg_write(fsi, DODT, *(start + i));
}

static void fsi_dma_soft_pop32(struct fsi_priv *fsi, int num)
{
	u32 *start;
	int i;

	start  = (u32 *)fsi_dma_get_area(fsi, SNDRV_PCM_STREAM_CAPTURE);

	for (i = 0; i < num; i++)
		*(start + i) = fsi_reg_read(fsi, DIDT);
}

/*
 *		irq function
 */

static void fsi_irq_enable(struct fsi_priv *fsi, int is_play)
{
	u32 data = AB_IO(1, fsi_get_port_shift(fsi, is_play));
	struct fsi_master *master = fsi_get_master(fsi);

	fsi_core_mask_set(master, imsk,  data, data);
	fsi_core_mask_set(master, iemsk, data, data);
}

static void fsi_irq_disable(struct fsi_priv *fsi, int is_play)
{
	u32 data = AB_IO(1, fsi_get_port_shift(fsi, is_play));
	struct fsi_master *master = fsi_get_master(fsi);

	fsi_core_mask_set(master, imsk,  data, 0);
	fsi_core_mask_set(master, iemsk, data, 0);
}

static u32 fsi_irq_get_status(struct fsi_master *master)
{
	return fsi_core_read(master, int_st);
}

static void fsi_irq_clear_status(struct fsi_priv *fsi)
{
	u32 data = 0;
	struct fsi_master *master = fsi_get_master(fsi);

	data |= AB_IO(1, fsi_get_port_shift(fsi, 0));
	data |= AB_IO(1, fsi_get_port_shift(fsi, 1));

	/* clear interrupt factor */
	fsi_core_mask_set(master, int_st, data, 0);
}

/*
 *		SPDIF master clock function
 *
 * These functions are used later FSI2
 */
static void fsi_spdif_clk_ctrl(struct fsi_priv *fsi, int enable)
{
	struct fsi_master *master = fsi_get_master(fsi);
	u32 mask, val;

	if (master->core->ver < 2) {
		pr_err("fsi: register access err (%s)\n", __func__);
		return;
	}

	mask = BP | SE;
	val = enable ? mask : 0;

	fsi_is_port_a(fsi) ?
		fsi_core_mask_set(master, a_mclk, mask, val) :
		fsi_core_mask_set(master, b_mclk, mask, val);
}

/*
 *		ctrl function
 */

static void fsi_clk_ctrl(struct fsi_priv *fsi, int enable)
{
	u32 val = fsi_is_port_a(fsi) ? (1 << 0) : (1 << 4);
	struct fsi_master *master = fsi_get_master(fsi);

	if (enable)
		fsi_master_mask_set(master, CLK_RST, val, val);
	else
		fsi_master_mask_set(master, CLK_RST, val, 0);
}

static void fsi_fifo_init(struct fsi_priv *fsi,
			  int is_play,
			  struct snd_soc_dai *dai)
{
	struct fsi_master *master = fsi_get_master(fsi);
	struct fsi_stream *io = fsi_get_stream(fsi, is_play);
	u32 shift, i;

	/* get on-chip RAM capacity */
	shift = fsi_master_read(master, FIFO_SZ);
	shift >>= fsi_get_port_shift(fsi, is_play);
	shift &= FIFO_SZ_MASK;
	io->fifo_max_num = 256 << shift;
	dev_dbg(dai->dev, "fifo = %d words\n", io->fifo_max_num);

	/*
	 * The maximum number of sample data varies depending
	 * on the number of channels selected for the format.
	 *
	 * FIFOs are used in 4-channel units in 3-channel mode
	 * and in 8-channel units in 5- to 7-channel mode
	 * meaning that more FIFOs than the required size of DPRAM
	 * are used.
	 *
	 * ex) if 256 words of DP-RAM is connected
	 * 1 channel:  256 (256 x 1 = 256)
	 * 2 channels: 128 (128 x 2 = 256)
	 * 3 channels:  64 ( 64 x 3 = 192)
	 * 4 channels:  64 ( 64 x 4 = 256)
	 * 5 channels:  32 ( 32 x 5 = 160)
	 * 6 channels:  32 ( 32 x 6 = 192)
	 * 7 channels:  32 ( 32 x 7 = 224)
	 * 8 channels:  32 ( 32 x 8 = 256)
	 */
	for (i = 1; i < io->chan_num; i <<= 1)
		io->fifo_max_num >>= 1;
	dev_dbg(dai->dev, "%d channel %d store\n",
		io->chan_num, io->fifo_max_num);

	/*
	 * set interrupt generation factor
	 * clear FIFO
	 */
	if (is_play) {
		fsi_reg_write(fsi,	DOFF_CTL, IRQ_HALF);
		fsi_reg_mask_set(fsi,	DOFF_CTL, FIFO_CLR, FIFO_CLR);
	} else {
		fsi_reg_write(fsi,	DIFF_CTL, IRQ_HALF);
		fsi_reg_mask_set(fsi,	DIFF_CTL, FIFO_CLR, FIFO_CLR);
	}
}

static void fsi_soft_all_reset(struct fsi_master *master)
{
	/* port AB reset */
	fsi_master_mask_set(master, SOFT_RST, PASR | PBSR, 0);
	mdelay(10);

	/* soft reset */
	fsi_master_mask_set(master, SOFT_RST, FSISR, 0);
	fsi_master_mask_set(master, SOFT_RST, FSISR, FSISR);
	mdelay(10);
}

static int fsi_fifo_data_ctrl(struct fsi_priv *fsi, int startup, int stream)
{
	struct snd_pcm_runtime *runtime;
	struct snd_pcm_substream *substream = NULL;
	int is_play = fsi_stream_is_play(stream);
	struct fsi_stream *io = fsi_get_stream(fsi, is_play);
	int data_residue_num;
	int data_num;
	int data_num_max;
	int ch_width;
	int over_period;
	void (*fn)(struct fsi_priv *fsi, int size);

	if (!fsi			||
	    !io->substream		||
	    !io->substream->runtime)
		return -EINVAL;

	over_period	= 0;
	substream	= io->substream;
	runtime		= substream->runtime;

	/* FSI FIFO has limit.
	 * So, this driver can not send periods data at a time
	 */
	if (io->buff_offset >=
	    fsi_num2offset(io->period_num + 1, io->period_len)) {

		over_period = 1;
		io->period_num = (io->period_num + 1) % runtime->periods;

		if (0 == io->period_num)
			io->buff_offset = 0;
	}

	/* get 1 channel data width */
	ch_width = fsi_get_frame_width(fsi, is_play);

	/* get residue data number of alsa */
	data_residue_num = fsi_len2num(io->buff_len - io->buff_offset,
				       ch_width);

	if (is_play) {
		/*
		 * for play-back
		 *
		 * data_num_max	: number of FSI fifo free space
		 * data_num	: number of ALSA residue data
		 */
		data_num_max  = io->fifo_max_num * io->chan_num;
		data_num_max -= fsi_get_fifo_data_num(fsi, is_play);

		data_num = data_residue_num;

		switch (ch_width) {
		case 2:
			fn = fsi_dma_soft_push16;
			break;
		case 4:
			fn = fsi_dma_soft_push32;
			break;
		default:
			return -EINVAL;
		}
	} else {
		/*
		 * for capture
		 *
		 * data_num_max	: number of ALSA free space
		 * data_num	: number of data in FSI fifo
		 */
		data_num_max = data_residue_num;
		data_num     = fsi_get_fifo_data_num(fsi, is_play);

		switch (ch_width) {
		case 2:
			fn = fsi_dma_soft_pop16;
			break;
		case 4:
			fn = fsi_dma_soft_pop32;
			break;
		default:
			return -EINVAL;
		}
	}

	data_num = min(data_num, data_num_max);

	fn(fsi, data_num);

	/* update buff_offset */
	io->buff_offset += fsi_num2offset(data_num, ch_width);

	/* check fifo status */
	if (!startup) {
		struct snd_soc_dai *dai = fsi_get_dai(substream);
		u32 status = is_play ?
			fsi_reg_read(fsi, DOFF_ST) :
			fsi_reg_read(fsi, DIFF_ST);

		if (status & ERR_OVER)
			dev_err(dai->dev, "over run\n");
		if (status & ERR_UNDER)
			dev_err(dai->dev, "under run\n");
	}

	is_play ?
		fsi_reg_write(fsi, DOFF_ST, 0) :
		fsi_reg_write(fsi, DIFF_ST, 0);

	/* re-enable irq */
	fsi_irq_enable(fsi, is_play);

	if (over_period)
		snd_pcm_period_elapsed(substream);

	return 0;
}

static int fsi_data_pop(struct fsi_priv *fsi, int startup)
{
	return fsi_fifo_data_ctrl(fsi, startup, SNDRV_PCM_STREAM_CAPTURE);
}

static int fsi_data_push(struct fsi_priv *fsi, int startup)
{
	return fsi_fifo_data_ctrl(fsi, startup, SNDRV_PCM_STREAM_PLAYBACK);
}

static irqreturn_t fsi_interrupt(int irq, void *data)
{
	struct fsi_master *master = data;
	u32 int_st = fsi_irq_get_status(master);

	/* clear irq status */
	fsi_master_mask_set(master, SOFT_RST, IR, 0);
	fsi_master_mask_set(master, SOFT_RST, IR, IR);

	if (int_st & AB_IO(1, AO_SHIFT))
		fsi_data_push(&master->fsia, 0);
	if (int_st & AB_IO(1, BO_SHIFT))
		fsi_data_push(&master->fsib, 0);
	if (int_st & AB_IO(1, AI_SHIFT))
		fsi_data_pop(&master->fsia, 0);
	if (int_st & AB_IO(1, BI_SHIFT))
		fsi_data_pop(&master->fsib, 0);

	fsi_irq_clear_status(&master->fsia);
	fsi_irq_clear_status(&master->fsib);

	return IRQ_HANDLED;
}

/*
 *		dai ops
 */

static int fsi_dai_startup(struct snd_pcm_substream *substream,
			   struct snd_soc_dai *dai)
{
	struct fsi_priv *fsi = fsi_get_priv(substream);
	struct fsi_master *master = fsi_get_master(fsi);
	struct fsi_stream *io;
	u32 flags = fsi_get_info_flags(fsi);
	u32 fmt;
	u32 data;
	int is_play = fsi_is_play(substream);
	int is_master;

	io = fsi_get_stream(fsi, is_play);

	pm_runtime_get_sync(dai->dev);

	/* CKG1 */
	data = is_play ? (1 << 0) : (1 << 4);
	is_master = fsi_is_master_mode(fsi, is_play);
	if (is_master)
		fsi_reg_mask_set(fsi, CKG1, data, data);
	else
		fsi_reg_mask_set(fsi, CKG1, data, 0);

	/* clock inversion (CKG2) */
	data = 0;
	if (SH_FSI_LRM_INV & flags)
		data |= 1 << 12;
	if (SH_FSI_BRM_INV & flags)
		data |= 1 << 8;
	if (SH_FSI_LRS_INV & flags)
		data |= 1 << 4;
	if (SH_FSI_BRS_INV & flags)
		data |= 1 << 0;

	fsi_reg_write(fsi, CKG2, data);

	/* do fmt, di fmt */
	data = 0;
	fmt = is_play ? SH_FSI_GET_OFMT(flags) : SH_FSI_GET_IFMT(flags);
	switch (fmt) {
	case SH_FSI_FMT_MONO:
		data = CR_MONO;
		io->chan_num = 1;
		break;
	case SH_FSI_FMT_MONO_DELAY:
		data = CR_MONO_D;
		io->chan_num = 1;
		break;
	case SH_FSI_FMT_PCM:
		data = CR_PCM;
		io->chan_num = 2;
		break;
	case SH_FSI_FMT_I2S:
		data = CR_I2S;
		io->chan_num = 2;
		break;
	case SH_FSI_FMT_TDM:
		io->chan_num = is_play ?
			SH_FSI_GET_CH_O(flags) : SH_FSI_GET_CH_I(flags);
		data = CR_TDM | (io->chan_num - 1);
		break;
	case SH_FSI_FMT_TDM_DELAY:
		io->chan_num = is_play ?
			SH_FSI_GET_CH_O(flags) : SH_FSI_GET_CH_I(flags);
		data = CR_TDM_D | (io->chan_num - 1);
		break;
	case SH_FSI_FMT_SPDIF:
		if (master->core->ver < 2) {
			dev_err(dai->dev, "This FSI can not use SPDIF\n");
			return -EINVAL;
		}
		data = CR_BWS_16 | CR_DTMD_SPDIF_PCM | CR_PCM;
		io->chan_num = 2;
		fsi_spdif_clk_ctrl(fsi, 1);
		fsi_reg_mask_set(fsi, OUT_SEL, DMMD, DMMD);
		break;
	default:
		dev_err(dai->dev, "unknown format.\n");
		return -EINVAL;
	}
	is_play ?
		fsi_reg_write(fsi, DO_FMT, data) :
		fsi_reg_write(fsi, DI_FMT, data);

	/* irq clear */
	fsi_irq_disable(fsi, is_play);
	fsi_irq_clear_status(fsi);

	/* fifo init */
	fsi_fifo_init(fsi, is_play, dai);

	return 0;
}

static void fsi_dai_shutdown(struct snd_pcm_substream *substream,
			     struct snd_soc_dai *dai)
{
	struct fsi_priv *fsi = fsi_get_priv(substream);
	int is_play = fsi_is_play(substream);
	struct fsi_master *master = fsi_get_master(fsi);
	int (*set_rate)(struct device *dev, int is_porta, int rate, int enable);

	fsi_irq_disable(fsi, is_play);
	fsi_clk_ctrl(fsi, 0);

	set_rate = master->info->set_rate;
	if (set_rate && fsi->rate)
		set_rate(dai->dev, fsi_is_port_a(fsi), fsi->rate, 0);
	fsi->rate = 0;

	pm_runtime_put_sync(dai->dev);
}

static int fsi_dai_trigger(struct snd_pcm_substream *substream, int cmd,
			   struct snd_soc_dai *dai)
{
	struct fsi_priv *fsi = fsi_get_priv(substream);
	struct snd_pcm_runtime *runtime = substream->runtime;
	int is_play = fsi_is_play(substream);
	int ret = 0;

	switch (cmd) {
	case SNDRV_PCM_TRIGGER_START:
		fsi_stream_push(fsi, is_play, substream,
				frames_to_bytes(runtime, runtime->buffer_size),
				frames_to_bytes(runtime, runtime->period_size));
		ret = is_play ? fsi_data_push(fsi, 1) : fsi_data_pop(fsi, 1);
		break;
	case SNDRV_PCM_TRIGGER_STOP:
		fsi_irq_disable(fsi, is_play);
		fsi_stream_pop(fsi, is_play);
		break;
	}

	return ret;
}

static int fsi_dai_hw_params(struct snd_pcm_substream *substream,
			     struct snd_pcm_hw_params *params,
			     struct snd_soc_dai *dai)
{
	struct fsi_priv *fsi = fsi_get_priv(substream);
	struct fsi_master *master = fsi_get_master(fsi);
	int (*set_rate)(struct device *dev, int is_porta, int rate, int enable);
	int fsi_ver = master->core->ver;
	long rate = params_rate(params);
	int ret;

	set_rate = master->info->set_rate;
	if (!set_rate)
		return 0;

	ret = set_rate(dai->dev, fsi_is_port_a(fsi), rate, 1);
	if (ret < 0) /* error */
		return ret;

	fsi->rate = rate;
	if (ret > 0) {
		u32 data = 0;

		switch (ret & SH_FSI_ACKMD_MASK) {
		default:
			/* FALL THROUGH */
		case SH_FSI_ACKMD_512:
			data |= (0x0 << 12);
			break;
		case SH_FSI_ACKMD_256:
			data |= (0x1 << 12);
			break;
		case SH_FSI_ACKMD_128:
			data |= (0x2 << 12);
			break;
		case SH_FSI_ACKMD_64:
			data |= (0x3 << 12);
			break;
		case SH_FSI_ACKMD_32:
			if (fsi_ver < 2)
				dev_err(dai->dev, "unsupported ACKMD\n");
			else
				data |= (0x4 << 12);
			break;
		}

		switch (ret & SH_FSI_BPFMD_MASK) {
		default:
			/* FALL THROUGH */
		case SH_FSI_BPFMD_32:
			data |= (0x0 << 8);
			break;
		case SH_FSI_BPFMD_64:
			data |= (0x1 << 8);
			break;
		case SH_FSI_BPFMD_128:
			data |= (0x2 << 8);
			break;
		case SH_FSI_BPFMD_256:
			data |= (0x3 << 8);
			break;
		case SH_FSI_BPFMD_512:
			data |= (0x4 << 8);
			break;
		case SH_FSI_BPFMD_16:
			if (fsi_ver < 2)
				dev_err(dai->dev, "unsupported ACKMD\n");
			else
				data |= (0x7 << 8);
			break;
		}

		fsi_reg_mask_set(fsi, CKG1, (ACKMD_MASK | BPFMD_MASK) , data);
		udelay(10);
		fsi_clk_ctrl(fsi, 1);
		ret = 0;
	}

	return ret;

}

static struct snd_soc_dai_ops fsi_dai_ops = {
	.startup	= fsi_dai_startup,
	.shutdown	= fsi_dai_shutdown,
	.trigger	= fsi_dai_trigger,
	.hw_params	= fsi_dai_hw_params,
};

/*
 *		pcm ops
 */

static struct snd_pcm_hardware fsi_pcm_hardware = {
	.info =		SNDRV_PCM_INFO_INTERLEAVED	|
			SNDRV_PCM_INFO_MMAP		|
			SNDRV_PCM_INFO_MMAP_VALID	|
			SNDRV_PCM_INFO_PAUSE,
	.formats		= FSI_FMTS,
	.rates			= FSI_RATES,
	.rate_min		= 8000,
	.rate_max		= 192000,
	.channels_min		= 1,
	.channels_max		= 2,
	.buffer_bytes_max	= 64 * 1024,
	.period_bytes_min	= 32,
	.period_bytes_max	= 8192,
	.periods_min		= 1,
	.periods_max		= 32,
	.fifo_size		= 256,
};

static int fsi_pcm_open(struct snd_pcm_substream *substream)
{
	struct snd_pcm_runtime *runtime = substream->runtime;
	int ret = 0;

	snd_soc_set_runtime_hwparams(substream, &fsi_pcm_hardware);

	ret = snd_pcm_hw_constraint_integer(runtime,
					    SNDRV_PCM_HW_PARAM_PERIODS);

	return ret;
}

static int fsi_hw_params(struct snd_pcm_substream *substream,
			 struct snd_pcm_hw_params *hw_params)
{
	return snd_pcm_lib_malloc_pages(substream,
					params_buffer_bytes(hw_params));
}

static int fsi_hw_free(struct snd_pcm_substream *substream)
{
	return snd_pcm_lib_free_pages(substream);
}

static snd_pcm_uframes_t fsi_pointer(struct snd_pcm_substream *substream)
{
	struct snd_pcm_runtime *runtime = substream->runtime;
	struct fsi_priv *fsi = fsi_get_priv(substream);
	struct fsi_stream *io = fsi_get_stream(fsi, fsi_is_play(substream));
	long location;

	location = (io->buff_offset - 1);
	if (location < 0)
		location = 0;

	return bytes_to_frames(runtime, location);
}

static struct snd_pcm_ops fsi_pcm_ops = {
	.open		= fsi_pcm_open,
	.ioctl		= snd_pcm_lib_ioctl,
	.hw_params	= fsi_hw_params,
	.hw_free	= fsi_hw_free,
	.pointer	= fsi_pointer,
};

/*
 *		snd_soc_platform
 */

#define PREALLOC_BUFFER		(32 * 1024)
#define PREALLOC_BUFFER_MAX	(32 * 1024)

static void fsi_pcm_free(struct snd_pcm *pcm)
{
	snd_pcm_lib_preallocate_free_for_all(pcm);
}

static int fsi_pcm_new(struct snd_card *card,
		       struct snd_soc_dai *dai,
		       struct snd_pcm *pcm)
{
	/*
	 * dont use SNDRV_DMA_TYPE_DEV, since it will oops the SH kernel
	 * in MMAP mode (i.e. aplay -M)
	 */
	return snd_pcm_lib_preallocate_pages_for_all(
		pcm,
		SNDRV_DMA_TYPE_CONTINUOUS,
		snd_dma_continuous_data(GFP_KERNEL),
		PREALLOC_BUFFER, PREALLOC_BUFFER_MAX);
}

/*
 *		alsa struct
 */

static struct snd_soc_dai_driver fsi_soc_dai[] = {
	{
		.name			= "fsia-dai",
		.playback = {
			.rates		= FSI_RATES,
			.formats	= FSI_FMTS,
			.channels_min	= 1,
			.channels_max	= 8,
		},
		.capture = {
			.rates		= FSI_RATES,
			.formats	= FSI_FMTS,
			.channels_min	= 1,
			.channels_max	= 8,
		},
		.ops = &fsi_dai_ops,
	},
	{
		.name			= "fsib-dai",
		.playback = {
			.rates		= FSI_RATES,
			.formats	= FSI_FMTS,
			.channels_min	= 1,
			.channels_max	= 8,
		},
		.capture = {
			.rates		= FSI_RATES,
			.formats	= FSI_FMTS,
			.channels_min	= 1,
			.channels_max	= 8,
		},
		.ops = &fsi_dai_ops,
	},
};

static struct snd_soc_platform_driver fsi_soc_platform = {
	.ops		= &fsi_pcm_ops,
	.pcm_new	= fsi_pcm_new,
	.pcm_free	= fsi_pcm_free,
};

/*
 *		platform function
 */

static int fsi_probe(struct platform_device *pdev)
{
	struct fsi_master *master;
	const struct platform_device_id	*id_entry;
	struct resource *res;
	unsigned int irq;
	int ret;

	id_entry = pdev->id_entry;
	if (!id_entry) {
		dev_err(&pdev->dev, "unknown fsi device\n");
		return -ENODEV;
	}

	res = platform_get_resource(pdev, IORESOURCE_MEM, 0);
	irq = platform_get_irq(pdev, 0);
	if (!res || (int)irq <= 0) {
		dev_err(&pdev->dev, "Not enough FSI platform resources.\n");
		ret = -ENODEV;
		goto exit;
	}

	master = kzalloc(sizeof(*master), GFP_KERNEL);
	if (!master) {
		dev_err(&pdev->dev, "Could not allocate master\n");
		ret = -ENOMEM;
		goto exit;
	}

	master->base = ioremap_nocache(res->start, resource_size(res));
	if (!master->base) {
		ret = -ENXIO;
		dev_err(&pdev->dev, "Unable to ioremap FSI registers.\n");
		goto exit_kfree;
	}

	/* master setting */
	master->irq		= irq;
	master->info		= pdev->dev.platform_data;
	master->core		= (struct fsi_core *)id_entry->driver_data;
	spin_lock_init(&master->lock);

	/* FSI A setting */
	master->fsia.base	= master->base;
	master->fsia.master	= master;

	/* FSI B setting */
	master->fsib.base	= master->base + 0x40;
	master->fsib.master	= master;

	pm_runtime_enable(&pdev->dev);
	pm_runtime_resume(&pdev->dev);
	dev_set_drvdata(&pdev->dev, master);

	fsi_soft_all_reset(master);

	ret = request_irq(irq, &fsi_interrupt, IRQF_DISABLED,
			  id_entry->name, master);
	if (ret) {
		dev_err(&pdev->dev, "irq request err\n");
		goto exit_iounmap;
	}

	ret = snd_soc_register_platform(&pdev->dev, &fsi_soc_platform);
	if (ret < 0) {
		dev_err(&pdev->dev, "cannot snd soc register\n");
		goto exit_free_irq;
	}

	return snd_soc_register_dais(&pdev->dev, fsi_soc_dai, ARRAY_SIZE(fsi_soc_dai));

exit_free_irq:
	free_irq(irq, master);
exit_iounmap:
	iounmap(master->base);
	pm_runtime_disable(&pdev->dev);
exit_kfree:
	kfree(master);
	master = NULL;
exit:
	return ret;
}

static int fsi_remove(struct platform_device *pdev)
{
	struct fsi_master *master;

	master = dev_get_drvdata(&pdev->dev);

	snd_soc_unregister_dais(&pdev->dev, ARRAY_SIZE(fsi_soc_dai));
	snd_soc_unregister_platform(&pdev->dev);

	pm_runtime_disable(&pdev->dev);

	free_irq(master->irq, master);

	iounmap(master->base);
	kfree(master);

	return 0;
}

static int fsi_runtime_nop(struct device *dev)
{
	/* Runtime PM callback shared between ->runtime_suspend()
	 * and ->runtime_resume(). Simply returns success.
	 *
	 * This driver re-initializes all registers after
	 * pm_runtime_get_sync() anyway so there is no need
	 * to save and restore registers here.
	 */
	return 0;
}

static struct dev_pm_ops fsi_pm_ops = {
	.runtime_suspend	= fsi_runtime_nop,
	.runtime_resume		= fsi_runtime_nop,
};

static struct fsi_core fsi1_core = {
	.ver	= 1,

	/* Interrupt */
	.int_st	= INT_ST,
	.iemsk	= IEMSK,
	.imsk	= IMSK,
};

static struct fsi_core fsi2_core = {
	.ver	= 2,

	/* Interrupt */
	.int_st	= CPU_INT_ST,
	.iemsk	= CPU_IEMSK,
	.imsk	= CPU_IMSK,
	.a_mclk	= A_MST_CTLR,
	.b_mclk	= B_MST_CTLR,
};

static struct platform_device_id fsi_id_table[] = {
	{ "sh_fsi",	(kernel_ulong_t)&fsi1_core },
	{ "sh_fsi2",	(kernel_ulong_t)&fsi2_core },
	{},
};
MODULE_DEVICE_TABLE(platform, fsi_id_table);

static struct platform_driver fsi_driver = {
	.driver 	= {
		.name	= "fsi-pcm-audio",
		.pm	= &fsi_pm_ops,
	},
	.probe		= fsi_probe,
	.remove		= fsi_remove,
	.id_table	= fsi_id_table,
};

static int __init fsi_mobile_init(void)
{
	return platform_driver_register(&fsi_driver);
}

static void __exit fsi_mobile_exit(void)
{
	platform_driver_unregister(&fsi_driver);
}

module_init(fsi_mobile_init);
module_exit(fsi_mobile_exit);

MODULE_LICENSE("GPL");
MODULE_DESCRIPTION("SuperH onchip FSI audio driver");
MODULE_AUTHOR("Kuninori Morimoto <morimoto.kuninori@renesas.com>");<|MERGE_RESOLUTION|>--- conflicted
+++ resolved
@@ -142,13 +142,8 @@
 
 	struct fsi_stream playback;
 	struct fsi_stream capture;
-<<<<<<< HEAD
-=======
 
 	long rate;
-
-	u32 mst_ctrl;
->>>>>>> 5b84ba26
 };
 
 struct fsi_core {
