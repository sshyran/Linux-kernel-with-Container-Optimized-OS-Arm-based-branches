--- conflicted
+++ resolved
@@ -3631,16 +3631,15 @@
 	.jd_mode = 3,
 };
 
-<<<<<<< HEAD
 static const struct rt5645_platform_data kahlee_platform_data = {
 	.dmic1_data_pin = RT5645_DMIC_DATA_GPIO5,
 	.dmic2_data_pin = RT5645_DMIC_DATA_IN2P,
 	.jd_mode = 3,
-=======
+};
+
 static const struct rt5645_platform_data lattepanda_board_platform_data = {
 	.jd_mode = 2,
 	.inv_jd1_1 = true
->>>>>>> fb683b5e
 };
 
 static const struct dmi_system_id dmi_platform_data[] = {
@@ -3741,13 +3740,13 @@
 		.driver_data = (void *)&intel_braswell_platform_data,
 	},
 	{
-<<<<<<< HEAD
 		.ident = "Chrome Kahlee",
 		.matches = {
 			DMI_MATCH(DMI_PRODUCT_NAME, "Kahlee"),
 		},
 		.driver_data = (void *)&kahlee_platform_data,
-=======
+	},
+	{
 		.ident = "LattePanda board",
 		.matches = {
 		  DMI_EXACT_MATCH(DMI_BOARD_VENDOR, "AMI Corporation"),
@@ -3755,7 +3754,6 @@
 		  DMI_EXACT_MATCH(DMI_BOARD_VERSION, "Default string"),
 		},
 		.driver_data = (void *)&lattepanda_board_platform_data,
->>>>>>> fb683b5e
 	},
 	{ }
 };
