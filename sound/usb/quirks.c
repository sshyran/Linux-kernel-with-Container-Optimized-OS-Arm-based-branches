// SPDX-License-Identifier: GPL-2.0-or-later
/*
 */

#include <linux/init.h>
#include <linux/slab.h>
#include <linux/usb.h>
#include <linux/usb/audio.h>
#include <linux/usb/midi.h>
#include <linux/bits.h>

#include <sound/control.h>
#include <sound/core.h>
#include <sound/info.h>
#include <sound/pcm.h>

#include "usbaudio.h"
#include "card.h"
#include "mixer.h"
#include "mixer_quirks.h"
#include "midi.h"
#include "quirks.h"
#include "helper.h"
#include "endpoint.h"
#include "pcm.h"
#include "clock.h"
#include "stream.h"

/*
 * handle the quirks for the contained interfaces
 */
static int create_composite_quirk(struct snd_usb_audio *chip,
				  struct usb_interface *iface,
				  struct usb_driver *driver,
				  const struct snd_usb_audio_quirk *quirk_comp)
{
	int probed_ifnum = get_iface_desc(iface->altsetting)->bInterfaceNumber;
	const struct snd_usb_audio_quirk *quirk;
	int err;

	for (quirk = quirk_comp->data; quirk->ifnum >= 0; ++quirk) {
		iface = usb_ifnum_to_if(chip->dev, quirk->ifnum);
		if (!iface)
			continue;
		if (quirk->ifnum != probed_ifnum &&
		    usb_interface_claimed(iface))
			continue;
		err = snd_usb_create_quirk(chip, iface, driver, quirk);
		if (err < 0)
			return err;
	}

	for (quirk = quirk_comp->data; quirk->ifnum >= 0; ++quirk) {
		iface = usb_ifnum_to_if(chip->dev, quirk->ifnum);
		if (!iface)
			continue;
		if (quirk->ifnum != probed_ifnum &&
		    !usb_interface_claimed(iface))
			usb_driver_claim_interface(driver, iface, (void *)-1L);
	}

	return 0;
}

static int ignore_interface_quirk(struct snd_usb_audio *chip,
				  struct usb_interface *iface,
				  struct usb_driver *driver,
				  const struct snd_usb_audio_quirk *quirk)
{
	return 0;
}


/*
 * Allow alignment on audio sub-slot (channel samples) rather than
 * on audio slots (audio frames)
 */
static int create_align_transfer_quirk(struct snd_usb_audio *chip,
				       struct usb_interface *iface,
				       struct usb_driver *driver,
				       const struct snd_usb_audio_quirk *quirk)
{
	chip->txfr_quirk = 1;
	return 1;	/* Continue with creating streams and mixer */
}

static int create_any_midi_quirk(struct snd_usb_audio *chip,
				 struct usb_interface *intf,
				 struct usb_driver *driver,
				 const struct snd_usb_audio_quirk *quirk)
{
	return snd_usbmidi_create(chip->card, intf, &chip->midi_list, quirk);
}

/*
 * create a stream for an interface with proper descriptors
 */
static int create_standard_audio_quirk(struct snd_usb_audio *chip,
				       struct usb_interface *iface,
				       struct usb_driver *driver,
				       const struct snd_usb_audio_quirk *quirk)
{
	struct usb_host_interface *alts;
	struct usb_interface_descriptor *altsd;
	int err;

	if (chip->usb_id == USB_ID(0x1686, 0x00dd)) /* Zoom R16/24 */
		chip->tx_length_quirk = 1;

	alts = &iface->altsetting[0];
	altsd = get_iface_desc(alts);
	err = snd_usb_parse_audio_interface(chip, altsd->bInterfaceNumber);
	if (err < 0) {
		usb_audio_err(chip, "cannot setup if %d: error %d\n",
			   altsd->bInterfaceNumber, err);
		return err;
	}
	/* reset the current interface */
	usb_set_interface(chip->dev, altsd->bInterfaceNumber, 0);
	return 0;
}

/* create the audio stream and the corresponding endpoints from the fixed
 * audioformat object; this is used for quirks with the fixed EPs
 */
static int add_audio_stream_from_fixed_fmt(struct snd_usb_audio *chip,
					   struct audioformat *fp)
{
	int stream, err;

	stream = (fp->endpoint & USB_DIR_IN) ?
		SNDRV_PCM_STREAM_CAPTURE : SNDRV_PCM_STREAM_PLAYBACK;

	snd_usb_audioformat_set_sync_ep(chip, fp);

	err = snd_usb_add_audio_stream(chip, stream, fp);
	if (err < 0)
		return err;

	err = snd_usb_add_endpoint(chip, fp->endpoint,
				   SND_USB_ENDPOINT_TYPE_DATA);
	if (err < 0)
		return err;

	if (fp->sync_ep) {
		err = snd_usb_add_endpoint(chip, fp->sync_ep,
					   fp->implicit_fb ?
					   SND_USB_ENDPOINT_TYPE_DATA :
					   SND_USB_ENDPOINT_TYPE_SYNC);
		if (err < 0)
			return err;
	}

	return 0;
}

/*
 * create a stream for an endpoint/altsetting without proper descriptors
 */
static int create_fixed_stream_quirk(struct snd_usb_audio *chip,
				     struct usb_interface *iface,
				     struct usb_driver *driver,
				     const struct snd_usb_audio_quirk *quirk)
{
	struct audioformat *fp;
	struct usb_host_interface *alts;
	struct usb_interface_descriptor *altsd;
	unsigned *rate_table = NULL;
	int err;

	fp = kmemdup(quirk->data, sizeof(*fp), GFP_KERNEL);
	if (!fp)
		return -ENOMEM;

	INIT_LIST_HEAD(&fp->list);
	if (fp->nr_rates > MAX_NR_RATES) {
		kfree(fp);
		return -EINVAL;
	}
	if (fp->nr_rates > 0) {
		rate_table = kmemdup(fp->rate_table,
				     sizeof(int) * fp->nr_rates, GFP_KERNEL);
		if (!rate_table) {
			kfree(fp);
			return -ENOMEM;
		}
		fp->rate_table = rate_table;
	}

	if (fp->iface != get_iface_desc(&iface->altsetting[0])->bInterfaceNumber ||
	    fp->altset_idx >= iface->num_altsetting) {
		err = -EINVAL;
		goto error;
	}
	alts = &iface->altsetting[fp->altset_idx];
	altsd = get_iface_desc(alts);
	if (altsd->bNumEndpoints <= fp->ep_idx) {
		err = -EINVAL;
		goto error;
	}

	fp->protocol = altsd->bInterfaceProtocol;

	if (fp->datainterval == 0)
		fp->datainterval = snd_usb_parse_datainterval(chip, alts);
	if (fp->maxpacksize == 0)
		fp->maxpacksize = le16_to_cpu(get_endpoint(alts, fp->ep_idx)->wMaxPacketSize);
	if (!fp->fmt_type)
		fp->fmt_type = UAC_FORMAT_TYPE_I;

	err = add_audio_stream_from_fixed_fmt(chip, fp);
	if (err < 0)
		goto error;

	usb_set_interface(chip->dev, fp->iface, 0);
	snd_usb_init_pitch(chip, fp);
	snd_usb_init_sample_rate(chip, fp, fp->rate_max);
	return 0;

 error:
	list_del(&fp->list); /* unlink for avoiding double-free */
	kfree(fp);
	kfree(rate_table);
	return err;
}

static int create_auto_pcm_quirk(struct snd_usb_audio *chip,
				 struct usb_interface *iface,
				 struct usb_driver *driver)
{
	struct usb_host_interface *alts;
	struct usb_interface_descriptor *altsd;
	struct usb_endpoint_descriptor *epd;
	struct uac1_as_header_descriptor *ashd;
	struct uac_format_type_i_discrete_descriptor *fmtd;

	/*
	 * Most Roland/Yamaha audio streaming interfaces have more or less
	 * standard descriptors, but older devices might lack descriptors, and
	 * future ones might change, so ensure that we fail silently if the
	 * interface doesn't look exactly right.
	 */

	/* must have a non-zero altsetting for streaming */
	if (iface->num_altsetting < 2)
		return -ENODEV;
	alts = &iface->altsetting[1];
	altsd = get_iface_desc(alts);

	/* must have an isochronous endpoint for streaming */
	if (altsd->bNumEndpoints < 1)
		return -ENODEV;
	epd = get_endpoint(alts, 0);
	if (!usb_endpoint_xfer_isoc(epd))
		return -ENODEV;

	/* must have format descriptors */
	ashd = snd_usb_find_csint_desc(alts->extra, alts->extralen, NULL,
				       UAC_AS_GENERAL);
	fmtd = snd_usb_find_csint_desc(alts->extra, alts->extralen, NULL,
				       UAC_FORMAT_TYPE);
	if (!ashd || ashd->bLength < 7 ||
	    !fmtd || fmtd->bLength < 8)
		return -ENODEV;

	return create_standard_audio_quirk(chip, iface, driver, NULL);
}

static int create_yamaha_midi_quirk(struct snd_usb_audio *chip,
				    struct usb_interface *iface,
				    struct usb_driver *driver,
				    struct usb_host_interface *alts)
{
	static const struct snd_usb_audio_quirk yamaha_midi_quirk = {
		.type = QUIRK_MIDI_YAMAHA
	};
	struct usb_midi_in_jack_descriptor *injd;
	struct usb_midi_out_jack_descriptor *outjd;

	/* must have some valid jack descriptors */
	injd = snd_usb_find_csint_desc(alts->extra, alts->extralen,
				       NULL, USB_MS_MIDI_IN_JACK);
	outjd = snd_usb_find_csint_desc(alts->extra, alts->extralen,
					NULL, USB_MS_MIDI_OUT_JACK);
	if (!injd && !outjd)
		return -ENODEV;
	if ((injd && !snd_usb_validate_midi_desc(injd)) ||
	    (outjd && !snd_usb_validate_midi_desc(outjd)))
		return -ENODEV;
	if (injd && (injd->bLength < 5 ||
		     (injd->bJackType != USB_MS_EMBEDDED &&
		      injd->bJackType != USB_MS_EXTERNAL)))
		return -ENODEV;
	if (outjd && (outjd->bLength < 6 ||
		      (outjd->bJackType != USB_MS_EMBEDDED &&
		       outjd->bJackType != USB_MS_EXTERNAL)))
		return -ENODEV;
	return create_any_midi_quirk(chip, iface, driver, &yamaha_midi_quirk);
}

static int create_roland_midi_quirk(struct snd_usb_audio *chip,
				    struct usb_interface *iface,
				    struct usb_driver *driver,
				    struct usb_host_interface *alts)
{
	static const struct snd_usb_audio_quirk roland_midi_quirk = {
		.type = QUIRK_MIDI_ROLAND
	};
	u8 *roland_desc = NULL;

	/* might have a vendor-specific descriptor <06 24 F1 02 ...> */
	for (;;) {
		roland_desc = snd_usb_find_csint_desc(alts->extra,
						      alts->extralen,
						      roland_desc, 0xf1);
		if (!roland_desc)
			return -ENODEV;
		if (roland_desc[0] < 6 || roland_desc[3] != 2)
			continue;
		return create_any_midi_quirk(chip, iface, driver,
					     &roland_midi_quirk);
	}
}

static int create_std_midi_quirk(struct snd_usb_audio *chip,
				 struct usb_interface *iface,
				 struct usb_driver *driver,
				 struct usb_host_interface *alts)
{
	struct usb_ms_header_descriptor *mshd;
	struct usb_ms_endpoint_descriptor *msepd;

	/* must have the MIDIStreaming interface header descriptor*/
	mshd = (struct usb_ms_header_descriptor *)alts->extra;
	if (alts->extralen < 7 ||
	    mshd->bLength < 7 ||
	    mshd->bDescriptorType != USB_DT_CS_INTERFACE ||
	    mshd->bDescriptorSubtype != USB_MS_HEADER)
		return -ENODEV;
	/* must have the MIDIStreaming endpoint descriptor*/
	msepd = (struct usb_ms_endpoint_descriptor *)alts->endpoint[0].extra;
	if (alts->endpoint[0].extralen < 4 ||
	    msepd->bLength < 4 ||
	    msepd->bDescriptorType != USB_DT_CS_ENDPOINT ||
	    msepd->bDescriptorSubtype != UAC_MS_GENERAL ||
	    msepd->bNumEmbMIDIJack < 1 ||
	    msepd->bNumEmbMIDIJack > 16)
		return -ENODEV;

	return create_any_midi_quirk(chip, iface, driver, NULL);
}

static int create_auto_midi_quirk(struct snd_usb_audio *chip,
				  struct usb_interface *iface,
				  struct usb_driver *driver)
{
	struct usb_host_interface *alts;
	struct usb_interface_descriptor *altsd;
	struct usb_endpoint_descriptor *epd;
	int err;

	alts = &iface->altsetting[0];
	altsd = get_iface_desc(alts);

	/* must have at least one bulk/interrupt endpoint for streaming */
	if (altsd->bNumEndpoints < 1)
		return -ENODEV;
	epd = get_endpoint(alts, 0);
	if (!usb_endpoint_xfer_bulk(epd) &&
	    !usb_endpoint_xfer_int(epd))
		return -ENODEV;

	switch (USB_ID_VENDOR(chip->usb_id)) {
	case 0x0499: /* Yamaha */
		err = create_yamaha_midi_quirk(chip, iface, driver, alts);
		if (err != -ENODEV)
			return err;
		break;
	case 0x0582: /* Roland */
		err = create_roland_midi_quirk(chip, iface, driver, alts);
		if (err != -ENODEV)
			return err;
		break;
	}

	return create_std_midi_quirk(chip, iface, driver, alts);
}

static int create_autodetect_quirk(struct snd_usb_audio *chip,
				   struct usb_interface *iface,
				   struct usb_driver *driver)
{
	int err;

	err = create_auto_pcm_quirk(chip, iface, driver);
	if (err == -ENODEV)
		err = create_auto_midi_quirk(chip, iface, driver);
	return err;
}

static int create_autodetect_quirks(struct snd_usb_audio *chip,
				    struct usb_interface *iface,
				    struct usb_driver *driver,
				    const struct snd_usb_audio_quirk *quirk)
{
	int probed_ifnum = get_iface_desc(iface->altsetting)->bInterfaceNumber;
	int ifcount, ifnum, err;

	err = create_autodetect_quirk(chip, iface, driver);
	if (err < 0)
		return err;

	/*
	 * ALSA PCM playback/capture devices cannot be registered in two steps,
	 * so we have to claim the other corresponding interface here.
	 */
	ifcount = chip->dev->actconfig->desc.bNumInterfaces;
	for (ifnum = 0; ifnum < ifcount; ifnum++) {
		if (ifnum == probed_ifnum || quirk->ifnum >= 0)
			continue;
		iface = usb_ifnum_to_if(chip->dev, ifnum);
		if (!iface ||
		    usb_interface_claimed(iface) ||
		    get_iface_desc(iface->altsetting)->bInterfaceClass !=
							USB_CLASS_VENDOR_SPEC)
			continue;

		err = create_autodetect_quirk(chip, iface, driver);
		if (err >= 0)
			usb_driver_claim_interface(driver, iface, (void *)-1L);
	}

	return 0;
}

/*
 * Create a stream for an Edirol UA-700/UA-25/UA-4FX interface.  
 * The only way to detect the sample rate is by looking at wMaxPacketSize.
 */
static int create_uaxx_quirk(struct snd_usb_audio *chip,
			     struct usb_interface *iface,
			     struct usb_driver *driver,
			     const struct snd_usb_audio_quirk *quirk)
{
	static const struct audioformat ua_format = {
		.formats = SNDRV_PCM_FMTBIT_S24_3LE,
		.channels = 2,
		.fmt_type = UAC_FORMAT_TYPE_I,
		.altsetting = 1,
		.altset_idx = 1,
		.rates = SNDRV_PCM_RATE_CONTINUOUS,
	};
	struct usb_host_interface *alts;
	struct usb_interface_descriptor *altsd;
	struct audioformat *fp;
	int err;

	/* both PCM and MIDI interfaces have 2 or more altsettings */
	if (iface->num_altsetting < 2)
		return -ENXIO;
	alts = &iface->altsetting[1];
	altsd = get_iface_desc(alts);

	if (altsd->bNumEndpoints == 2) {
		static const struct snd_usb_midi_endpoint_info ua700_ep = {
			.out_cables = 0x0003,
			.in_cables  = 0x0003
		};
		static const struct snd_usb_audio_quirk ua700_quirk = {
			.type = QUIRK_MIDI_FIXED_ENDPOINT,
			.data = &ua700_ep
		};
		static const struct snd_usb_midi_endpoint_info uaxx_ep = {
			.out_cables = 0x0001,
			.in_cables  = 0x0001
		};
		static const struct snd_usb_audio_quirk uaxx_quirk = {
			.type = QUIRK_MIDI_FIXED_ENDPOINT,
			.data = &uaxx_ep
		};
		const struct snd_usb_audio_quirk *quirk =
			chip->usb_id == USB_ID(0x0582, 0x002b)
			? &ua700_quirk : &uaxx_quirk;
		return __snd_usbmidi_create(chip->card, iface,
					  &chip->midi_list, quirk,
					  chip->usb_id);
	}

	if (altsd->bNumEndpoints != 1)
		return -ENXIO;

	fp = kmemdup(&ua_format, sizeof(*fp), GFP_KERNEL);
	if (!fp)
		return -ENOMEM;

	fp->iface = altsd->bInterfaceNumber;
	fp->endpoint = get_endpoint(alts, 0)->bEndpointAddress;
	fp->ep_attr = get_endpoint(alts, 0)->bmAttributes;
	fp->datainterval = 0;
	fp->maxpacksize = le16_to_cpu(get_endpoint(alts, 0)->wMaxPacketSize);
	INIT_LIST_HEAD(&fp->list);

	switch (fp->maxpacksize) {
	case 0x120:
		fp->rate_max = fp->rate_min = 44100;
		break;
	case 0x138:
	case 0x140:
		fp->rate_max = fp->rate_min = 48000;
		break;
	case 0x258:
	case 0x260:
		fp->rate_max = fp->rate_min = 96000;
		break;
	default:
		usb_audio_err(chip, "unknown sample rate\n");
		kfree(fp);
		return -ENXIO;
	}

	err = add_audio_stream_from_fixed_fmt(chip, fp);
	if (err < 0) {
		list_del(&fp->list); /* unlink for avoiding double-free */
		kfree(fp);
		return err;
	}
	usb_set_interface(chip->dev, fp->iface, 0);
	return 0;
}

/*
 * Create a standard mixer for the specified interface.
 */
static int create_standard_mixer_quirk(struct snd_usb_audio *chip,
				       struct usb_interface *iface,
				       struct usb_driver *driver,
				       const struct snd_usb_audio_quirk *quirk)
{
	if (quirk->ifnum < 0)
		return 0;

	return snd_usb_create_mixer(chip, quirk->ifnum, 0);
}

static int setup_disable_autosuspend(struct snd_usb_audio *chip,
				       struct usb_interface *iface,
				       struct usb_driver *driver,
				       const struct snd_usb_audio_quirk *quirk)
{
	driver->supports_autosuspend = 0;
	return 1;	/* Continue with creating streams and mixer */
}

/*
 * audio-interface quirks
 *
 * returns zero if no standard audio/MIDI parsing is needed.
 * returns a positive value if standard audio/midi interfaces are parsed
 * after this.
 * returns a negative value at error.
 */
int snd_usb_create_quirk(struct snd_usb_audio *chip,
			 struct usb_interface *iface,
			 struct usb_driver *driver,
			 const struct snd_usb_audio_quirk *quirk)
{
	typedef int (*quirk_func_t)(struct snd_usb_audio *,
				    struct usb_interface *,
				    struct usb_driver *,
				    const struct snd_usb_audio_quirk *);
	static const quirk_func_t quirk_funcs[] = {
		[QUIRK_IGNORE_INTERFACE] = ignore_interface_quirk,
		[QUIRK_COMPOSITE] = create_composite_quirk,
		[QUIRK_AUTODETECT] = create_autodetect_quirks,
		[QUIRK_MIDI_STANDARD_INTERFACE] = create_any_midi_quirk,
		[QUIRK_MIDI_FIXED_ENDPOINT] = create_any_midi_quirk,
		[QUIRK_MIDI_YAMAHA] = create_any_midi_quirk,
		[QUIRK_MIDI_ROLAND] = create_any_midi_quirk,
		[QUIRK_MIDI_MIDIMAN] = create_any_midi_quirk,
		[QUIRK_MIDI_NOVATION] = create_any_midi_quirk,
		[QUIRK_MIDI_RAW_BYTES] = create_any_midi_quirk,
		[QUIRK_MIDI_EMAGIC] = create_any_midi_quirk,
		[QUIRK_MIDI_CME] = create_any_midi_quirk,
		[QUIRK_MIDI_AKAI] = create_any_midi_quirk,
		[QUIRK_MIDI_FTDI] = create_any_midi_quirk,
		[QUIRK_MIDI_CH345] = create_any_midi_quirk,
		[QUIRK_AUDIO_STANDARD_INTERFACE] = create_standard_audio_quirk,
		[QUIRK_AUDIO_FIXED_ENDPOINT] = create_fixed_stream_quirk,
		[QUIRK_AUDIO_EDIROL_UAXX] = create_uaxx_quirk,
		[QUIRK_AUDIO_ALIGN_TRANSFER] = create_align_transfer_quirk,
		[QUIRK_AUDIO_STANDARD_MIXER] = create_standard_mixer_quirk,
		[QUIRK_SETUP_DISABLE_AUTOSUSPEND] = setup_disable_autosuspend,
	};

	if (quirk->type < QUIRK_TYPE_COUNT) {
		return quirk_funcs[quirk->type](chip, iface, driver, quirk);
	} else {
		usb_audio_err(chip, "invalid quirk type %d\n", quirk->type);
		return -ENXIO;
	}
}

/*
 * boot quirks
 */

#define EXTIGY_FIRMWARE_SIZE_OLD 794
#define EXTIGY_FIRMWARE_SIZE_NEW 483

static int snd_usb_extigy_boot_quirk(struct usb_device *dev, struct usb_interface *intf)
{
	struct usb_host_config *config = dev->actconfig;
	int err;

	if (le16_to_cpu(get_cfg_desc(config)->wTotalLength) == EXTIGY_FIRMWARE_SIZE_OLD ||
	    le16_to_cpu(get_cfg_desc(config)->wTotalLength) == EXTIGY_FIRMWARE_SIZE_NEW) {
		dev_dbg(&dev->dev, "sending Extigy boot sequence...\n");
		/* Send message to force it to reconnect with full interface. */
		err = snd_usb_ctl_msg(dev, usb_sndctrlpipe(dev,0),
				      0x10, 0x43, 0x0001, 0x000a, NULL, 0);
		if (err < 0)
			dev_dbg(&dev->dev, "error sending boot message: %d\n", err);
		err = usb_get_descriptor(dev, USB_DT_DEVICE, 0,
				&dev->descriptor, sizeof(dev->descriptor));
		config = dev->actconfig;
		if (err < 0)
			dev_dbg(&dev->dev, "error usb_get_descriptor: %d\n", err);
		err = usb_reset_configuration(dev);
		if (err < 0)
			dev_dbg(&dev->dev, "error usb_reset_configuration: %d\n", err);
		dev_dbg(&dev->dev, "extigy_boot: new boot length = %d\n",
			    le16_to_cpu(get_cfg_desc(config)->wTotalLength));
		return -ENODEV; /* quit this anyway */
	}
	return 0;
}

static int snd_usb_audigy2nx_boot_quirk(struct usb_device *dev)
{
	u8 buf = 1;

	snd_usb_ctl_msg(dev, usb_rcvctrlpipe(dev, 0), 0x2a,
			USB_DIR_IN | USB_TYPE_VENDOR | USB_RECIP_OTHER,
			0, 0, &buf, 1);
	if (buf == 0) {
		snd_usb_ctl_msg(dev, usb_sndctrlpipe(dev, 0), 0x29,
				USB_DIR_OUT | USB_TYPE_VENDOR | USB_RECIP_OTHER,
				1, 2000, NULL, 0);
		return -ENODEV;
	}
	return 0;
}

static int snd_usb_fasttrackpro_boot_quirk(struct usb_device *dev)
{
	int err;

	if (dev->actconfig->desc.bConfigurationValue == 1) {
		dev_info(&dev->dev,
			   "Fast Track Pro switching to config #2\n");
		/* This function has to be available by the usb core module.
		 * if it is not avialable the boot quirk has to be left out
		 * and the configuration has to be set by udev or hotplug
		 * rules
		 */
		err = usb_driver_set_configuration(dev, 2);
		if (err < 0)
			dev_dbg(&dev->dev,
				"error usb_driver_set_configuration: %d\n",
				err);
		/* Always return an error, so that we stop creating a device
		   that will just be destroyed and recreated with a new
		   configuration */
		return -ENODEV;
	} else
		dev_info(&dev->dev, "Fast Track Pro config OK\n");

	return 0;
}

/*
 * C-Media CM106/CM106+ have four 16-bit internal registers that are nicely
 * documented in the device's data sheet.
 */
static int snd_usb_cm106_write_int_reg(struct usb_device *dev, int reg, u16 value)
{
	u8 buf[4];
	buf[0] = 0x20;
	buf[1] = value & 0xff;
	buf[2] = (value >> 8) & 0xff;
	buf[3] = reg;
	return snd_usb_ctl_msg(dev, usb_sndctrlpipe(dev, 0), USB_REQ_SET_CONFIGURATION,
			       USB_DIR_OUT | USB_TYPE_CLASS | USB_RECIP_ENDPOINT,
			       0, 0, &buf, 4);
}

static int snd_usb_cm106_boot_quirk(struct usb_device *dev)
{
	/*
	 * Enable line-out driver mode, set headphone source to front
	 * channels, enable stereo mic.
	 */
	return snd_usb_cm106_write_int_reg(dev, 2, 0x8004);
}

/*
 * CM6206 registers from the CM6206 datasheet rev 2.1
 */
#define CM6206_REG0_DMA_MASTER BIT(15)
#define CM6206_REG0_SPDIFO_RATE_48K (2 << 12)
#define CM6206_REG0_SPDIFO_RATE_96K (7 << 12)
/* Bit 4 thru 11 is the S/PDIF category code */
#define CM6206_REG0_SPDIFO_CAT_CODE_GENERAL (0 << 4)
#define CM6206_REG0_SPDIFO_EMPHASIS_CD BIT(3)
#define CM6206_REG0_SPDIFO_COPYRIGHT_NA BIT(2)
#define CM6206_REG0_SPDIFO_NON_AUDIO BIT(1)
#define CM6206_REG0_SPDIFO_PRO_FORMAT BIT(0)

#define CM6206_REG1_TEST_SEL_CLK BIT(14)
#define CM6206_REG1_PLLBIN_EN BIT(13)
#define CM6206_REG1_SOFT_MUTE_EN BIT(12)
#define CM6206_REG1_GPIO4_OUT BIT(11)
#define CM6206_REG1_GPIO4_OE BIT(10)
#define CM6206_REG1_GPIO3_OUT BIT(9)
#define CM6206_REG1_GPIO3_OE BIT(8)
#define CM6206_REG1_GPIO2_OUT BIT(7)
#define CM6206_REG1_GPIO2_OE BIT(6)
#define CM6206_REG1_GPIO1_OUT BIT(5)
#define CM6206_REG1_GPIO1_OE BIT(4)
#define CM6206_REG1_SPDIFO_INVALID BIT(3)
#define CM6206_REG1_SPDIF_LOOP_EN BIT(2)
#define CM6206_REG1_SPDIFO_DIS BIT(1)
#define CM6206_REG1_SPDIFI_MIX BIT(0)

#define CM6206_REG2_DRIVER_ON BIT(15)
#define CM6206_REG2_HEADP_SEL_SIDE_CHANNELS (0 << 13)
#define CM6206_REG2_HEADP_SEL_SURROUND_CHANNELS (1 << 13)
#define CM6206_REG2_HEADP_SEL_CENTER_SUBW (2 << 13)
#define CM6206_REG2_HEADP_SEL_FRONT_CHANNELS (3 << 13)
#define CM6206_REG2_MUTE_HEADPHONE_RIGHT BIT(12)
#define CM6206_REG2_MUTE_HEADPHONE_LEFT BIT(11)
#define CM6206_REG2_MUTE_REAR_SURROUND_RIGHT BIT(10)
#define CM6206_REG2_MUTE_REAR_SURROUND_LEFT BIT(9)
#define CM6206_REG2_MUTE_SIDE_SURROUND_RIGHT BIT(8)
#define CM6206_REG2_MUTE_SIDE_SURROUND_LEFT BIT(7)
#define CM6206_REG2_MUTE_SUBWOOFER BIT(6)
#define CM6206_REG2_MUTE_CENTER BIT(5)
#define CM6206_REG2_MUTE_RIGHT_FRONT BIT(3)
#define CM6206_REG2_MUTE_LEFT_FRONT BIT(3)
#define CM6206_REG2_EN_BTL BIT(2)
#define CM6206_REG2_MCUCLKSEL_1_5_MHZ (0)
#define CM6206_REG2_MCUCLKSEL_3_MHZ (1)
#define CM6206_REG2_MCUCLKSEL_6_MHZ (2)
#define CM6206_REG2_MCUCLKSEL_12_MHZ (3)

/* Bit 11..13 sets the sensitivity to FLY tuner volume control VP/VD signal */
#define CM6206_REG3_FLYSPEED_DEFAULT (2 << 11)
#define CM6206_REG3_VRAP25EN BIT(10)
#define CM6206_REG3_MSEL1 BIT(9)
#define CM6206_REG3_SPDIFI_RATE_44_1K BIT(0 << 7)
#define CM6206_REG3_SPDIFI_RATE_48K BIT(2 << 7)
#define CM6206_REG3_SPDIFI_RATE_32K BIT(3 << 7)
#define CM6206_REG3_PINSEL BIT(6)
#define CM6206_REG3_FOE BIT(5)
#define CM6206_REG3_ROE BIT(4)
#define CM6206_REG3_CBOE BIT(3)
#define CM6206_REG3_LOSE BIT(2)
#define CM6206_REG3_HPOE BIT(1)
#define CM6206_REG3_SPDIFI_CANREC BIT(0)

#define CM6206_REG5_DA_RSTN BIT(13)
#define CM6206_REG5_AD_RSTN BIT(12)
#define CM6206_REG5_SPDIFO_AD2SPDO BIT(12)
#define CM6206_REG5_SPDIFO_SEL_FRONT (0 << 9)
#define CM6206_REG5_SPDIFO_SEL_SIDE_SUR (1 << 9)
#define CM6206_REG5_SPDIFO_SEL_CEN_LFE (2 << 9)
#define CM6206_REG5_SPDIFO_SEL_REAR_SUR (3 << 9)
#define CM6206_REG5_CODECM BIT(8)
#define CM6206_REG5_EN_HPF BIT(7)
#define CM6206_REG5_T_SEL_DSDA4 BIT(6)
#define CM6206_REG5_T_SEL_DSDA3 BIT(5)
#define CM6206_REG5_T_SEL_DSDA2 BIT(4)
#define CM6206_REG5_T_SEL_DSDA1 BIT(3)
#define CM6206_REG5_T_SEL_DSDAD_NORMAL 0
#define CM6206_REG5_T_SEL_DSDAD_FRONT 4
#define CM6206_REG5_T_SEL_DSDAD_S_SURROUND 5
#define CM6206_REG5_T_SEL_DSDAD_CEN_LFE 6
#define CM6206_REG5_T_SEL_DSDAD_R_SURROUND 7

static int snd_usb_cm6206_boot_quirk(struct usb_device *dev)
{
	int err  = 0, reg;
	int val[] = {
		/*
		 * Values here are chosen based on sniffing USB traffic
		 * under Windows.
		 *
		 * REG0: DAC is master, sample rate 48kHz, no copyright
		 */
		CM6206_REG0_SPDIFO_RATE_48K |
		CM6206_REG0_SPDIFO_COPYRIGHT_NA,
		/*
		 * REG1: PLL binary search enable, soft mute enable.
		 */
		CM6206_REG1_PLLBIN_EN |
		CM6206_REG1_SOFT_MUTE_EN,
		/*
		 * REG2: enable output drivers,
		 * select front channels to the headphone output,
		 * then mute the headphone channels, run the MCU
		 * at 1.5 MHz.
		 */
		CM6206_REG2_DRIVER_ON |
		CM6206_REG2_HEADP_SEL_FRONT_CHANNELS |
		CM6206_REG2_MUTE_HEADPHONE_RIGHT |
		CM6206_REG2_MUTE_HEADPHONE_LEFT,
		/*
		 * REG3: default flyspeed, set 2.5V mic bias
		 * enable all line out ports and enable SPDIF
		 */
		CM6206_REG3_FLYSPEED_DEFAULT |
		CM6206_REG3_VRAP25EN |
		CM6206_REG3_FOE |
		CM6206_REG3_ROE |
		CM6206_REG3_CBOE |
		CM6206_REG3_LOSE |
		CM6206_REG3_HPOE |
		CM6206_REG3_SPDIFI_CANREC,
		/* REG4 is just a bunch of GPIO lines */
		0x0000,
		/* REG5: de-assert AD/DA reset signals */
		CM6206_REG5_DA_RSTN |
		CM6206_REG5_AD_RSTN };

	for (reg = 0; reg < ARRAY_SIZE(val); reg++) {
		err = snd_usb_cm106_write_int_reg(dev, reg, val[reg]);
		if (err < 0)
			return err;
	}

	return err;
}

/* quirk for Plantronics GameCom 780 with CM6302 chip */
static int snd_usb_gamecon780_boot_quirk(struct usb_device *dev)
{
	/* set the initial volume and don't change; other values are either
	 * too loud or silent due to firmware bug (bko#65251)
	 */
	u8 buf[2] = { 0x74, 0xe3 };
	return snd_usb_ctl_msg(dev, usb_sndctrlpipe(dev, 0), UAC_SET_CUR,
			USB_RECIP_INTERFACE | USB_TYPE_CLASS | USB_DIR_OUT,
			UAC_FU_VOLUME << 8, 9 << 8, buf, 2);
}

/*
 * Novation Twitch DJ controller
 * Focusrite Novation Saffire 6 USB audio card
 */
static int snd_usb_novation_boot_quirk(struct usb_device *dev)
{
	/* preemptively set up the device because otherwise the
	 * raw MIDI endpoints are not active */
	usb_set_interface(dev, 0, 1);
	return 0;
}

/*
 * This call will put the synth in "USB send" mode, i.e it will send MIDI
 * messages through USB (this is disabled at startup). The synth will
 * acknowledge by sending a sysex on endpoint 0x85 and by displaying a USB
 * sign on its LCD. Values here are chosen based on sniffing USB traffic
 * under Windows.
 */
static int snd_usb_accessmusic_boot_quirk(struct usb_device *dev)
{
	int err, actual_length;
	/* "midi send" enable */
	static const u8 seq[] = { 0x4e, 0x73, 0x52, 0x01 };
	void *buf;

	if (usb_pipe_type_check(dev, usb_sndintpipe(dev, 0x05)))
		return -EINVAL;
	buf = kmemdup(seq, ARRAY_SIZE(seq), GFP_KERNEL);
	if (!buf)
		return -ENOMEM;
	err = usb_interrupt_msg(dev, usb_sndintpipe(dev, 0x05), buf,
			ARRAY_SIZE(seq), &actual_length, 1000);
	kfree(buf);
	if (err < 0)
		return err;

	return 0;
}

/*
 * Some sound cards from Native Instruments are in fact compliant to the USB
 * audio standard of version 2 and other approved USB standards, even though
 * they come up as vendor-specific device when first connected.
 *
 * However, they can be told to come up with a new set of descriptors
 * upon their next enumeration, and the interfaces announced by the new
 * descriptors will then be handled by the kernel's class drivers. As the
 * product ID will also change, no further checks are required.
 */

static int snd_usb_nativeinstruments_boot_quirk(struct usb_device *dev)
{
	int ret;

	ret = usb_control_msg(dev, usb_sndctrlpipe(dev, 0),
				  0xaf, USB_TYPE_VENDOR | USB_RECIP_DEVICE,
				  1, 0, NULL, 0, 1000);

	if (ret < 0)
		return ret;

	usb_reset_device(dev);

	/* return -EAGAIN, so the creation of an audio interface for this
	 * temporary device is aborted. The device will reconnect with a
	 * new product ID */
	return -EAGAIN;
}

static void mbox2_setup_48_24_magic(struct usb_device *dev)
{
	u8 srate[3];
	u8 temp[12];

	/* Choose 48000Hz permanently */
	srate[0] = 0x80;
	srate[1] = 0xbb;
	srate[2] = 0x00;

	/* Send the magic! */
	snd_usb_ctl_msg(dev, usb_rcvctrlpipe(dev, 0),
		0x01, 0x22, 0x0100, 0x0085, &temp, 0x0003);
	snd_usb_ctl_msg(dev, usb_sndctrlpipe(dev, 0),
		0x81, 0xa2, 0x0100, 0x0085, &srate, 0x0003);
	snd_usb_ctl_msg(dev, usb_sndctrlpipe(dev, 0),
		0x81, 0xa2, 0x0100, 0x0086, &srate, 0x0003);
	snd_usb_ctl_msg(dev, usb_sndctrlpipe(dev, 0),
		0x81, 0xa2, 0x0100, 0x0003, &srate, 0x0003);
	return;
}

/* Digidesign Mbox 2 needs to load firmware onboard
 * and driver must wait a few seconds for initialisation.
 */

#define MBOX2_FIRMWARE_SIZE    646
#define MBOX2_BOOT_LOADING     0x01 /* Hard coded into the device */
#define MBOX2_BOOT_READY       0x02 /* Hard coded into the device */

static int snd_usb_mbox2_boot_quirk(struct usb_device *dev)
{
	struct usb_host_config *config = dev->actconfig;
	int err;
	u8 bootresponse[0x12];
	int fwsize;
	int count;

	fwsize = le16_to_cpu(get_cfg_desc(config)->wTotalLength);

	if (fwsize != MBOX2_FIRMWARE_SIZE) {
		dev_err(&dev->dev, "Invalid firmware size=%d.\n", fwsize);
		return -ENODEV;
	}

	dev_dbg(&dev->dev, "Sending Digidesign Mbox 2 boot sequence...\n");

	count = 0;
	bootresponse[0] = MBOX2_BOOT_LOADING;
	while ((bootresponse[0] == MBOX2_BOOT_LOADING) && (count < 10)) {
		msleep(500); /* 0.5 second delay */
		snd_usb_ctl_msg(dev, usb_rcvctrlpipe(dev, 0),
			/* Control magic - load onboard firmware */
			0x85, 0xc0, 0x0001, 0x0000, &bootresponse, 0x0012);
		if (bootresponse[0] == MBOX2_BOOT_READY)
			break;
		dev_dbg(&dev->dev, "device not ready, resending boot sequence...\n");
		count++;
	}

	if (bootresponse[0] != MBOX2_BOOT_READY) {
		dev_err(&dev->dev, "Unknown bootresponse=%d, or timed out, ignoring device.\n", bootresponse[0]);
		return -ENODEV;
	}

	dev_dbg(&dev->dev, "device initialised!\n");

	err = usb_get_descriptor(dev, USB_DT_DEVICE, 0,
		&dev->descriptor, sizeof(dev->descriptor));
	config = dev->actconfig;
	if (err < 0)
		dev_dbg(&dev->dev, "error usb_get_descriptor: %d\n", err);

	err = usb_reset_configuration(dev);
	if (err < 0)
		dev_dbg(&dev->dev, "error usb_reset_configuration: %d\n", err);
	dev_dbg(&dev->dev, "mbox2_boot: new boot length = %d\n",
		le16_to_cpu(get_cfg_desc(config)->wTotalLength));

	mbox2_setup_48_24_magic(dev);

	dev_info(&dev->dev, "Digidesign Mbox 2: 24bit 48kHz");

	return 0; /* Successful boot */
}

static int snd_usb_axefx3_boot_quirk(struct usb_device *dev)
{
	int err;

	dev_dbg(&dev->dev, "Waiting for Axe-Fx III to boot up...\n");

	/* If the Axe-Fx III has not fully booted, it will timeout when trying
	 * to enable the audio streaming interface. A more generous timeout is
	 * used here to detect when the Axe-Fx III has finished booting as the
	 * set interface message will be acked once it has
	 */
	err = usb_control_msg(dev, usb_sndctrlpipe(dev, 0),
				USB_REQ_SET_INTERFACE, USB_RECIP_INTERFACE,
				1, 1, NULL, 0, 120000);
	if (err < 0) {
		dev_err(&dev->dev,
			"failed waiting for Axe-Fx III to boot: %d\n", err);
		return err;
	}

	dev_dbg(&dev->dev, "Axe-Fx III is now ready\n");

	err = usb_set_interface(dev, 1, 0);
	if (err < 0)
		dev_dbg(&dev->dev,
			"error stopping Axe-Fx III interface: %d\n", err);

	return 0;
}


#define MICROBOOK_BUF_SIZE 128

static int snd_usb_motu_microbookii_communicate(struct usb_device *dev, u8 *buf,
						int buf_size, int *length)
{
	int err, actual_length;

	if (usb_pipe_type_check(dev, usb_sndintpipe(dev, 0x01)))
		return -EINVAL;
	err = usb_interrupt_msg(dev, usb_sndintpipe(dev, 0x01), buf, *length,
				&actual_length, 1000);
	if (err < 0)
		return err;

	print_hex_dump(KERN_DEBUG, "MicroBookII snd: ", DUMP_PREFIX_NONE, 16, 1,
		       buf, actual_length, false);

	memset(buf, 0, buf_size);

	if (usb_pipe_type_check(dev, usb_rcvintpipe(dev, 0x82)))
		return -EINVAL;
	err = usb_interrupt_msg(dev, usb_rcvintpipe(dev, 0x82), buf, buf_size,
				&actual_length, 1000);
	if (err < 0)
		return err;

	print_hex_dump(KERN_DEBUG, "MicroBookII rcv: ", DUMP_PREFIX_NONE, 16, 1,
		       buf, actual_length, false);

	*length = actual_length;
	return 0;
}

static int snd_usb_motu_microbookii_boot_quirk(struct usb_device *dev)
{
	int err, actual_length, poll_attempts = 0;
	static const u8 set_samplerate_seq[] = { 0x00, 0x00, 0x00, 0x00,
						 0x00, 0x00, 0x0b, 0x14,
						 0x00, 0x00, 0x00, 0x01 };
	static const u8 poll_ready_seq[] = { 0x00, 0x04, 0x00, 0x00,
					     0x00, 0x00, 0x0b, 0x18 };
	u8 *buf = kzalloc(MICROBOOK_BUF_SIZE, GFP_KERNEL);

	if (!buf)
		return -ENOMEM;

	dev_info(&dev->dev, "Waiting for MOTU Microbook II to boot up...\n");

	/* First we tell the device which sample rate to use. */
	memcpy(buf, set_samplerate_seq, sizeof(set_samplerate_seq));
	actual_length = sizeof(set_samplerate_seq);
	err = snd_usb_motu_microbookii_communicate(dev, buf, MICROBOOK_BUF_SIZE,
						   &actual_length);

	if (err < 0) {
		dev_err(&dev->dev,
			"failed setting the sample rate for Motu MicroBook II: %d\n",
			err);
		goto free_buf;
	}

	/* Then we poll every 100 ms until the device informs of its readiness. */
	while (true) {
		if (++poll_attempts > 100) {
			dev_err(&dev->dev,
				"failed booting Motu MicroBook II: timeout\n");
			err = -ENODEV;
			goto free_buf;
		}

		memset(buf, 0, MICROBOOK_BUF_SIZE);
		memcpy(buf, poll_ready_seq, sizeof(poll_ready_seq));

		actual_length = sizeof(poll_ready_seq);
		err = snd_usb_motu_microbookii_communicate(
			dev, buf, MICROBOOK_BUF_SIZE, &actual_length);
		if (err < 0) {
			dev_err(&dev->dev,
				"failed booting Motu MicroBook II: communication error %d\n",
				err);
			goto free_buf;
		}

		/* the device signals its readiness through a message of the
		 * form
		 *           XX 06 00 00 00 00 0b 18  00 00 00 01
		 * If the device is not yet ready to accept audio data, the
		 * last byte of that sequence is 00.
		 */
		if (actual_length == 12 && buf[actual_length - 1] == 1)
			break;

		msleep(100);
	}

	dev_info(&dev->dev, "MOTU MicroBook II ready\n");

free_buf:
	kfree(buf);
	return err;
}

static int snd_usb_motu_m_series_boot_quirk(struct usb_device *dev)
{
	msleep(2000);

	return 0;
}

/*
 * Setup quirks
 */
#define MAUDIO_SET		0x01 /* parse device_setup */
#define MAUDIO_SET_COMPATIBLE	0x80 /* use only "win-compatible" interfaces */
#define MAUDIO_SET_DTS		0x02 /* enable DTS Digital Output */
#define MAUDIO_SET_96K		0x04 /* 48-96kHz rate if set, 8-48kHz otherwise */
#define MAUDIO_SET_24B		0x08 /* 24bits sample if set, 16bits otherwise */
#define MAUDIO_SET_DI		0x10 /* enable Digital Input */
#define MAUDIO_SET_MASK		0x1f /* bit mask for setup value */
#define MAUDIO_SET_24B_48K_DI	 0x19 /* 24bits+48kHz+Digital Input */
#define MAUDIO_SET_24B_48K_NOTDI 0x09 /* 24bits+48kHz+No Digital Input */
#define MAUDIO_SET_16B_48K_DI	 0x11 /* 16bits+48kHz+Digital Input */
#define MAUDIO_SET_16B_48K_NOTDI 0x01 /* 16bits+48kHz+No Digital Input */

static int quattro_skip_setting_quirk(struct snd_usb_audio *chip,
				      int iface, int altno)
{
	/* Reset ALL ifaces to 0 altsetting.
	 * Call it for every possible altsetting of every interface.
	 */
	usb_set_interface(chip->dev, iface, 0);
	if (chip->setup & MAUDIO_SET) {
		if (chip->setup & MAUDIO_SET_COMPATIBLE) {
			if (iface != 1 && iface != 2)
				return 1; /* skip all interfaces but 1 and 2 */
		} else {
			unsigned int mask;
			if (iface == 1 || iface == 2)
				return 1; /* skip interfaces 1 and 2 */
			if ((chip->setup & MAUDIO_SET_96K) && altno != 1)
				return 1; /* skip this altsetting */
			mask = chip->setup & MAUDIO_SET_MASK;
			if (mask == MAUDIO_SET_24B_48K_DI && altno != 2)
				return 1; /* skip this altsetting */
			if (mask == MAUDIO_SET_24B_48K_NOTDI && altno != 3)
				return 1; /* skip this altsetting */
			if (mask == MAUDIO_SET_16B_48K_NOTDI && altno != 4)
				return 1; /* skip this altsetting */
		}
	}
	usb_audio_dbg(chip,
		    "using altsetting %d for interface %d config %d\n",
		    altno, iface, chip->setup);
	return 0; /* keep this altsetting */
}

static int audiophile_skip_setting_quirk(struct snd_usb_audio *chip,
					 int iface,
					 int altno)
{
	/* Reset ALL ifaces to 0 altsetting.
	 * Call it for every possible altsetting of every interface.
	 */
	usb_set_interface(chip->dev, iface, 0);

	if (chip->setup & MAUDIO_SET) {
		unsigned int mask;
		if ((chip->setup & MAUDIO_SET_DTS) && altno != 6)
			return 1; /* skip this altsetting */
		if ((chip->setup & MAUDIO_SET_96K) && altno != 1)
			return 1; /* skip this altsetting */
		mask = chip->setup & MAUDIO_SET_MASK;
		if (mask == MAUDIO_SET_24B_48K_DI && altno != 2)
			return 1; /* skip this altsetting */
		if (mask == MAUDIO_SET_24B_48K_NOTDI && altno != 3)
			return 1; /* skip this altsetting */
		if (mask == MAUDIO_SET_16B_48K_DI && altno != 4)
			return 1; /* skip this altsetting */
		if (mask == MAUDIO_SET_16B_48K_NOTDI && altno != 5)
			return 1; /* skip this altsetting */
	}

	return 0; /* keep this altsetting */
}

static int fasttrackpro_skip_setting_quirk(struct snd_usb_audio *chip,
					   int iface, int altno)
{
	/* Reset ALL ifaces to 0 altsetting.
	 * Call it for every possible altsetting of every interface.
	 */
	usb_set_interface(chip->dev, iface, 0);

	/* possible configuration where both inputs and only one output is
	 *used is not supported by the current setup
	 */
	if (chip->setup & (MAUDIO_SET | MAUDIO_SET_24B)) {
		if (chip->setup & MAUDIO_SET_96K) {
			if (altno != 3 && altno != 6)
				return 1;
		} else if (chip->setup & MAUDIO_SET_DI) {
			if (iface == 4)
				return 1; /* no analog input */
			if (altno != 2 && altno != 5)
				return 1; /* enable only altsets 2 and 5 */
		} else {
			if (iface == 5)
				return 1; /* disable digialt input */
			if (altno != 2 && altno != 5)
				return 1; /* enalbe only altsets 2 and 5 */
		}
	} else {
		/* keep only 16-Bit mode */
		if (altno != 1)
			return 1;
	}

	usb_audio_dbg(chip,
		    "using altsetting %d for interface %d config %d\n",
		    altno, iface, chip->setup);
	return 0; /* keep this altsetting */
}

static int s1810c_skip_setting_quirk(struct snd_usb_audio *chip,
					   int iface, int altno)
{
	/*
	 * Altno settings:
	 *
	 * Playback (Interface 1):
	 * 1: 6 Analog + 2 S/PDIF
	 * 2: 6 Analog + 2 S/PDIF
	 * 3: 6 Analog
	 *
	 * Capture (Interface 2):
	 * 1: 8 Analog + 2 S/PDIF + 8 ADAT
	 * 2: 8 Analog + 2 S/PDIF + 4 ADAT
	 * 3: 8 Analog
	 */

	/*
	 * I'll leave 2 as the default one and
	 * use device_setup to switch to the
	 * other two.
	 */
	if ((chip->setup == 0 || chip->setup > 2) && altno != 2)
		return 1;
	else if (chip->setup == 1 && altno != 1)
		return 1;
	else if (chip->setup == 2 && altno != 3)
		return 1;

	return 0;
}

int snd_usb_apply_interface_quirk(struct snd_usb_audio *chip,
				  int iface,
				  int altno)
{
	/* audiophile usb: skip altsets incompatible with device_setup */
	if (chip->usb_id == USB_ID(0x0763, 0x2003))
		return audiophile_skip_setting_quirk(chip, iface, altno);
	/* quattro usb: skip altsets incompatible with device_setup */
	if (chip->usb_id == USB_ID(0x0763, 0x2001))
		return quattro_skip_setting_quirk(chip, iface, altno);
	/* fasttrackpro usb: skip altsets incompatible with device_setup */
	if (chip->usb_id == USB_ID(0x0763, 0x2012))
		return fasttrackpro_skip_setting_quirk(chip, iface, altno);
	/* presonus studio 1810c: skip altsets incompatible with device_setup */
	if (chip->usb_id == USB_ID(0x0194f, 0x010c))
		return s1810c_skip_setting_quirk(chip, iface, altno);


	return 0;
}

int snd_usb_apply_boot_quirk(struct usb_device *dev,
			     struct usb_interface *intf,
			     const struct snd_usb_audio_quirk *quirk,
			     unsigned int id)
{
	switch (id) {
	case USB_ID(0x041e, 0x3000):
		/* SB Extigy needs special boot-up sequence */
		/* if more models come, this will go to the quirk list. */
		return snd_usb_extigy_boot_quirk(dev, intf);

	case USB_ID(0x041e, 0x3020):
		/* SB Audigy 2 NX needs its own boot-up magic, too */
		return snd_usb_audigy2nx_boot_quirk(dev);

	case USB_ID(0x10f5, 0x0200):
		/* C-Media CM106 / Turtle Beach Audio Advantage Roadie */
		return snd_usb_cm106_boot_quirk(dev);

	case USB_ID(0x0d8c, 0x0102):
		/* C-Media CM6206 / CM106-Like Sound Device */
	case USB_ID(0x0ccd, 0x00b1): /* Terratec Aureon 7.1 USB */
		return snd_usb_cm6206_boot_quirk(dev);

	case USB_ID(0x0dba, 0x3000):
		/* Digidesign Mbox 2 */
		return snd_usb_mbox2_boot_quirk(dev);

	case USB_ID(0x1235, 0x0010): /* Focusrite Novation Saffire 6 USB */
	case USB_ID(0x1235, 0x0018): /* Focusrite Novation Twitch */
		return snd_usb_novation_boot_quirk(dev);

	case USB_ID(0x133e, 0x0815):
		/* Access Music VirusTI Desktop */
		return snd_usb_accessmusic_boot_quirk(dev);

	case USB_ID(0x17cc, 0x1000): /* Komplete Audio 6 */
	case USB_ID(0x17cc, 0x1010): /* Traktor Audio 6 */
	case USB_ID(0x17cc, 0x1020): /* Traktor Audio 10 */
		return snd_usb_nativeinstruments_boot_quirk(dev);
	case USB_ID(0x0763, 0x2012):  /* M-Audio Fast Track Pro USB */
		return snd_usb_fasttrackpro_boot_quirk(dev);
	case USB_ID(0x047f, 0xc010): /* Plantronics Gamecom 780 */
		return snd_usb_gamecon780_boot_quirk(dev);
	case USB_ID(0x2466, 0x8010): /* Fractal Audio Axe-Fx 3 */
		return snd_usb_axefx3_boot_quirk(dev);
	case USB_ID(0x07fd, 0x0004): /* MOTU MicroBook II */
		/*
		 * For some reason interface 3 with vendor-spec class is
		 * detected on MicroBook IIc.
		 */
		if (get_iface_desc(intf->altsetting)->bInterfaceClass ==
		    USB_CLASS_VENDOR_SPEC &&
		    get_iface_desc(intf->altsetting)->bInterfaceNumber < 3)
			return snd_usb_motu_microbookii_boot_quirk(dev);
		break;
	}

	return 0;
}

int snd_usb_apply_boot_quirk_once(struct usb_device *dev,
				  struct usb_interface *intf,
				  const struct snd_usb_audio_quirk *quirk,
				  unsigned int id)
{
	switch (id) {
	case USB_ID(0x07fd, 0x0008): /* MOTU M Series */
		return snd_usb_motu_m_series_boot_quirk(dev);
	}

	return 0;
}

/*
 * check if the device uses big-endian samples
 */
int snd_usb_is_big_endian_format(struct snd_usb_audio *chip,
				 const struct audioformat *fp)
{
	/* it depends on altsetting whether the device is big-endian or not */
	switch (chip->usb_id) {
	case USB_ID(0x0763, 0x2001): /* M-Audio Quattro: captured data only */
		if (fp->altsetting == 2 || fp->altsetting == 3 ||
			fp->altsetting == 5 || fp->altsetting == 6)
			return 1;
		break;
	case USB_ID(0x0763, 0x2003): /* M-Audio Audiophile USB */
		if (chip->setup == 0x00 ||
			fp->altsetting == 1 || fp->altsetting == 2 ||
			fp->altsetting == 3)
			return 1;
		break;
	case USB_ID(0x0763, 0x2012): /* M-Audio Fast Track Pro */
		if (fp->altsetting == 2 || fp->altsetting == 3 ||
			fp->altsetting == 5 || fp->altsetting == 6)
			return 1;
		break;
	}
	return 0;
}

/*
 * For E-Mu 0404USB/0202USB/TrackerPre/0204 sample rate should be set for device,
 * not for interface.
 */

enum {
	EMU_QUIRK_SR_44100HZ = 0,
	EMU_QUIRK_SR_48000HZ,
	EMU_QUIRK_SR_88200HZ,
	EMU_QUIRK_SR_96000HZ,
	EMU_QUIRK_SR_176400HZ,
	EMU_QUIRK_SR_192000HZ
};

static void set_format_emu_quirk(struct snd_usb_substream *subs,
				 const struct audioformat *fmt)
{
	unsigned char emu_samplerate_id = 0;

	/* When capture is active
	 * sample rate shouldn't be changed
	 * by playback substream
	 */
	if (subs->direction == SNDRV_PCM_STREAM_PLAYBACK) {
		if (subs->stream->substream[SNDRV_PCM_STREAM_CAPTURE].cur_audiofmt)
			return;
	}

	switch (fmt->rate_min) {
	case 48000:
		emu_samplerate_id = EMU_QUIRK_SR_48000HZ;
		break;
	case 88200:
		emu_samplerate_id = EMU_QUIRK_SR_88200HZ;
		break;
	case 96000:
		emu_samplerate_id = EMU_QUIRK_SR_96000HZ;
		break;
	case 176400:
		emu_samplerate_id = EMU_QUIRK_SR_176400HZ;
		break;
	case 192000:
		emu_samplerate_id = EMU_QUIRK_SR_192000HZ;
		break;
	default:
		emu_samplerate_id = EMU_QUIRK_SR_44100HZ;
		break;
	}
	snd_emuusb_set_samplerate(subs->stream->chip, emu_samplerate_id);
	subs->pkt_offset_adj = (emu_samplerate_id >= EMU_QUIRK_SR_176400HZ) ? 4 : 0;
}

<<<<<<< HEAD

/*
 * Pioneer DJ DJM-900NXS2
 * Device needs to know the sample rate each time substream is started
 */
static int pioneer_djm_set_format_quirk(struct snd_usb_substream *subs)
{
	unsigned int cur_rate = subs->data_endpoint->cur_rate;
	/* Convert sample rate value to little endian */
	u8 sr[3];

	sr[0] = cur_rate & 0xff;
	sr[1] = (cur_rate >> 8) & 0xff;
	sr[2] = (cur_rate >> 16) & 0xff;

	/* Configure device */
	usb_set_interface(subs->dev, 0, 1);
	snd_usb_ctl_msg(subs->stream->chip->dev,
		usb_rcvctrlpipe(subs->stream->chip->dev, 0),
		0x01, 0x22, 0x0100, 0x0082, &sr, 0x0003);

	return 0;
}

=======
>>>>>>> 6ee1d745
void snd_usb_set_format_quirk(struct snd_usb_substream *subs,
			      const struct audioformat *fmt)
{
	switch (subs->stream->chip->usb_id) {
	case USB_ID(0x041e, 0x3f02): /* E-Mu 0202 USB */
	case USB_ID(0x041e, 0x3f04): /* E-Mu 0404 USB */
	case USB_ID(0x041e, 0x3f0a): /* E-Mu Tracker Pre */
	case USB_ID(0x041e, 0x3f19): /* E-Mu 0204 USB */
		set_format_emu_quirk(subs, fmt);
		break;
	case USB_ID(0x534d, 0x2109): /* MacroSilicon MS2109 */
		subs->stream_offset_adj = 2;
		break;
	}
}

bool snd_usb_get_sample_rate_quirk(struct snd_usb_audio *chip)
{
	/* devices which do not support reading the sample rate. */
	switch (chip->usb_id) {
	case USB_ID(0x041e, 0x4080): /* Creative Live Cam VF0610 */
	case USB_ID(0x04d8, 0xfeea): /* Benchmark DAC1 Pre */
	case USB_ID(0x0556, 0x0014): /* Phoenix Audio TMX320VC */
	case USB_ID(0x05a3, 0x9420): /* ELP HD USB Camera */
	case USB_ID(0x05a7, 0x1020): /* Bose Companion 5 */
	case USB_ID(0x074d, 0x3553): /* Outlaw RR2150 (Micronas UAC3553B) */
	case USB_ID(0x1395, 0x740a): /* Sennheiser DECT */
	case USB_ID(0x1901, 0x0191): /* GE B850V3 CP2114 audio interface */
	case USB_ID(0x21b4, 0x0081): /* AudioQuest DragonFly */
	case USB_ID(0x2912, 0x30c8): /* Audioengine D1 */
		return true;
	}

	/* devices of these vendors don't support reading rate, either */
	switch (USB_ID_VENDOR(chip->usb_id)) {
	case 0x045e: /* MS Lifecam */
	case 0x047f: /* Plantronics */
	case 0x1de7: /* Phoenix Audio */
		return true;
	}

	return false;
}

/* ITF-USB DSD based DACs need a vendor cmd to switch
 * between PCM and native DSD mode
 */
static bool is_itf_usb_dsd_dac(unsigned int id)
{
	switch (id) {
	case USB_ID(0x154e, 0x1002): /* Denon DCD-1500RE */
	case USB_ID(0x154e, 0x1003): /* Denon DA-300USB */
	case USB_ID(0x154e, 0x3005): /* Marantz HD-DAC1 */
	case USB_ID(0x154e, 0x3006): /* Marantz SA-14S1 */
	case USB_ID(0x1852, 0x5065): /* Luxman DA-06 */
	case USB_ID(0x0644, 0x8043): /* TEAC UD-501/UD-501V2/UD-503/NT-503 */
	case USB_ID(0x0644, 0x8044): /* Esoteric D-05X */
	case USB_ID(0x0644, 0x804a): /* TEAC UD-301 */
		return true;
	}
	return false;
}

int snd_usb_select_mode_quirk(struct snd_usb_audio *chip,
			      const struct audioformat *fmt)
{
	struct usb_device *dev = chip->dev;
	int err;

	if (is_itf_usb_dsd_dac(chip->usb_id)) {
		/* First switch to alt set 0, otherwise the mode switch cmd
		 * will not be accepted by the DAC
		 */
		err = usb_set_interface(dev, fmt->iface, 0);
		if (err < 0)
			return err;

		msleep(20); /* Delay needed after setting the interface */

		/* Vendor mode switch cmd is required. */
		if (fmt->formats & SNDRV_PCM_FMTBIT_DSD_U32_BE) {
			/* DSD mode (DSD_U32) requested */
			err = snd_usb_ctl_msg(dev, usb_sndctrlpipe(dev, 0), 0,
					      USB_DIR_OUT|USB_TYPE_VENDOR|USB_RECIP_INTERFACE,
					      1, 1, NULL, 0);
			if (err < 0)
				return err;

		} else {
			/* PCM or DOP mode (S32) requested */
			/* PCM mode (S16) requested */
			err = snd_usb_ctl_msg(dev, usb_sndctrlpipe(dev, 0), 0,
					      USB_DIR_OUT|USB_TYPE_VENDOR|USB_RECIP_INTERFACE,
					      0, 1, NULL, 0);
			if (err < 0)
				return err;

		}
		msleep(20);
	}
	return 0;
}

void snd_usb_endpoint_start_quirk(struct snd_usb_endpoint *ep)
{
	/*
	 * "Playback Design" products send bogus feedback data at the start
	 * of the stream. Ignore them.
	 */
	if (USB_ID_VENDOR(ep->chip->usb_id) == 0x23ba &&
	    ep->type == SND_USB_ENDPOINT_TYPE_SYNC)
		ep->skip_packets = 4;

	/*
	 * M-Audio Fast Track C400/C600 - when packets are not skipped, real
	 * world latency varies by approx. +/- 50 frames (at 96kHz) each time
	 * the stream is (re)started. When skipping packets 16 at endpoint
	 * start up, the real world latency is stable within +/- 1 frame (also
	 * across power cycles).
	 */
	if ((ep->chip->usb_id == USB_ID(0x0763, 0x2030) ||
	     ep->chip->usb_id == USB_ID(0x0763, 0x2031)) &&
	    ep->type == SND_USB_ENDPOINT_TYPE_DATA)
		ep->skip_packets = 16;

	/* Work around devices that report unreasonable feedback data */
	if ((ep->chip->usb_id == USB_ID(0x0644, 0x8038) ||  /* TEAC UD-H01 */
	     ep->chip->usb_id == USB_ID(0x1852, 0x5034)) && /* T+A Dac8 */
	    ep->syncmaxsize == 4)
		ep->tenor_fb_quirk = 1;
}

void snd_usb_set_interface_quirk(struct snd_usb_audio *chip)
{
	if (!chip)
		return;
	/*
	 * "Playback Design" products need a 50ms delay after setting the
	 * USB interface.
	 */
	switch (USB_ID_VENDOR(chip->usb_id)) {
	case 0x23ba: /* Playback Design */
	case 0x0644: /* TEAC Corp. */
		msleep(50);
		break;
	}
}

/* quirk applied after snd_usb_ctl_msg(); not applied during boot quirks */
void snd_usb_ctl_msg_quirk(struct usb_device *dev, unsigned int pipe,
			   __u8 request, __u8 requesttype, __u16 value,
			   __u16 index, void *data, __u16 size)
{
	struct snd_usb_audio *chip = dev_get_drvdata(&dev->dev);

	if (!chip)
		return;
	/*
	 * "Playback Design" products need a 20ms delay after each
	 * class compliant request
	 */
	if (USB_ID_VENDOR(chip->usb_id) == 0x23ba &&
	    (requesttype & USB_TYPE_MASK) == USB_TYPE_CLASS)
		msleep(20);

	/*
	 * "TEAC Corp." products need a 20ms delay after each
	 * class compliant request
	 */
	if (USB_ID_VENDOR(chip->usb_id) == 0x0644 &&
	    (requesttype & USB_TYPE_MASK) == USB_TYPE_CLASS)
		msleep(20);

	/* ITF-USB DSD based DACs functionality need a delay
	 * after each class compliant request
	 */
	if (is_itf_usb_dsd_dac(chip->usb_id)
	    && (requesttype & USB_TYPE_MASK) == USB_TYPE_CLASS)
		msleep(20);

	/* Zoom R16/24, many Logitech(at least H650e/H570e/BCC950),
	 * Jabra 550a, Kingston HyperX needs a tiny delay here,
	 * otherwise requests like get/set frequency return
	 * as failed despite actually succeeding.
	 */
	if ((chip->usb_id == USB_ID(0x1686, 0x00dd) ||
	     USB_ID_VENDOR(chip->usb_id) == 0x046d  || /* Logitech */
	     chip->usb_id == USB_ID(0x0b0e, 0x0349) ||
	     chip->usb_id == USB_ID(0x0951, 0x16ad)) &&
	    (requesttype & USB_TYPE_MASK) == USB_TYPE_CLASS)
		usleep_range(1000, 2000);

	/*
	 * Samsung USBC Headset (AKG) need a tiny delay after each
	 * class compliant request. (Model number: AAM625R or AAM627R)
	 */
	if (chip->usb_id == USB_ID(0x04e8, 0xa051) &&
	    (requesttype & USB_TYPE_MASK) == USB_TYPE_CLASS)
		usleep_range(5000, 6000);
}

/*
 * snd_usb_interface_dsd_format_quirks() is called from format.c to
 * augment the PCM format bit-field for DSD types. The UAC standards
 * don't have a designated bit field to denote DSD-capable interfaces,
 * hence all hardware that is known to support this format has to be
 * listed here.
 */
u64 snd_usb_interface_dsd_format_quirks(struct snd_usb_audio *chip,
					struct audioformat *fp,
					unsigned int sample_bytes)
{
	struct usb_interface *iface;

	/* Playback Designs */
	if (USB_ID_VENDOR(chip->usb_id) == 0x23ba &&
	    USB_ID_PRODUCT(chip->usb_id) < 0x0110) {
		switch (fp->altsetting) {
		case 1:
			fp->dsd_dop = true;
			return SNDRV_PCM_FMTBIT_DSD_U16_LE;
		case 2:
			fp->dsd_bitrev = true;
			return SNDRV_PCM_FMTBIT_DSD_U8;
		case 3:
			fp->dsd_bitrev = true;
			return SNDRV_PCM_FMTBIT_DSD_U16_LE;
		}
	}

	/* XMOS based USB DACs */
	switch (chip->usb_id) {
	case USB_ID(0x1511, 0x0037): /* AURALiC VEGA */
	case USB_ID(0x2522, 0x0012): /* LH Labs VI DAC Infinity */
	case USB_ID(0x2772, 0x0230): /* Pro-Ject Pre Box S2 Digital */
		if (fp->altsetting == 2)
			return SNDRV_PCM_FMTBIT_DSD_U32_BE;
		break;

	case USB_ID(0x0d8c, 0x0316): /* Hegel HD12 DSD */
	case USB_ID(0x10cb, 0x0103): /* The Bit Opus #3; with fp->dsd_raw */
	case USB_ID(0x16d0, 0x06b2): /* NuPrime DAC-10 */
	case USB_ID(0x16d0, 0x09dd): /* Encore mDSD */
	case USB_ID(0x16d0, 0x0733): /* Furutech ADL Stratos */
	case USB_ID(0x16d0, 0x09db): /* NuPrime Audio DAC-9 */
	case USB_ID(0x1db5, 0x0003): /* Bryston BDA3 */
	case USB_ID(0x22e1, 0xca01): /* HDTA Serenade DSD */
	case USB_ID(0x249c, 0x9326): /* M2Tech Young MkIII */
	case USB_ID(0x2616, 0x0106): /* PS Audio NuWave DAC */
	case USB_ID(0x2622, 0x0041): /* Audiolab M-DAC+ */
	case USB_ID(0x27f7, 0x3002): /* W4S DAC-2v2SE */
	case USB_ID(0x29a2, 0x0086): /* Mutec MC3+ USB */
	case USB_ID(0x6b42, 0x0042): /* MSB Technology */
		if (fp->altsetting == 3)
			return SNDRV_PCM_FMTBIT_DSD_U32_BE;
		break;

	/* Amanero Combo384 USB based DACs with native DSD support */
	case USB_ID(0x16d0, 0x071a):  /* Amanero - Combo384 */
	case USB_ID(0x2ab6, 0x0004):  /* T+A DAC8DSD-V2.0, MP1000E-V2.0, MP2000R-V2.0, MP2500R-V2.0, MP3100HV-V2.0 */
	case USB_ID(0x2ab6, 0x0005):  /* T+A USB HD Audio 1 */
	case USB_ID(0x2ab6, 0x0006):  /* T+A USB HD Audio 2 */
		if (fp->altsetting == 2) {
			switch (le16_to_cpu(chip->dev->descriptor.bcdDevice)) {
			case 0x199:
				return SNDRV_PCM_FMTBIT_DSD_U32_LE;
			case 0x19b:
			case 0x203:
				return SNDRV_PCM_FMTBIT_DSD_U32_BE;
			default:
				break;
			}
		}
		break;
	case USB_ID(0x16d0, 0x0a23):
		if (fp->altsetting == 2)
			return SNDRV_PCM_FMTBIT_DSD_U32_BE;
		break;

	default:
		break;
	}

	/* ITF-USB DSD based DACs */
	if (is_itf_usb_dsd_dac(chip->usb_id)) {
		iface = usb_ifnum_to_if(chip->dev, fp->iface);

		/* Altsetting 2 support native DSD if the num of altsets is
		 * three (0-2),
		 * Altsetting 3 support native DSD if the num of altsets is
		 * four (0-3).
		 */
		if (fp->altsetting == iface->num_altsetting - 1)
			return SNDRV_PCM_FMTBIT_DSD_U32_BE;
	}

	/* Mostly generic method to detect many DSD-capable implementations -
	 * from XMOS/Thesycon
	 */
	switch (USB_ID_VENDOR(chip->usb_id)) {
	case 0x152a:  /* Thesycon devices */
	case 0x20b1:  /* XMOS based devices */
	case 0x22d9:  /* Oppo */
	case 0x23ba:  /* Playback Designs */
	case 0x25ce:  /* Mytek devices */
	case 0x278b:  /* Rotel? */
	case 0x292b:  /* Gustard/Ess based devices */
	case 0x2972:  /* FiiO devices */
	case 0x2ab6:  /* T+A devices */
	case 0x3353:  /* Khadas devices */
	case 0x3842:  /* EVGA */
	case 0xc502:  /* HiBy devices */
		if (fp->dsd_raw)
			return SNDRV_PCM_FMTBIT_DSD_U32_BE;
		break;
	default:
		break;

	}

	return 0;
}

void snd_usb_audioformat_attributes_quirk(struct snd_usb_audio *chip,
					  struct audioformat *fp,
					  int stream)
{
	switch (chip->usb_id) {
	case USB_ID(0x0a92, 0x0053): /* AudioTrak Optoplay */
		/* Optoplay sets the sample rate attribute although
		 * it seems not supporting it in fact.
		 */
		fp->attributes &= ~UAC_EP_CS_ATTR_SAMPLE_RATE;
		break;
	case USB_ID(0x041e, 0x3020): /* Creative SB Audigy 2 NX */
	case USB_ID(0x0763, 0x2003): /* M-Audio Audiophile USB */
		/* doesn't set the sample rate attribute, but supports it */
		fp->attributes |= UAC_EP_CS_ATTR_SAMPLE_RATE;
		break;
	case USB_ID(0x0763, 0x2001):  /* M-Audio Quattro USB */
	case USB_ID(0x0763, 0x2012):  /* M-Audio Fast Track Pro USB */
	case USB_ID(0x047f, 0x0ca1): /* plantronics headset */
	case USB_ID(0x077d, 0x07af): /* Griffin iMic (note that there is
					an older model 77d:223) */
	/*
	 * plantronics headset and Griffin iMic have set adaptive-in
	 * although it's really not...
	 */
		fp->ep_attr &= ~USB_ENDPOINT_SYNCTYPE;
		if (stream == SNDRV_PCM_STREAM_PLAYBACK)
			fp->ep_attr |= USB_ENDPOINT_SYNC_ADAPTIVE;
		else
			fp->ep_attr |= USB_ENDPOINT_SYNC_SYNC;
		break;
	case USB_ID(0x07fd, 0x0004):  /* MOTU MicroBook IIc */
		/*
		 * MaxPacketsOnly attribute is erroneously set in endpoint
		 * descriptors. As a result this card produces noise with
		 * all sample rates other than 96 kHz.
		 */
		fp->attributes &= ~UAC_EP_CS_ATTR_FILL_MAX;
		break;
	}
}

/*
 * registration quirk:
 * the registration is skipped if a device matches with the given ID,
 * unless the interface reaches to the defined one.  This is for delaying
 * the registration until the last known interface, so that the card and
 * devices appear at the same time.
 */

struct registration_quirk {
	unsigned int usb_id;	/* composed via USB_ID() */
	unsigned int interface;	/* the interface to trigger register */
};

#define REG_QUIRK_ENTRY(vendor, product, iface) \
	{ .usb_id = USB_ID(vendor, product), .interface = (iface) }

static const struct registration_quirk registration_quirks[] = {
	REG_QUIRK_ENTRY(0x0951, 0x16d8, 2),	/* Kingston HyperX AMP */
	REG_QUIRK_ENTRY(0x0951, 0x16ed, 2),	/* Kingston HyperX Cloud Alpha S */
	REG_QUIRK_ENTRY(0x0951, 0x16ea, 2),	/* Kingston HyperX Cloud Flight S */
	{ 0 }					/* terminator */
};

/* return true if skipping registration */
bool snd_usb_registration_quirk(struct snd_usb_audio *chip, int iface)
{
	const struct registration_quirk *q;

	for (q = registration_quirks; q->usb_id; q++)
		if (chip->usb_id == q->usb_id)
			return iface != q->interface;

	/* Register as normal */
	return false;
}<|MERGE_RESOLUTION|>--- conflicted
+++ resolved
@@ -1470,33 +1470,6 @@
 	subs->pkt_offset_adj = (emu_samplerate_id >= EMU_QUIRK_SR_176400HZ) ? 4 : 0;
 }
 
-<<<<<<< HEAD
-
-/*
- * Pioneer DJ DJM-900NXS2
- * Device needs to know the sample rate each time substream is started
- */
-static int pioneer_djm_set_format_quirk(struct snd_usb_substream *subs)
-{
-	unsigned int cur_rate = subs->data_endpoint->cur_rate;
-	/* Convert sample rate value to little endian */
-	u8 sr[3];
-
-	sr[0] = cur_rate & 0xff;
-	sr[1] = (cur_rate >> 8) & 0xff;
-	sr[2] = (cur_rate >> 16) & 0xff;
-
-	/* Configure device */
-	usb_set_interface(subs->dev, 0, 1);
-	snd_usb_ctl_msg(subs->stream->chip->dev,
-		usb_rcvctrlpipe(subs->stream->chip->dev, 0),
-		0x01, 0x22, 0x0100, 0x0082, &sr, 0x0003);
-
-	return 0;
-}
-
-=======
->>>>>>> 6ee1d745
 void snd_usb_set_format_quirk(struct snd_usb_substream *subs,
 			      const struct audioformat *fmt)
 {
