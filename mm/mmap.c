// SPDX-License-Identifier: GPL-2.0-only
/*
 * mm/mmap.c
 *
 * Written by obz.
 *
 * Address space accounting code	<alan@lxorguk.ukuu.org.uk>
 */

#define pr_fmt(fmt) KBUILD_MODNAME ": " fmt

#include <linux/kernel.h>
#include <linux/slab.h>
#include <linux/backing-dev.h>
#include <linux/mm.h>
#include <linux/vmacache.h>
#include <linux/shm.h>
#include <linux/mman.h>
#include <linux/pagemap.h>
#include <linux/swap.h>
#include <linux/syscalls.h>
#include <linux/capability.h>
#include <linux/init.h>
#include <linux/file.h>
#include <linux/fs.h>
#include <linux/personality.h>
#include <linux/security.h>
#include <linux/hugetlb.h>
#include <linux/shmem_fs.h>
#include <linux/profile.h>
#include <linux/export.h>
#include <linux/mount.h>
#include <linux/mempolicy.h>
#include <linux/rmap.h>
#include <linux/mmu_notifier.h>
#include <linux/mmdebug.h>
#include <linux/perf_event.h>
#include <linux/audit.h>
#include <linux/khugepaged.h>
#include <linux/uprobes.h>
#include <linux/rbtree_augmented.h>
#include <linux/notifier.h>
#include <linux/memory.h>
#include <linux/printk.h>
#include <linux/userfaultfd_k.h>
#include <linux/moduleparam.h>
#include <linux/pkeys.h>
#include <linux/oom.h>
#include <linux/sched/mm.h>

#include <linux/uaccess.h>
#include <asm/cacheflush.h>
#include <asm/tlb.h>
#include <asm/mmu_context.h>

#define CREATE_TRACE_POINTS
#include <trace/events/mmap.h>

#include "internal.h"

#ifndef arch_mmap_check
#define arch_mmap_check(addr, len, flags)	(0)
#endif

#ifdef CONFIG_HAVE_ARCH_MMAP_RND_BITS
const int mmap_rnd_bits_min = CONFIG_ARCH_MMAP_RND_BITS_MIN;
const int mmap_rnd_bits_max = CONFIG_ARCH_MMAP_RND_BITS_MAX;
int mmap_rnd_bits __read_mostly = CONFIG_ARCH_MMAP_RND_BITS;
#endif
#ifdef CONFIG_HAVE_ARCH_MMAP_RND_COMPAT_BITS
const int mmap_rnd_compat_bits_min = CONFIG_ARCH_MMAP_RND_COMPAT_BITS_MIN;
const int mmap_rnd_compat_bits_max = CONFIG_ARCH_MMAP_RND_COMPAT_BITS_MAX;
int mmap_rnd_compat_bits __read_mostly = CONFIG_ARCH_MMAP_RND_COMPAT_BITS;
#endif

static bool ignore_rlimit_data;
core_param(ignore_rlimit_data, ignore_rlimit_data, bool, 0644);

static void unmap_region(struct mm_struct *mm,
		struct vm_area_struct *vma, struct vm_area_struct *prev,
		unsigned long start, unsigned long end);

/* description of effects of mapping type and prot in current implementation.
 * this is due to the limited x86 page protection hardware.  The expected
 * behavior is in parens:
 *
 * map_type	prot
 *		PROT_NONE	PROT_READ	PROT_WRITE	PROT_EXEC
 * MAP_SHARED	r: (no) no	r: (yes) yes	r: (no) yes	r: (no) yes
 *		w: (no) no	w: (no) no	w: (yes) yes	w: (no) no
 *		x: (no) no	x: (no) yes	x: (no) yes	x: (yes) yes
 *
 * MAP_PRIVATE	r: (no) no	r: (yes) yes	r: (no) yes	r: (no) yes
 *		w: (no) no	w: (no) no	w: (copy) copy	w: (no) no
 *		x: (no) no	x: (no) yes	x: (no) yes	x: (yes) yes
 */
pgprot_t protection_map[16] __ro_after_init = {
	__P000, __P001, __P010, __P011, __P100, __P101, __P110, __P111,
	__S000, __S001, __S010, __S011, __S100, __S101, __S110, __S111
};

#ifndef CONFIG_ARCH_HAS_FILTER_PGPROT
static inline pgprot_t arch_filter_pgprot(pgprot_t prot)
{
	return prot;
}
#endif

pgprot_t vm_get_page_prot(unsigned long vm_flags)
{
	pgprot_t ret = __pgprot(pgprot_val(protection_map[vm_flags &
				(VM_READ|VM_WRITE|VM_EXEC|VM_SHARED)]) |
			pgprot_val(arch_vm_get_page_prot(vm_flags)));

	return arch_filter_pgprot(ret);
}
EXPORT_SYMBOL(vm_get_page_prot);

static pgprot_t vm_pgprot_modify(pgprot_t oldprot, unsigned long vm_flags)
{
	return pgprot_modify(oldprot, vm_get_page_prot(vm_flags));
}

/* Update vma->vm_page_prot to reflect vma->vm_flags. */
void vma_set_page_prot(struct vm_area_struct *vma)
{
	unsigned long vm_flags = vma->vm_flags;
	pgprot_t vm_page_prot;

	vm_page_prot = vm_pgprot_modify(vma->vm_page_prot, vm_flags);
	if (vma_wants_writenotify(vma, vm_page_prot)) {
		vm_flags &= ~VM_SHARED;
		vm_page_prot = vm_pgprot_modify(vm_page_prot, vm_flags);
	}
	/* remove_protection_ptes reads vma->vm_page_prot without mmap_lock */
	WRITE_ONCE(vma->vm_page_prot, vm_page_prot);
}

/*
 * Requires inode->i_mapping->i_mmap_rwsem
 */
static void __remove_shared_vm_struct(struct vm_area_struct *vma,
		struct file *file, struct address_space *mapping)
{
	if (vma->vm_flags & VM_DENYWRITE)
		allow_write_access(file);
	if (vma->vm_flags & VM_SHARED)
		mapping_unmap_writable(mapping);

	flush_dcache_mmap_lock(mapping);
	vma_interval_tree_remove(vma, &mapping->i_mmap);
	flush_dcache_mmap_unlock(mapping);
}

/*
 * Unlink a file-based vm structure from its interval tree, to hide
 * vma from rmap and vmtruncate before freeing its page tables.
 */
void unlink_file_vma(struct vm_area_struct *vma)
{
	struct file *file = vma->vm_file;

	if (file) {
		struct address_space *mapping = file->f_mapping;
		i_mmap_lock_write(mapping);
		__remove_shared_vm_struct(vma, file, mapping);
		i_mmap_unlock_write(mapping);
	}
}

/*
 * Close a vm structure and free it, returning the next.
 */
static struct vm_area_struct *remove_vma(struct vm_area_struct *vma)
{
	struct vm_area_struct *next = vma->vm_next;

	might_sleep();
	if (vma->vm_ops && vma->vm_ops->close)
		vma->vm_ops->close(vma);
	if (vma->vm_file)
		fput(vma->vm_file);
	mpol_put(vma_policy(vma));
	vm_area_free(vma);
	return next;
}

static int do_brk_flags(unsigned long addr, unsigned long request, unsigned long flags,
		struct list_head *uf);
SYSCALL_DEFINE1(brk, unsigned long, brk)
{
	unsigned long retval;
	unsigned long newbrk, oldbrk, origbrk;
	struct mm_struct *mm = current->mm;
	struct vm_area_struct *next;
	unsigned long min_brk;
	bool populate;
	bool downgraded = false;
	LIST_HEAD(uf);

	if (mmap_write_lock_killable(mm))
		return -EINTR;

	origbrk = mm->brk;

#ifdef CONFIG_COMPAT_BRK
	/*
	 * CONFIG_COMPAT_BRK can still be overridden by setting
	 * randomize_va_space to 2, which will still cause mm->start_brk
	 * to be arbitrarily shifted
	 */
	if (current->brk_randomized)
		min_brk = mm->start_brk;
	else
		min_brk = mm->end_data;
#else
	min_brk = mm->start_brk;
#endif
	if (brk < min_brk)
		goto out;

	/*
	 * Check against rlimit here. If this check is done later after the test
	 * of oldbrk with newbrk then it can escape the test and let the data
	 * segment grow beyond its set limit the in case where the limit is
	 * not page aligned -Ram Gupta
	 */
	if (check_data_rlimit(rlimit(RLIMIT_DATA), brk, mm->start_brk,
			      mm->end_data, mm->start_data))
		goto out;

	newbrk = PAGE_ALIGN(brk);
	oldbrk = PAGE_ALIGN(mm->brk);
	if (oldbrk == newbrk) {
		mm->brk = brk;
		goto success;
	}

	/*
	 * Always allow shrinking brk.
	 * __do_munmap() may downgrade mmap_lock to read.
	 */
	if (brk <= mm->brk) {
		int ret;

		/*
		 * mm->brk must to be protected by write mmap_lock so update it
		 * before downgrading mmap_lock. When __do_munmap() fails,
		 * mm->brk will be restored from origbrk.
		 */
		mm->brk = brk;
		ret = __do_munmap(mm, newbrk, oldbrk-newbrk, &uf, true);
		if (ret < 0) {
			mm->brk = origbrk;
			goto out;
		} else if (ret == 1) {
			downgraded = true;
		}
		goto success;
	}

	/* Check against existing mmap mappings. */
	next = find_vma(mm, oldbrk);
	if (next && newbrk + PAGE_SIZE > vm_start_gap(next))
		goto out;

	/* Ok, looks good - let it rip. */
	if (do_brk_flags(oldbrk, newbrk-oldbrk, 0, &uf) < 0)
		goto out;
	mm->brk = brk;

success:
	populate = newbrk > oldbrk && (mm->def_flags & VM_LOCKED) != 0;
	if (downgraded)
		mmap_read_unlock(mm);
	else
		mmap_write_unlock(mm);
	userfaultfd_unmap_complete(mm, &uf);
	if (populate)
		mm_populate(oldbrk, newbrk - oldbrk);
	return brk;

out:
	retval = origbrk;
	mmap_write_unlock(mm);
	return retval;
}

static inline unsigned long vma_compute_gap(struct vm_area_struct *vma)
{
	unsigned long gap, prev_end;

	/*
	 * Note: in the rare case of a VM_GROWSDOWN above a VM_GROWSUP, we
	 * allow two stack_guard_gaps between them here, and when choosing
	 * an unmapped area; whereas when expanding we only require one.
	 * That's a little inconsistent, but keeps the code here simpler.
	 */
	gap = vm_start_gap(vma);
	if (vma->vm_prev) {
		prev_end = vm_end_gap(vma->vm_prev);
		if (gap > prev_end)
			gap -= prev_end;
		else
			gap = 0;
	}
	return gap;
}

#ifdef CONFIG_DEBUG_VM_RB
static unsigned long vma_compute_subtree_gap(struct vm_area_struct *vma)
{
	unsigned long max = vma_compute_gap(vma), subtree_gap;
	if (vma->vm_rb.rb_left) {
		subtree_gap = rb_entry(vma->vm_rb.rb_left,
				struct vm_area_struct, vm_rb)->rb_subtree_gap;
		if (subtree_gap > max)
			max = subtree_gap;
	}
	if (vma->vm_rb.rb_right) {
		subtree_gap = rb_entry(vma->vm_rb.rb_right,
				struct vm_area_struct, vm_rb)->rb_subtree_gap;
		if (subtree_gap > max)
			max = subtree_gap;
	}
	return max;
}

static int browse_rb(struct mm_struct *mm)
{
	struct rb_root *root = &mm->mm_rb;
	int i = 0, j, bug = 0;
	struct rb_node *nd, *pn = NULL;
	unsigned long prev = 0, pend = 0;

	for (nd = rb_first(root); nd; nd = rb_next(nd)) {
		struct vm_area_struct *vma;
		vma = rb_entry(nd, struct vm_area_struct, vm_rb);
		if (vma->vm_start < prev) {
			pr_emerg("vm_start %lx < prev %lx\n",
				  vma->vm_start, prev);
			bug = 1;
		}
		if (vma->vm_start < pend) {
			pr_emerg("vm_start %lx < pend %lx\n",
				  vma->vm_start, pend);
			bug = 1;
		}
		if (vma->vm_start > vma->vm_end) {
			pr_emerg("vm_start %lx > vm_end %lx\n",
				  vma->vm_start, vma->vm_end);
			bug = 1;
		}
		spin_lock(&mm->page_table_lock);
		if (vma->rb_subtree_gap != vma_compute_subtree_gap(vma)) {
			pr_emerg("free gap %lx, correct %lx\n",
			       vma->rb_subtree_gap,
			       vma_compute_subtree_gap(vma));
			bug = 1;
		}
		spin_unlock(&mm->page_table_lock);
		i++;
		pn = nd;
		prev = vma->vm_start;
		pend = vma->vm_end;
	}
	j = 0;
	for (nd = pn; nd; nd = rb_prev(nd))
		j++;
	if (i != j) {
		pr_emerg("backwards %d, forwards %d\n", j, i);
		bug = 1;
	}
	return bug ? -1 : i;
}

static void validate_mm_rb(struct rb_root *root, struct vm_area_struct *ignore)
{
	struct rb_node *nd;

	for (nd = rb_first(root); nd; nd = rb_next(nd)) {
		struct vm_area_struct *vma;
		vma = rb_entry(nd, struct vm_area_struct, vm_rb);
		VM_BUG_ON_VMA(vma != ignore &&
			vma->rb_subtree_gap != vma_compute_subtree_gap(vma),
			vma);
	}
}

static void validate_mm(struct mm_struct *mm)
{
	int bug = 0;
	int i = 0;
	unsigned long highest_address = 0;
	struct vm_area_struct *vma = mm->mmap;

	while (vma) {
		struct anon_vma *anon_vma = vma->anon_vma;
		struct anon_vma_chain *avc;

		if (anon_vma) {
			anon_vma_lock_read(anon_vma);
			list_for_each_entry(avc, &vma->anon_vma_chain, same_vma)
				anon_vma_interval_tree_verify(avc);
			anon_vma_unlock_read(anon_vma);
		}

		highest_address = vm_end_gap(vma);
		vma = vma->vm_next;
		i++;
	}
	if (i != mm->map_count) {
		pr_emerg("map_count %d vm_next %d\n", mm->map_count, i);
		bug = 1;
	}
	if (highest_address != mm->highest_vm_end) {
		pr_emerg("mm->highest_vm_end %lx, found %lx\n",
			  mm->highest_vm_end, highest_address);
		bug = 1;
	}
	i = browse_rb(mm);
	if (i != mm->map_count) {
		if (i != -1)
			pr_emerg("map_count %d rb %d\n", mm->map_count, i);
		bug = 1;
	}
	VM_BUG_ON_MM(bug, mm);
}
#else
#define validate_mm_rb(root, ignore) do { } while (0)
#define validate_mm(mm) do { } while (0)
#endif

RB_DECLARE_CALLBACKS_MAX(static, vma_gap_callbacks,
			 struct vm_area_struct, vm_rb,
			 unsigned long, rb_subtree_gap, vma_compute_gap)

/*
 * Update augmented rbtree rb_subtree_gap values after vma->vm_start or
 * vma->vm_prev->vm_end values changed, without modifying the vma's position
 * in the rbtree.
 */
static void vma_gap_update(struct vm_area_struct *vma)
{
	/*
	 * As it turns out, RB_DECLARE_CALLBACKS_MAX() already created
	 * a callback function that does exactly what we want.
	 */
	vma_gap_callbacks_propagate(&vma->vm_rb, NULL);
}

static inline void vma_rb_insert(struct vm_area_struct *vma,
				 struct rb_root *root)
{
	/* All rb_subtree_gap values must be consistent prior to insertion */
	validate_mm_rb(root, NULL);

	rb_insert_augmented(&vma->vm_rb, root, &vma_gap_callbacks);
}

static void __vma_rb_erase(struct vm_area_struct *vma, struct rb_root *root)
{
	/*
	 * Note rb_erase_augmented is a fairly large inline function,
	 * so make sure we instantiate it only once with our desired
	 * augmented rbtree callbacks.
	 */
	rb_erase_augmented(&vma->vm_rb, root, &vma_gap_callbacks);
}

static __always_inline void vma_rb_erase_ignore(struct vm_area_struct *vma,
						struct rb_root *root,
						struct vm_area_struct *ignore)
{
	/*
	 * All rb_subtree_gap values must be consistent prior to erase,
	 * with the possible exception of
	 *
	 * a. the "next" vma being erased if next->vm_start was reduced in
	 *    __vma_adjust() -> __vma_unlink()
	 * b. the vma being erased in detach_vmas_to_be_unmapped() ->
	 *    vma_rb_erase()
	 */
	validate_mm_rb(root, ignore);

	__vma_rb_erase(vma, root);
}

static __always_inline void vma_rb_erase(struct vm_area_struct *vma,
					 struct rb_root *root)
{
	vma_rb_erase_ignore(vma, root, vma);
}

/*
 * vma has some anon_vma assigned, and is already inserted on that
 * anon_vma's interval trees.
 *
 * Before updating the vma's vm_start / vm_end / vm_pgoff fields, the
 * vma must be removed from the anon_vma's interval trees using
 * anon_vma_interval_tree_pre_update_vma().
 *
 * After the update, the vma will be reinserted using
 * anon_vma_interval_tree_post_update_vma().
 *
 * The entire update must be protected by exclusive mmap_lock and by
 * the root anon_vma's mutex.
 */
static inline void
anon_vma_interval_tree_pre_update_vma(struct vm_area_struct *vma)
{
	struct anon_vma_chain *avc;

	list_for_each_entry(avc, &vma->anon_vma_chain, same_vma)
		anon_vma_interval_tree_remove(avc, &avc->anon_vma->rb_root);
}

static inline void
anon_vma_interval_tree_post_update_vma(struct vm_area_struct *vma)
{
	struct anon_vma_chain *avc;

	list_for_each_entry(avc, &vma->anon_vma_chain, same_vma)
		anon_vma_interval_tree_insert(avc, &avc->anon_vma->rb_root);
}

static int find_vma_links(struct mm_struct *mm, unsigned long addr,
		unsigned long end, struct vm_area_struct **pprev,
		struct rb_node ***rb_link, struct rb_node **rb_parent)
{
	struct rb_node **__rb_link, *__rb_parent, *rb_prev;

	__rb_link = &mm->mm_rb.rb_node;
	rb_prev = __rb_parent = NULL;

	while (*__rb_link) {
		struct vm_area_struct *vma_tmp;

		__rb_parent = *__rb_link;
		vma_tmp = rb_entry(__rb_parent, struct vm_area_struct, vm_rb);

		if (vma_tmp->vm_end > addr) {
			/* Fail if an existing vma overlaps the area */
			if (vma_tmp->vm_start < end)
				return -ENOMEM;
			__rb_link = &__rb_parent->rb_left;
		} else {
			rb_prev = __rb_parent;
			__rb_link = &__rb_parent->rb_right;
		}
	}

	*pprev = NULL;
	if (rb_prev)
		*pprev = rb_entry(rb_prev, struct vm_area_struct, vm_rb);
	*rb_link = __rb_link;
	*rb_parent = __rb_parent;
	return 0;
}

/*
 * vma_next() - Get the next VMA.
 * @mm: The mm_struct.
 * @vma: The current vma.
 *
 * If @vma is NULL, return the first vma in the mm.
 *
 * Returns: The next VMA after @vma.
 */
static inline struct vm_area_struct *vma_next(struct mm_struct *mm,
					 struct vm_area_struct *vma)
{
	if (!vma)
		return mm->mmap;

	return vma->vm_next;
}

/*
 * munmap_vma_range() - munmap VMAs that overlap a range.
 * @mm: The mm struct
 * @start: The start of the range.
 * @len: The length of the range.
 * @pprev: pointer to the pointer that will be set to previous vm_area_struct
 * @rb_link: the rb_node
 * @rb_parent: the parent rb_node
 *
 * Find all the vm_area_struct that overlap from @start to
 * @end and munmap them.  Set @pprev to the previous vm_area_struct.
 *
 * Returns: -ENOMEM on munmap failure or 0 on success.
 */
static inline int
munmap_vma_range(struct mm_struct *mm, unsigned long start, unsigned long len,
		 struct vm_area_struct **pprev, struct rb_node ***link,
		 struct rb_node **parent, struct list_head *uf)
{

	while (find_vma_links(mm, start, start + len, pprev, link, parent))
		if (do_munmap(mm, start, len, uf))
			return -ENOMEM;

	return 0;
}
static unsigned long count_vma_pages_range(struct mm_struct *mm,
		unsigned long addr, unsigned long end)
{
	unsigned long nr_pages = 0;
	struct vm_area_struct *vma;

	/* Find first overlaping mapping */
	vma = find_vma_intersection(mm, addr, end);
	if (!vma)
		return 0;

	nr_pages = (min(end, vma->vm_end) -
		max(addr, vma->vm_start)) >> PAGE_SHIFT;

	/* Iterate over the rest of the overlaps */
	for (vma = vma->vm_next; vma; vma = vma->vm_next) {
		unsigned long overlap_len;

		if (vma->vm_start > end)
			break;

		overlap_len = min(end, vma->vm_end) - vma->vm_start;
		nr_pages += overlap_len >> PAGE_SHIFT;
	}

	return nr_pages;
}

void __vma_link_rb(struct mm_struct *mm, struct vm_area_struct *vma,
		struct rb_node **rb_link, struct rb_node *rb_parent)
{
	/* Update tracking information for the gap following the new vma. */
	if (vma->vm_next)
		vma_gap_update(vma->vm_next);
	else
		mm->highest_vm_end = vm_end_gap(vma);

	/*
	 * vma->vm_prev wasn't known when we followed the rbtree to find the
	 * correct insertion point for that vma. As a result, we could not
	 * update the vma vm_rb parents rb_subtree_gap values on the way down.
	 * So, we first insert the vma with a zero rb_subtree_gap value
	 * (to be consistent with what we did on the way down), and then
	 * immediately update the gap to the correct value. Finally we
	 * rebalance the rbtree after all augmented values have been set.
	 */
	rb_link_node(&vma->vm_rb, rb_parent, rb_link);
	vma->rb_subtree_gap = 0;
	vma_gap_update(vma);
	vma_rb_insert(vma, &mm->mm_rb);
}

static void __vma_link_file(struct vm_area_struct *vma)
{
	struct file *file;

	file = vma->vm_file;
	if (file) {
		struct address_space *mapping = file->f_mapping;

		if (vma->vm_flags & VM_DENYWRITE)
			put_write_access(file_inode(file));
		if (vma->vm_flags & VM_SHARED)
			mapping_allow_writable(mapping);

		flush_dcache_mmap_lock(mapping);
		vma_interval_tree_insert(vma, &mapping->i_mmap);
		flush_dcache_mmap_unlock(mapping);
	}
}

static void
__vma_link(struct mm_struct *mm, struct vm_area_struct *vma,
	struct vm_area_struct *prev, struct rb_node **rb_link,
	struct rb_node *rb_parent)
{
	__vma_link_list(mm, vma, prev);
	__vma_link_rb(mm, vma, rb_link, rb_parent);
}

static void vma_link(struct mm_struct *mm, struct vm_area_struct *vma,
			struct vm_area_struct *prev, struct rb_node **rb_link,
			struct rb_node *rb_parent)
{
	struct address_space *mapping = NULL;

	if (vma->vm_file) {
		mapping = vma->vm_file->f_mapping;
		i_mmap_lock_write(mapping);
	}

	__vma_link(mm, vma, prev, rb_link, rb_parent);
	__vma_link_file(vma);

	if (mapping)
		i_mmap_unlock_write(mapping);

	mm->map_count++;
	validate_mm(mm);
}

/*
 * Helper for vma_adjust() in the split_vma insert case: insert a vma into the
 * mm's list and rbtree.  It has already been inserted into the interval tree.
 */
static void __insert_vm_struct(struct mm_struct *mm, struct vm_area_struct *vma)
{
	struct vm_area_struct *prev;
	struct rb_node **rb_link, *rb_parent;

	if (find_vma_links(mm, vma->vm_start, vma->vm_end,
			   &prev, &rb_link, &rb_parent))
		BUG();
	__vma_link(mm, vma, prev, rb_link, rb_parent);
	mm->map_count++;
}

static __always_inline void __vma_unlink(struct mm_struct *mm,
						struct vm_area_struct *vma,
						struct vm_area_struct *ignore)
{
	vma_rb_erase_ignore(vma, &mm->mm_rb, ignore);
	__vma_unlink_list(mm, vma);
	/* Kill the cache */
	vmacache_invalidate(mm);
}

/*
 * We cannot adjust vm_start, vm_end, vm_pgoff fields of a vma that
 * is already present in an i_mmap tree without adjusting the tree.
 * The following helper function should be used when such adjustments
 * are necessary.  The "insert" vma (if any) is to be inserted
 * before we drop the necessary locks.
 */
int __vma_adjust(struct vm_area_struct *vma, unsigned long start,
	unsigned long end, pgoff_t pgoff, struct vm_area_struct *insert,
	struct vm_area_struct *expand)
{
	struct mm_struct *mm = vma->vm_mm;
	struct vm_area_struct *next = vma->vm_next, *orig_vma = vma;
	struct address_space *mapping = NULL;
	struct rb_root_cached *root = NULL;
	struct anon_vma *anon_vma = NULL;
	struct file *file = vma->vm_file;
	bool start_changed = false, end_changed = false;
	long adjust_next = 0;
	int remove_next = 0;

	if (next && !insert) {
		struct vm_area_struct *exporter = NULL, *importer = NULL;

		if (end >= next->vm_end) {
			/*
			 * vma expands, overlapping all the next, and
			 * perhaps the one after too (mprotect case 6).
			 * The only other cases that gets here are
			 * case 1, case 7 and case 8.
			 */
			if (next == expand) {
				/*
				 * The only case where we don't expand "vma"
				 * and we expand "next" instead is case 8.
				 */
				VM_WARN_ON(end != next->vm_end);
				/*
				 * remove_next == 3 means we're
				 * removing "vma" and that to do so we
				 * swapped "vma" and "next".
				 */
				remove_next = 3;
				VM_WARN_ON(file != next->vm_file);
				swap(vma, next);
			} else {
				VM_WARN_ON(expand != vma);
				/*
				 * case 1, 6, 7, remove_next == 2 is case 6,
				 * remove_next == 1 is case 1 or 7.
				 */
				remove_next = 1 + (end > next->vm_end);
				VM_WARN_ON(remove_next == 2 &&
					   end != next->vm_next->vm_end);
				/* trim end to next, for case 6 first pass */
				end = next->vm_end;
			}

			exporter = next;
			importer = vma;

			/*
			 * If next doesn't have anon_vma, import from vma after
			 * next, if the vma overlaps with it.
			 */
			if (remove_next == 2 && !next->anon_vma)
				exporter = next->vm_next;

		} else if (end > next->vm_start) {
			/*
			 * vma expands, overlapping part of the next:
			 * mprotect case 5 shifting the boundary up.
			 */
			adjust_next = (end - next->vm_start);
			exporter = next;
			importer = vma;
			VM_WARN_ON(expand != importer);
		} else if (end < vma->vm_end) {
			/*
			 * vma shrinks, and !insert tells it's not
			 * split_vma inserting another: so it must be
			 * mprotect case 4 shifting the boundary down.
			 */
			adjust_next = -(vma->vm_end - end);
			exporter = vma;
			importer = next;
			VM_WARN_ON(expand != importer);
		}

		/*
		 * Easily overlooked: when mprotect shifts the boundary,
		 * make sure the expanding vma has anon_vma set if the
		 * shrinking vma had, to cover any anon pages imported.
		 */
		if (exporter && exporter->anon_vma && !importer->anon_vma) {
			int error;

			importer->anon_vma = exporter->anon_vma;
			error = anon_vma_clone(importer, exporter);
			if (error)
				return error;
		}
	}
again:
	vma_adjust_trans_huge(orig_vma, start, end, adjust_next);

	if (file) {
		mapping = file->f_mapping;
		root = &mapping->i_mmap;
		uprobe_munmap(vma, vma->vm_start, vma->vm_end);

		if (adjust_next)
			uprobe_munmap(next, next->vm_start, next->vm_end);

		i_mmap_lock_write(mapping);
		if (insert) {
			/*
			 * Put into interval tree now, so instantiated pages
			 * are visible to arm/parisc __flush_dcache_page
			 * throughout; but we cannot insert into address
			 * space until vma start or end is updated.
			 */
			__vma_link_file(insert);
		}
	}

	anon_vma = vma->anon_vma;
	if (!anon_vma && adjust_next)
		anon_vma = next->anon_vma;
	if (anon_vma) {
		VM_WARN_ON(adjust_next && next->anon_vma &&
			   anon_vma != next->anon_vma);
		anon_vma_lock_write(anon_vma);
		anon_vma_interval_tree_pre_update_vma(vma);
		if (adjust_next)
			anon_vma_interval_tree_pre_update_vma(next);
	}

	if (file) {
		flush_dcache_mmap_lock(mapping);
		vma_interval_tree_remove(vma, root);
		if (adjust_next)
			vma_interval_tree_remove(next, root);
	}

	if (start != vma->vm_start) {
		vma->vm_start = start;
		start_changed = true;
	}
	if (end != vma->vm_end) {
		vma->vm_end = end;
		end_changed = true;
	}
	vma->vm_pgoff = pgoff;
	if (adjust_next) {
		next->vm_start += adjust_next;
		next->vm_pgoff += adjust_next >> PAGE_SHIFT;
	}

	if (file) {
		if (adjust_next)
			vma_interval_tree_insert(next, root);
		vma_interval_tree_insert(vma, root);
		flush_dcache_mmap_unlock(mapping);
	}

	if (remove_next) {
		/*
		 * vma_merge has merged next into vma, and needs
		 * us to remove next before dropping the locks.
		 */
		if (remove_next != 3)
			__vma_unlink(mm, next, next);
		else
			/*
			 * vma is not before next if they've been
			 * swapped.
			 *
			 * pre-swap() next->vm_start was reduced so
			 * tell validate_mm_rb to ignore pre-swap()
			 * "next" (which is stored in post-swap()
			 * "vma").
			 */
			__vma_unlink(mm, next, vma);
		if (file)
			__remove_shared_vm_struct(next, file, mapping);
	} else if (insert) {
		/*
		 * split_vma has split insert from vma, and needs
		 * us to insert it before dropping the locks
		 * (it may either follow vma or precede it).
		 */
		__insert_vm_struct(mm, insert);
	} else {
		if (start_changed)
			vma_gap_update(vma);
		if (end_changed) {
			if (!next)
				mm->highest_vm_end = vm_end_gap(vma);
			else if (!adjust_next)
				vma_gap_update(next);
		}
	}

	if (anon_vma) {
		anon_vma_interval_tree_post_update_vma(vma);
		if (adjust_next)
			anon_vma_interval_tree_post_update_vma(next);
		anon_vma_unlock_write(anon_vma);
	}

	if (file) {
		i_mmap_unlock_write(mapping);
		uprobe_mmap(vma);

		if (adjust_next)
			uprobe_mmap(next);
	}

	if (remove_next) {
		if (file) {
			uprobe_munmap(next, next->vm_start, next->vm_end);
			fput(file);
		}
		if (next->anon_vma)
			anon_vma_merge(vma, next);
		mm->map_count--;
		mpol_put(vma_policy(next));
		vm_area_free(next);
		/*
		 * In mprotect's case 6 (see comments on vma_merge),
		 * we must remove another next too. It would clutter
		 * up the code too much to do both in one go.
		 */
		if (remove_next != 3) {
			/*
			 * If "next" was removed and vma->vm_end was
			 * expanded (up) over it, in turn
			 * "next->vm_prev->vm_end" changed and the
			 * "vma->vm_next" gap must be updated.
			 */
			next = vma->vm_next;
		} else {
			/*
			 * For the scope of the comment "next" and
			 * "vma" considered pre-swap(): if "vma" was
			 * removed, next->vm_start was expanded (down)
			 * over it and the "next" gap must be updated.
			 * Because of the swap() the post-swap() "vma"
			 * actually points to pre-swap() "next"
			 * (post-swap() "next" as opposed is now a
			 * dangling pointer).
			 */
			next = vma;
		}
		if (remove_next == 2) {
			remove_next = 1;
			end = next->vm_end;
			goto again;
		}
		else if (next)
			vma_gap_update(next);
		else {
			/*
			 * If remove_next == 2 we obviously can't
			 * reach this path.
			 *
			 * If remove_next == 3 we can't reach this
			 * path because pre-swap() next is always not
			 * NULL. pre-swap() "next" is not being
			 * removed and its next->vm_end is not altered
			 * (and furthermore "end" already matches
			 * next->vm_end in remove_next == 3).
			 *
			 * We reach this only in the remove_next == 1
			 * case if the "next" vma that was removed was
			 * the highest vma of the mm. However in such
			 * case next->vm_end == "end" and the extended
			 * "vma" has vma->vm_end == next->vm_end so
			 * mm->highest_vm_end doesn't need any update
			 * in remove_next == 1 case.
			 */
			VM_WARN_ON(mm->highest_vm_end != vm_end_gap(vma));
		}
	}
	if (insert && file)
		uprobe_mmap(insert);

	validate_mm(mm);

	return 0;
}

/*
 * If the vma has a ->close operation then the driver probably needs to release
 * per-vma resources, so we don't attempt to merge those.
 */
static inline int is_mergeable_vma(struct vm_area_struct *vma,
				struct file *file, unsigned long vm_flags,
				struct vm_userfaultfd_ctx vm_userfaultfd_ctx)
{
	/*
	 * VM_SOFTDIRTY should not prevent from VMA merging, if we
	 * match the flags but dirty bit -- the caller should mark
	 * merged VMA as dirty. If dirty bit won't be excluded from
	 * comparison, we increase pressure on the memory system forcing
	 * the kernel to generate new VMAs when old one could be
	 * extended instead.
	 */
	if ((vma->vm_flags ^ vm_flags) & ~VM_SOFTDIRTY)
		return 0;
	if (vma->vm_file != file)
		return 0;
	if (vma->vm_ops && vma->vm_ops->close)
		return 0;
	if (!is_mergeable_vm_userfaultfd_ctx(vma, vm_userfaultfd_ctx))
		return 0;
	return 1;
}

static inline int is_mergeable_anon_vma(struct anon_vma *anon_vma1,
					struct anon_vma *anon_vma2,
					struct vm_area_struct *vma)
{
	/*
	 * The list_is_singular() test is to avoid merging VMA cloned from
	 * parents. This can improve scalability caused by anon_vma lock.
	 */
	if ((!anon_vma1 || !anon_vma2) && (!vma ||
		list_is_singular(&vma->anon_vma_chain)))
		return 1;
	return anon_vma1 == anon_vma2;
}

/*
 * Return true if we can merge this (vm_flags,anon_vma,file,vm_pgoff)
 * in front of (at a lower virtual address and file offset than) the vma.
 *
 * We cannot merge two vmas if they have differently assigned (non-NULL)
 * anon_vmas, nor if same anon_vma is assigned but offsets incompatible.
 *
 * We don't check here for the merged mmap wrapping around the end of pagecache
 * indices (16TB on ia32) because do_mmap() does not permit mmap's which
 * wrap, nor mmaps which cover the final page at index -1UL.
 */
static int
can_vma_merge_before(struct vm_area_struct *vma, unsigned long vm_flags,
		     struct anon_vma *anon_vma, struct file *file,
		     pgoff_t vm_pgoff,
		     struct vm_userfaultfd_ctx vm_userfaultfd_ctx)
{
	if (is_mergeable_vma(vma, file, vm_flags, vm_userfaultfd_ctx) &&
	    is_mergeable_anon_vma(anon_vma, vma->anon_vma, vma)) {
		if (vma->vm_pgoff == vm_pgoff)
			return 1;
	}
	return 0;
}

/*
 * Return true if we can merge this (vm_flags,anon_vma,file,vm_pgoff)
 * beyond (at a higher virtual address and file offset than) the vma.
 *
 * We cannot merge two vmas if they have differently assigned (non-NULL)
 * anon_vmas, nor if same anon_vma is assigned but offsets incompatible.
 */
static int
can_vma_merge_after(struct vm_area_struct *vma, unsigned long vm_flags,
		    struct anon_vma *anon_vma, struct file *file,
		    pgoff_t vm_pgoff,
		    struct vm_userfaultfd_ctx vm_userfaultfd_ctx)
{
	if (is_mergeable_vma(vma, file, vm_flags, vm_userfaultfd_ctx) &&
	    is_mergeable_anon_vma(anon_vma, vma->anon_vma, vma)) {
		pgoff_t vm_pglen;
		vm_pglen = vma_pages(vma);
		if (vma->vm_pgoff + vm_pglen == vm_pgoff)
			return 1;
	}
	return 0;
}

/*
 * Given a mapping request (addr,end,vm_flags,file,pgoff), figure out
 * whether that can be merged with its predecessor or its successor.
 * Or both (it neatly fills a hole).
 *
 * In most cases - when called for mmap, brk or mremap - [addr,end) is
 * certain not to be mapped by the time vma_merge is called; but when
 * called for mprotect, it is certain to be already mapped (either at
 * an offset within prev, or at the start of next), and the flags of
 * this area are about to be changed to vm_flags - and the no-change
 * case has already been eliminated.
 *
 * The following mprotect cases have to be considered, where AAAA is
 * the area passed down from mprotect_fixup, never extending beyond one
 * vma, PPPPPP is the prev vma specified, and NNNNNN the next vma after:
 *
 *     AAAA             AAAA                   AAAA
 *    PPPPPPNNNNNN    PPPPPPNNNNNN       PPPPPPNNNNNN
 *    cannot merge    might become       might become
 *                    PPNNNNNNNNNN       PPPPPPPPPPNN
 *    mmap, brk or    case 4 below       case 5 below
 *    mremap move:
 *                        AAAA               AAAA
 *                    PPPP    NNNN       PPPPNNNNXXXX
 *                    might become       might become
 *                    PPPPPPPPPPPP 1 or  PPPPPPPPPPPP 6 or
 *                    PPPPPPPPNNNN 2 or  PPPPPPPPXXXX 7 or
 *                    PPPPNNNNNNNN 3     PPPPXXXXXXXX 8
 *
 * It is important for case 8 that the vma NNNN overlapping the
 * region AAAA is never going to extended over XXXX. Instead XXXX must
 * be extended in region AAAA and NNNN must be removed. This way in
 * all cases where vma_merge succeeds, the moment vma_adjust drops the
 * rmap_locks, the properties of the merged vma will be already
 * correct for the whole merged range. Some of those properties like
 * vm_page_prot/vm_flags may be accessed by rmap_walks and they must
 * be correct for the whole merged range immediately after the
 * rmap_locks are released. Otherwise if XXXX would be removed and
 * NNNN would be extended over the XXXX range, remove_migration_ptes
 * or other rmap walkers (if working on addresses beyond the "end"
 * parameter) may establish ptes with the wrong permissions of NNNN
 * instead of the right permissions of XXXX.
 */
struct vm_area_struct *vma_merge(struct mm_struct *mm,
			struct vm_area_struct *prev, unsigned long addr,
			unsigned long end, unsigned long vm_flags,
			struct anon_vma *anon_vma, struct file *file,
			pgoff_t pgoff, struct mempolicy *policy,
			struct vm_userfaultfd_ctx vm_userfaultfd_ctx)
{
	pgoff_t pglen = (end - addr) >> PAGE_SHIFT;
	struct vm_area_struct *area, *next;
	int err;

	/*
	 * We later require that vma->vm_flags == vm_flags,
	 * so this tests vma->vm_flags & VM_SPECIAL, too.
	 */
	if (vm_flags & VM_SPECIAL)
		return NULL;

	next = vma_next(mm, prev);
	area = next;
	if (area && area->vm_end == end)		/* cases 6, 7, 8 */
		next = next->vm_next;

	/* verify some invariant that must be enforced by the caller */
	VM_WARN_ON(prev && addr <= prev->vm_start);
	VM_WARN_ON(area && end > area->vm_end);
	VM_WARN_ON(addr >= end);

	/*
	 * Can it merge with the predecessor?
	 */
	if (prev && prev->vm_end == addr &&
			mpol_equal(vma_policy(prev), policy) &&
			can_vma_merge_after(prev, vm_flags,
					    anon_vma, file, pgoff,
					    vm_userfaultfd_ctx)) {
		/*
		 * OK, it can.  Can we now merge in the successor as well?
		 */
		if (next && end == next->vm_start &&
				mpol_equal(policy, vma_policy(next)) &&
				can_vma_merge_before(next, vm_flags,
						     anon_vma, file,
						     pgoff+pglen,
						     vm_userfaultfd_ctx) &&
				is_mergeable_anon_vma(prev->anon_vma,
						      next->anon_vma, NULL)) {
							/* cases 1, 6 */
			err = __vma_adjust(prev, prev->vm_start,
					 next->vm_end, prev->vm_pgoff, NULL,
					 prev);
		} else					/* cases 2, 5, 7 */
			err = __vma_adjust(prev, prev->vm_start,
					 end, prev->vm_pgoff, NULL, prev);
		if (err)
			return NULL;
		khugepaged_enter_vma_merge(prev, vm_flags);
		return prev;
	}

	/*
	 * Can this new request be merged in front of next?
	 */
	if (next && end == next->vm_start &&
			mpol_equal(policy, vma_policy(next)) &&
			can_vma_merge_before(next, vm_flags,
					     anon_vma, file, pgoff+pglen,
					     vm_userfaultfd_ctx)) {
		if (prev && addr < prev->vm_end)	/* case 4 */
			err = __vma_adjust(prev, prev->vm_start,
					 addr, prev->vm_pgoff, NULL, next);
		else {					/* cases 3, 8 */
			err = __vma_adjust(area, addr, next->vm_end,
					 next->vm_pgoff - pglen, NULL, next);
			/*
			 * In case 3 area is already equal to next and
			 * this is a noop, but in case 8 "area" has
			 * been removed and next was expanded over it.
			 */
			area = next;
		}
		if (err)
			return NULL;
		khugepaged_enter_vma_merge(area, vm_flags);
		return area;
	}

	return NULL;
}

/*
 * Rough compatibility check to quickly see if it's even worth looking
 * at sharing an anon_vma.
 *
 * They need to have the same vm_file, and the flags can only differ
 * in things that mprotect may change.
 *
 * NOTE! The fact that we share an anon_vma doesn't _have_ to mean that
 * we can merge the two vma's. For example, we refuse to merge a vma if
 * there is a vm_ops->close() function, because that indicates that the
 * driver is doing some kind of reference counting. But that doesn't
 * really matter for the anon_vma sharing case.
 */
static int anon_vma_compatible(struct vm_area_struct *a, struct vm_area_struct *b)
{
	return a->vm_end == b->vm_start &&
		mpol_equal(vma_policy(a), vma_policy(b)) &&
		a->vm_file == b->vm_file &&
		!((a->vm_flags ^ b->vm_flags) & ~(VM_ACCESS_FLAGS | VM_SOFTDIRTY)) &&
		b->vm_pgoff == a->vm_pgoff + ((b->vm_start - a->vm_start) >> PAGE_SHIFT);
}

/*
 * Do some basic sanity checking to see if we can re-use the anon_vma
 * from 'old'. The 'a'/'b' vma's are in VM order - one of them will be
 * the same as 'old', the other will be the new one that is trying
 * to share the anon_vma.
 *
 * NOTE! This runs with mm_sem held for reading, so it is possible that
 * the anon_vma of 'old' is concurrently in the process of being set up
 * by another page fault trying to merge _that_. But that's ok: if it
 * is being set up, that automatically means that it will be a singleton
 * acceptable for merging, so we can do all of this optimistically. But
 * we do that READ_ONCE() to make sure that we never re-load the pointer.
 *
 * IOW: that the "list_is_singular()" test on the anon_vma_chain only
 * matters for the 'stable anon_vma' case (ie the thing we want to avoid
 * is to return an anon_vma that is "complex" due to having gone through
 * a fork).
 *
 * We also make sure that the two vma's are compatible (adjacent,
 * and with the same memory policies). That's all stable, even with just
 * a read lock on the mm_sem.
 */
static struct anon_vma *reusable_anon_vma(struct vm_area_struct *old, struct vm_area_struct *a, struct vm_area_struct *b)
{
	if (anon_vma_compatible(a, b)) {
		struct anon_vma *anon_vma = READ_ONCE(old->anon_vma);

		if (anon_vma && list_is_singular(&old->anon_vma_chain))
			return anon_vma;
	}
	return NULL;
}

/*
 * find_mergeable_anon_vma is used by anon_vma_prepare, to check
 * neighbouring vmas for a suitable anon_vma, before it goes off
 * to allocate a new anon_vma.  It checks because a repetitive
 * sequence of mprotects and faults may otherwise lead to distinct
 * anon_vmas being allocated, preventing vma merge in subsequent
 * mprotect.
 */
struct anon_vma *find_mergeable_anon_vma(struct vm_area_struct *vma)
{
	struct anon_vma *anon_vma = NULL;

	/* Try next first. */
	if (vma->vm_next) {
		anon_vma = reusable_anon_vma(vma->vm_next, vma, vma->vm_next);
		if (anon_vma)
			return anon_vma;
	}

	/* Try prev next. */
	if (vma->vm_prev)
		anon_vma = reusable_anon_vma(vma->vm_prev, vma->vm_prev, vma);

	/*
	 * We might reach here with anon_vma == NULL if we can't find
	 * any reusable anon_vma.
	 * There's no absolute need to look only at touching neighbours:
	 * we could search further afield for "compatible" anon_vmas.
	 * But it would probably just be a waste of time searching,
	 * or lead to too many vmas hanging off the same anon_vma.
	 * We're trying to allow mprotect remerging later on,
	 * not trying to minimize memory used for anon_vmas.
	 */
	return anon_vma;
}

/*
 * If a hint addr is less than mmap_min_addr change hint to be as
 * low as possible but still greater than mmap_min_addr
 */
static inline unsigned long round_hint_to_min(unsigned long hint)
{
	hint &= PAGE_MASK;
	if (((void *)hint != NULL) &&
	    (hint < mmap_min_addr))
		return PAGE_ALIGN(mmap_min_addr);
	return hint;
}

static inline int mlock_future_check(struct mm_struct *mm,
				     unsigned long flags,
				     unsigned long len)
{
	unsigned long locked, lock_limit;

	/*  mlock MCL_FUTURE? */
	if (flags & VM_LOCKED) {
		locked = len >> PAGE_SHIFT;
		locked += mm->locked_vm;
		lock_limit = rlimit(RLIMIT_MEMLOCK);
		lock_limit >>= PAGE_SHIFT;
		if (locked > lock_limit && !capable(CAP_IPC_LOCK))
			return -EAGAIN;
	}
	return 0;
}

static inline u64 file_mmap_size_max(struct file *file, struct inode *inode)
{
	if (S_ISREG(inode->i_mode))
		return MAX_LFS_FILESIZE;

	if (S_ISBLK(inode->i_mode))
		return MAX_LFS_FILESIZE;

	if (S_ISSOCK(inode->i_mode))
		return MAX_LFS_FILESIZE;

	/* Special "we do even unsigned file positions" case */
	if (file->f_mode & FMODE_UNSIGNED_OFFSET)
		return 0;

	/* Yes, random drivers might want more. But I'm tired of buggy drivers */
	return ULONG_MAX;
}

static inline bool file_mmap_ok(struct file *file, struct inode *inode,
				unsigned long pgoff, unsigned long len)
{
	u64 maxsize = file_mmap_size_max(file, inode);

	if (maxsize && len > maxsize)
		return false;
	maxsize -= len;
	if (pgoff > maxsize >> PAGE_SHIFT)
		return false;
	return true;
}

/*
 * The caller must write-lock current->mm->mmap_lock.
 */
unsigned long do_mmap(struct file *file, unsigned long addr,
			unsigned long len, unsigned long prot,
			unsigned long flags, unsigned long pgoff,
			unsigned long *populate, struct list_head *uf)
{
	struct mm_struct *mm = current->mm;
	vm_flags_t vm_flags;
	int pkey = 0;

	*populate = 0;

	if (!len)
		return -EINVAL;

	/*
	 * Does the application expect PROT_READ to imply PROT_EXEC?
	 *
	 * (the exception is when the underlying filesystem is noexec
	 *  mounted, in which case we dont add PROT_EXEC.)
	 */
	if ((prot & PROT_READ) && (current->personality & READ_IMPLIES_EXEC))
		if (!(file && path_noexec(&file->f_path)))
			prot |= PROT_EXEC;

	/* force arch specific MAP_FIXED handling in get_unmapped_area */
	if (flags & MAP_FIXED_NOREPLACE)
		flags |= MAP_FIXED;

	if (!(flags & MAP_FIXED))
		addr = round_hint_to_min(addr);

	/* Careful about overflows.. */
	len = PAGE_ALIGN(len);
	if (!len)
		return -ENOMEM;

	/* offset overflow? */
	if ((pgoff + (len >> PAGE_SHIFT)) < pgoff)
		return -EOVERFLOW;

	/* Too many mappings? */
	if (mm->map_count > sysctl_max_map_count)
		return -ENOMEM;

	/* Obtain the address to map to. we verify (or select) it and ensure
	 * that it represents a valid section of the address space.
	 */
	addr = get_unmapped_area(file, addr, len, pgoff, flags);
	if (IS_ERR_VALUE(addr))
		return addr;

	if (flags & MAP_FIXED_NOREPLACE) {
		struct vm_area_struct *vma = find_vma(mm, addr);

		if (vma && vma->vm_start < addr + len)
			return -EEXIST;
	}

	if (prot == PROT_EXEC) {
		pkey = execute_only_pkey(mm);
		if (pkey < 0)
			pkey = 0;
	}

	/* Do simple checking here so the lower-level routines won't have
	 * to. we assume access permissions have been handled by the open
	 * of the memory object, so we don't do any here.
	 */
	vm_flags = calc_vm_prot_bits(prot, pkey) | calc_vm_flag_bits(flags) |
			mm->def_flags | VM_MAYREAD | VM_MAYWRITE | VM_MAYEXEC;

	if (flags & MAP_LOCKED)
		if (!can_do_mlock())
			return -EPERM;

	if (mlock_future_check(mm, vm_flags, len))
		return -EAGAIN;

	if (file) {
		struct inode *inode = file_inode(file);
		unsigned long flags_mask;

		if (!file_mmap_ok(file, inode, pgoff, len))
			return -EOVERFLOW;

		flags_mask = LEGACY_MAP_MASK | file->f_op->mmap_supported_flags;

		switch (flags & MAP_TYPE) {
		case MAP_SHARED:
			/*
			 * Force use of MAP_SHARED_VALIDATE with non-legacy
			 * flags. E.g. MAP_SYNC is dangerous to use with
			 * MAP_SHARED as you don't know which consistency model
			 * you will get. We silently ignore unsupported flags
			 * with MAP_SHARED to preserve backward compatibility.
			 */
			flags &= LEGACY_MAP_MASK;
			fallthrough;
		case MAP_SHARED_VALIDATE:
			if (flags & ~flags_mask)
				return -EOPNOTSUPP;
			if (prot & PROT_WRITE) {
				if (!(file->f_mode & FMODE_WRITE))
					return -EACCES;
				if (IS_SWAPFILE(file->f_mapping->host))
					return -ETXTBSY;
			}

			/*
			 * Make sure we don't allow writing to an append-only
			 * file..
			 */
			if (IS_APPEND(inode) && (file->f_mode & FMODE_WRITE))
				return -EACCES;

			/*
			 * Make sure there are no mandatory locks on the file.
			 */
			if (locks_verify_locked(file))
				return -EAGAIN;

			vm_flags |= VM_SHARED | VM_MAYSHARE;
			if (!(file->f_mode & FMODE_WRITE))
				vm_flags &= ~(VM_MAYWRITE | VM_SHARED);
			fallthrough;
		case MAP_PRIVATE:
			if (!(file->f_mode & FMODE_READ))
				return -EACCES;
			if (path_noexec(&file->f_path)) {
				if (vm_flags & VM_EXEC)
					return -EPERM;
				vm_flags &= ~VM_MAYEXEC;
			}

			if (!file->f_op->mmap)
				return -ENODEV;
			if (vm_flags & (VM_GROWSDOWN|VM_GROWSUP))
				return -EINVAL;
			break;

		default:
			return -EINVAL;
		}
	} else {
		switch (flags & MAP_TYPE) {
		case MAP_SHARED:
			if (vm_flags & (VM_GROWSDOWN|VM_GROWSUP))
				return -EINVAL;
			/*
			 * Ignore pgoff.
			 */
			pgoff = 0;
			vm_flags |= VM_SHARED | VM_MAYSHARE;
			break;
		case MAP_PRIVATE:
			/*
			 * Set pgoff according to addr for anon_vma.
			 */
			pgoff = addr >> PAGE_SHIFT;
			break;
		default:
			return -EINVAL;
		}
	}

	/*
	 * Set 'VM_NORESERVE' if we should not account for the
	 * memory use of this mapping.
	 */
	if (flags & MAP_NORESERVE) {
		/* We honor MAP_NORESERVE if allowed to overcommit */
		if (sysctl_overcommit_memory != OVERCOMMIT_NEVER)
			vm_flags |= VM_NORESERVE;

		/* hugetlb applies strict overcommit unless MAP_NORESERVE */
		if (file && is_file_hugepages(file))
			vm_flags |= VM_NORESERVE;
	}

	addr = mmap_region(file, addr, len, vm_flags, pgoff, uf);
	if (!IS_ERR_VALUE(addr) &&
	    ((vm_flags & VM_LOCKED) ||
	     (flags & (MAP_POPULATE | MAP_NONBLOCK)) == MAP_POPULATE))
		*populate = len;
	return addr;
}

unsigned long ksys_mmap_pgoff(unsigned long addr, unsigned long len,
			      unsigned long prot, unsigned long flags,
			      unsigned long fd, unsigned long pgoff)
{
	struct file *file = NULL;
	unsigned long retval;

	if (!(flags & MAP_ANONYMOUS)) {
		audit_mmap_fd(fd, flags);
		file = fget(fd);
		if (!file)
			return -EBADF;
		if (is_file_hugepages(file)) {
			len = ALIGN(len, huge_page_size(hstate_file(file)));
		} else if (unlikely(flags & MAP_HUGETLB)) {
			retval = -EINVAL;
			goto out_fput;
		}
	} else if (flags & MAP_HUGETLB) {
		struct user_struct *user = NULL;
		struct hstate *hs;

		hs = hstate_sizelog((flags >> MAP_HUGE_SHIFT) & MAP_HUGE_MASK);
		if (!hs)
			return -EINVAL;

		len = ALIGN(len, huge_page_size(hs));
		/*
		 * VM_NORESERVE is used because the reservations will be
		 * taken when vm_ops->mmap() is called
		 * A dummy user value is used because we are not locking
		 * memory so no accounting is necessary
		 */
		file = hugetlb_file_setup(HUGETLB_ANON_FILE, len,
				VM_NORESERVE,
				&user, HUGETLB_ANONHUGE_INODE,
				(flags >> MAP_HUGE_SHIFT) & MAP_HUGE_MASK);
		if (IS_ERR(file))
			return PTR_ERR(file);
	}

	flags &= ~(MAP_EXECUTABLE | MAP_DENYWRITE);

	retval = vm_mmap_pgoff(file, addr, len, prot, flags, pgoff);
out_fput:
	if (file)
		fput(file);
	return retval;
}

SYSCALL_DEFINE6(mmap_pgoff, unsigned long, addr, unsigned long, len,
		unsigned long, prot, unsigned long, flags,
		unsigned long, fd, unsigned long, pgoff)
{
	return ksys_mmap_pgoff(addr, len, prot, flags, fd, pgoff);
}

#ifdef __ARCH_WANT_SYS_OLD_MMAP
struct mmap_arg_struct {
	unsigned long addr;
	unsigned long len;
	unsigned long prot;
	unsigned long flags;
	unsigned long fd;
	unsigned long offset;
};

SYSCALL_DEFINE1(old_mmap, struct mmap_arg_struct __user *, arg)
{
	struct mmap_arg_struct a;

	if (copy_from_user(&a, arg, sizeof(a)))
		return -EFAULT;
	if (offset_in_page(a.offset))
		return -EINVAL;

	return ksys_mmap_pgoff(a.addr, a.len, a.prot, a.flags, a.fd,
			       a.offset >> PAGE_SHIFT);
}
#endif /* __ARCH_WANT_SYS_OLD_MMAP */

/*
 * Some shared mappings will want the pages marked read-only
 * to track write events. If so, we'll downgrade vm_page_prot
 * to the private version (using protection_map[] without the
 * VM_SHARED bit).
 */
int vma_wants_writenotify(struct vm_area_struct *vma, pgprot_t vm_page_prot)
{
	vm_flags_t vm_flags = vma->vm_flags;
	const struct vm_operations_struct *vm_ops = vma->vm_ops;

	/* If it was private or non-writable, the write bit is already clear */
	if ((vm_flags & (VM_WRITE|VM_SHARED)) != ((VM_WRITE|VM_SHARED)))
		return 0;

	/* The backer wishes to know when pages are first written to? */
	if (vm_ops && (vm_ops->page_mkwrite || vm_ops->pfn_mkwrite))
		return 1;

	/* The open routine did something to the protections that pgprot_modify
	 * won't preserve? */
	if (pgprot_val(vm_page_prot) !=
	    pgprot_val(vm_pgprot_modify(vm_page_prot, vm_flags)))
		return 0;

	/*
	 * Do we need to track softdirty? hugetlb does not support softdirty
	 * tracking yet.
	 */
	if (IS_ENABLED(CONFIG_MEM_SOFT_DIRTY) && !(vm_flags & VM_SOFTDIRTY) &&
	    !is_vm_hugetlb_page(vma))
		return 1;

	/* Specialty mapping? */
	if (vm_flags & VM_PFNMAP)
		return 0;

	/* Can the mapping track the dirty pages? */
	return vma->vm_file && vma->vm_file->f_mapping &&
		mapping_can_writeback(vma->vm_file->f_mapping);
}

/*
 * We account for memory if it's a private writeable mapping,
 * not hugepages and VM_NORESERVE wasn't set.
 */
static inline int accountable_mapping(struct file *file, vm_flags_t vm_flags)
{
	/*
	 * hugetlb has its own accounting separate from the core VM
	 * VM_HUGETLB may not be set yet so we cannot check for that flag.
	 */
	if (file && is_file_hugepages(file))
		return 0;

	return (vm_flags & (VM_NORESERVE | VM_SHARED | VM_WRITE)) == VM_WRITE;
}

unsigned long mmap_region(struct file *file, unsigned long addr,
		unsigned long len, vm_flags_t vm_flags, unsigned long pgoff,
		struct list_head *uf)
{
	struct mm_struct *mm = current->mm;
	struct vm_area_struct *vma, *prev, *merge;
	int error;
	struct rb_node **rb_link, *rb_parent;
	unsigned long charged = 0;

	/* Check against address space limit. */
	if (!may_expand_vm(mm, vm_flags, len >> PAGE_SHIFT)) {
		unsigned long nr_pages;

		/*
		 * MAP_FIXED may remove pages of mappings that intersects with
		 * requested mapping. Account for the pages it would unmap.
		 */
		nr_pages = count_vma_pages_range(mm, addr, addr + len);

		if (!may_expand_vm(mm, vm_flags,
					(len >> PAGE_SHIFT) - nr_pages))
			return -ENOMEM;
	}

	/* Clear old maps, set up prev, rb_link, rb_parent, and uf */
	if (munmap_vma_range(mm, addr, len, &prev, &rb_link, &rb_parent, uf))
		return -ENOMEM;
	/*
	 * Private writable mapping: check memory availability
	 */
	if (accountable_mapping(file, vm_flags)) {
		charged = len >> PAGE_SHIFT;
		if (security_vm_enough_memory_mm(mm, charged))
			return -ENOMEM;
		vm_flags |= VM_ACCOUNT;
	}

	/*
	 * Can we just expand an old mapping?
	 */
	vma = vma_merge(mm, prev, addr, addr + len, vm_flags,
			NULL, file, pgoff, NULL, NULL_VM_UFFD_CTX);
	if (vma)
		goto out;

	/*
	 * Determine the object being mapped and call the appropriate
	 * specific mapper. the address has already been validated, but
	 * not unmapped, but the maps are removed from the list.
	 */
	vma = vm_area_alloc(mm);
	if (!vma) {
		error = -ENOMEM;
		goto unacct_error;
	}

	vma->vm_start = addr;
	vma->vm_end = addr + len;
	vma->vm_flags = vm_flags;
	vma->vm_page_prot = vm_get_page_prot(vm_flags);
	vma->vm_pgoff = pgoff;

	if (file) {
		if (vm_flags & VM_DENYWRITE) {
			error = deny_write_access(file);
			if (error)
				goto free_vma;
		}
		if (vm_flags & VM_SHARED) {
			error = mapping_map_writable(file->f_mapping);
			if (error)
				goto allow_write_and_free_vma;
		}

		/* ->mmap() can change vma->vm_file, but must guarantee that
		 * vma_link() below can deny write-access if VM_DENYWRITE is set
		 * and map writably if VM_SHARED is set. This usually means the
		 * new file must not have been exposed to user-space, yet.
		 */
		vma->vm_file = get_file(file);
		error = call_mmap(file, vma);
		if (error)
			goto unmap_and_free_vma;

		/* Can addr have changed??
		 *
		 * Answer: Yes, several device drivers can do it in their
		 *         f_op->mmap method. -DaveM
		 * Bug: If addr is changed, prev, rb_link, rb_parent should
		 *      be updated for vma_link()
		 */
		WARN_ON_ONCE(addr != vma->vm_start);

		addr = vma->vm_start;

		/* If vm_flags changed after call_mmap(), we should try merge vma again
		 * as we may succeed this time.
		 */
		if (unlikely(vm_flags != vma->vm_flags && prev)) {
			merge = vma_merge(mm, prev, vma->vm_start, vma->vm_end, vma->vm_flags,
				NULL, vma->vm_file, vma->vm_pgoff, NULL, NULL_VM_UFFD_CTX);
			if (merge) {
				/* ->mmap() can change vma->vm_file and fput the original file. So
				 * fput the vma->vm_file here or we would add an extra fput for file
				 * and cause general protection fault ultimately.
				 */
				fput(vma->vm_file);
				vm_area_free(vma);
				vma = merge;
				/* Update vm_flags to pick up the change. */
				vm_flags = vma->vm_flags;
				goto unmap_writable;
			}
		}

		vm_flags = vma->vm_flags;
	} else if (vm_flags & VM_SHARED) {
		error = shmem_zero_setup(vma);
		if (error)
			goto free_vma;
	} else {
		vma_set_anonymous(vma);
	}

	/* Allow architectures to sanity-check the vm_flags */
	if (!arch_validate_flags(vma->vm_flags)) {
		error = -EINVAL;
		if (file)
			goto unmap_and_free_vma;
		else
			goto free_vma;
	}

	vma_link(mm, vma, prev, rb_link, rb_parent);
	/* Once vma denies write, undo our temporary denial count */
	if (file) {
unmap_writable:
		if (vm_flags & VM_SHARED)
			mapping_unmap_writable(file->f_mapping);
		if (vm_flags & VM_DENYWRITE)
			allow_write_access(file);
	}
	file = vma->vm_file;
out:
	perf_event_mmap(vma);

	vm_stat_account(mm, vm_flags, len >> PAGE_SHIFT);
	if (vm_flags & VM_LOCKED) {
		if ((vm_flags & VM_SPECIAL) || vma_is_dax(vma) ||
					is_vm_hugetlb_page(vma) ||
					vma == get_gate_vma(current->mm))
			vma->vm_flags &= VM_LOCKED_CLEAR_MASK;
		else
			mm->locked_vm += (len >> PAGE_SHIFT);
	}

	if (file)
		uprobe_mmap(vma);

	/*
	 * New (or expanded) vma always get soft dirty status.
	 * Otherwise user-space soft-dirty page tracker won't
	 * be able to distinguish situation when vma area unmapped,
	 * then new mapped in-place (which must be aimed as
	 * a completely new data area).
	 */
	vma->vm_flags |= VM_SOFTDIRTY;

	vma_set_page_prot(vma);

	return addr;

unmap_and_free_vma:
	vma->vm_file = NULL;
	fput(file);

	/* Undo any partial mapping done by a device driver. */
	unmap_region(mm, vma, prev, vma->vm_start, vma->vm_end);
	if (vm_flags & VM_SHARED)
		mapping_unmap_writable(file->f_mapping);
allow_write_and_free_vma:
	if (vm_flags & VM_DENYWRITE)
		allow_write_access(file);
free_vma:
	vm_area_free(vma);
unacct_error:
	if (charged)
		vm_unacct_memory(charged);
	return error;
}

static unsigned long unmapped_area(struct vm_unmapped_area_info *info)
{
	/*
	 * We implement the search by looking for an rbtree node that
	 * immediately follows a suitable gap. That is,
	 * - gap_start = vma->vm_prev->vm_end <= info->high_limit - length;
	 * - gap_end   = vma->vm_start        >= info->low_limit  + length;
	 * - gap_end - gap_start >= length
	 */

	struct mm_struct *mm = current->mm;
	struct vm_area_struct *vma;
	unsigned long length, low_limit, high_limit, gap_start, gap_end;

	/* Adjust search length to account for worst case alignment overhead */
	length = info->length + info->align_mask;
	if (length < info->length)
		return -ENOMEM;

	/* Adjust search limits by the desired length */
	if (info->high_limit < length)
		return -ENOMEM;
	high_limit = info->high_limit - length;

	if (info->low_limit > high_limit)
		return -ENOMEM;
	low_limit = info->low_limit + length;

	/* Check if rbtree root looks promising */
	if (RB_EMPTY_ROOT(&mm->mm_rb))
		goto check_highest;
	vma = rb_entry(mm->mm_rb.rb_node, struct vm_area_struct, vm_rb);
	if (vma->rb_subtree_gap < length)
		goto check_highest;

	while (true) {
		/* Visit left subtree if it looks promising */
		gap_end = vm_start_gap(vma);
		if (gap_end >= low_limit && vma->vm_rb.rb_left) {
			struct vm_area_struct *left =
				rb_entry(vma->vm_rb.rb_left,
					 struct vm_area_struct, vm_rb);
			if (left->rb_subtree_gap >= length) {
				vma = left;
				continue;
			}
		}

		gap_start = vma->vm_prev ? vm_end_gap(vma->vm_prev) : 0;
check_current:
		/* Check if current node has a suitable gap */
		if (gap_start > high_limit)
			return -ENOMEM;
		if (gap_end >= low_limit &&
		    gap_end > gap_start && gap_end - gap_start >= length)
			goto found;

		/* Visit right subtree if it looks promising */
		if (vma->vm_rb.rb_right) {
			struct vm_area_struct *right =
				rb_entry(vma->vm_rb.rb_right,
					 struct vm_area_struct, vm_rb);
			if (right->rb_subtree_gap >= length) {
				vma = right;
				continue;
			}
		}

		/* Go back up the rbtree to find next candidate node */
		while (true) {
			struct rb_node *prev = &vma->vm_rb;
			if (!rb_parent(prev))
				goto check_highest;
			vma = rb_entry(rb_parent(prev),
				       struct vm_area_struct, vm_rb);
			if (prev == vma->vm_rb.rb_left) {
				gap_start = vm_end_gap(vma->vm_prev);
				gap_end = vm_start_gap(vma);
				goto check_current;
			}
		}
	}

check_highest:
	/* Check highest gap, which does not precede any rbtree node */
	gap_start = mm->highest_vm_end;
	gap_end = ULONG_MAX;  /* Only for VM_BUG_ON below */
	if (gap_start > high_limit)
		return -ENOMEM;

found:
	/* We found a suitable gap. Clip it with the original low_limit. */
	if (gap_start < info->low_limit)
		gap_start = info->low_limit;

	/* Adjust gap address to the desired alignment */
	gap_start += (info->align_offset - gap_start) & info->align_mask;

	VM_BUG_ON(gap_start + info->length > info->high_limit);
	VM_BUG_ON(gap_start + info->length > gap_end);
	return gap_start;
}

static unsigned long unmapped_area_topdown(struct vm_unmapped_area_info *info)
{
	struct mm_struct *mm = current->mm;
	struct vm_area_struct *vma;
	unsigned long length, low_limit, high_limit, gap_start, gap_end;

	/* Adjust search length to account for worst case alignment overhead */
	length = info->length + info->align_mask;
	if (length < info->length)
		return -ENOMEM;

	/*
	 * Adjust search limits by the desired length.
	 * See implementation comment at top of unmapped_area().
	 */
	gap_end = info->high_limit;
	if (gap_end < length)
		return -ENOMEM;
	high_limit = gap_end - length;

	if (info->low_limit > high_limit)
		return -ENOMEM;
	low_limit = info->low_limit + length;

	/* Check highest gap, which does not precede any rbtree node */
	gap_start = mm->highest_vm_end;
	if (gap_start <= high_limit)
		goto found_highest;

	/* Check if rbtree root looks promising */
	if (RB_EMPTY_ROOT(&mm->mm_rb))
		return -ENOMEM;
	vma = rb_entry(mm->mm_rb.rb_node, struct vm_area_struct, vm_rb);
	if (vma->rb_subtree_gap < length)
		return -ENOMEM;

	while (true) {
		/* Visit right subtree if it looks promising */
		gap_start = vma->vm_prev ? vm_end_gap(vma->vm_prev) : 0;
		if (gap_start <= high_limit && vma->vm_rb.rb_right) {
			struct vm_area_struct *right =
				rb_entry(vma->vm_rb.rb_right,
					 struct vm_area_struct, vm_rb);
			if (right->rb_subtree_gap >= length) {
				vma = right;
				continue;
			}
		}

check_current:
		/* Check if current node has a suitable gap */
		gap_end = vm_start_gap(vma);
		if (gap_end < low_limit)
			return -ENOMEM;
		if (gap_start <= high_limit &&
		    gap_end > gap_start && gap_end - gap_start >= length)
			goto found;

		/* Visit left subtree if it looks promising */
		if (vma->vm_rb.rb_left) {
			struct vm_area_struct *left =
				rb_entry(vma->vm_rb.rb_left,
					 struct vm_area_struct, vm_rb);
			if (left->rb_subtree_gap >= length) {
				vma = left;
				continue;
			}
		}

		/* Go back up the rbtree to find next candidate node */
		while (true) {
			struct rb_node *prev = &vma->vm_rb;
			if (!rb_parent(prev))
				return -ENOMEM;
			vma = rb_entry(rb_parent(prev),
				       struct vm_area_struct, vm_rb);
			if (prev == vma->vm_rb.rb_right) {
				gap_start = vma->vm_prev ?
					vm_end_gap(vma->vm_prev) : 0;
				goto check_current;
			}
		}
	}

found:
	/* We found a suitable gap. Clip it with the original high_limit. */
	if (gap_end > info->high_limit)
		gap_end = info->high_limit;

found_highest:
	/* Compute highest gap address at the desired alignment */
	gap_end -= info->length;
	gap_end -= (gap_end - info->align_offset) & info->align_mask;

	VM_BUG_ON(gap_end < info->low_limit);
	VM_BUG_ON(gap_end < gap_start);
	return gap_end;
}

/*
 * Search for an unmapped address range.
 *
 * We are looking for a range that:
 * - does not intersect with any VMA;
 * - is contained within the [low_limit, high_limit) interval;
 * - is at least the desired size.
 * - satisfies (begin_addr & align_mask) == (align_offset & align_mask)
 */
unsigned long vm_unmapped_area(struct vm_unmapped_area_info *info)
{
	unsigned long addr;

	if (info->flags & VM_UNMAPPED_AREA_TOPDOWN)
		addr = unmapped_area_topdown(info);
	else
		addr = unmapped_area(info);

	trace_vm_unmapped_area(addr, info);
	return addr;
}

/* Get an address range which is currently unmapped.
 * For shmat() with addr=0.
 *
 * Ugly calling convention alert:
 * Return value with the low bits set means error value,
 * ie
 *	if (ret & ~PAGE_MASK)
 *		error = ret;
 *
 * This function "knows" that -ENOMEM has the bits set.
 */
#ifndef HAVE_ARCH_UNMAPPED_AREA
unsigned long
arch_get_unmapped_area(struct file *filp, unsigned long addr,
		unsigned long len, unsigned long pgoff, unsigned long flags)
{
	struct mm_struct *mm = current->mm;
	struct vm_area_struct *vma, *prev;
	struct vm_unmapped_area_info info;
	const unsigned long mmap_end = arch_get_mmap_end(addr);

	if (len > mmap_end - mmap_min_addr)
		return -ENOMEM;

	if (flags & MAP_FIXED)
		return addr;

	if (addr) {
		addr = PAGE_ALIGN(addr);
		vma = find_vma_prev(mm, addr, &prev);
		if (mmap_end - len >= addr && addr >= mmap_min_addr &&
		    (!vma || addr + len <= vm_start_gap(vma)) &&
		    (!prev || addr >= vm_end_gap(prev)))
			return addr;
	}

	info.flags = 0;
	info.length = len;
	info.low_limit = mm->mmap_base;
	info.high_limit = mmap_end;
	info.align_mask = 0;
	info.align_offset = 0;
	return vm_unmapped_area(&info);
}
#endif

/*
 * This mmap-allocator allocates new areas top-down from below the
 * stack's low limit (the base):
 */
#ifndef HAVE_ARCH_UNMAPPED_AREA_TOPDOWN
unsigned long
arch_get_unmapped_area_topdown(struct file *filp, unsigned long addr,
			  unsigned long len, unsigned long pgoff,
			  unsigned long flags)
{
	struct vm_area_struct *vma, *prev;
	struct mm_struct *mm = current->mm;
	struct vm_unmapped_area_info info;
	const unsigned long mmap_end = arch_get_mmap_end(addr);

	/* requested length too big for entire address space */
	if (len > mmap_end - mmap_min_addr)
		return -ENOMEM;

	if (flags & MAP_FIXED)
		return addr;

	/* requesting a specific address */
	if (addr) {
		addr = PAGE_ALIGN(addr);
		vma = find_vma_prev(mm, addr, &prev);
		if (mmap_end - len >= addr && addr >= mmap_min_addr &&
				(!vma || addr + len <= vm_start_gap(vma)) &&
				(!prev || addr >= vm_end_gap(prev)))
			return addr;
	}

	info.flags = VM_UNMAPPED_AREA_TOPDOWN;
	info.length = len;
	info.low_limit = max(PAGE_SIZE, mmap_min_addr);
	info.high_limit = arch_get_mmap_base(addr, mm->mmap_base);
	info.align_mask = 0;
	info.align_offset = 0;
	addr = vm_unmapped_area(&info);

	/*
	 * A failed mmap() very likely causes application failure,
	 * so fall back to the bottom-up function here. This scenario
	 * can happen with large stack limits and large mmap()
	 * allocations.
	 */
	if (offset_in_page(addr)) {
		VM_BUG_ON(addr != -ENOMEM);
		info.flags = 0;
		info.low_limit = TASK_UNMAPPED_BASE;
		info.high_limit = mmap_end;
		addr = vm_unmapped_area(&info);
	}

	return addr;
}
#endif

unsigned long
get_unmapped_area(struct file *file, unsigned long addr, unsigned long len,
		unsigned long pgoff, unsigned long flags)
{
	unsigned long (*get_area)(struct file *, unsigned long,
				  unsigned long, unsigned long, unsigned long);

	unsigned long error = arch_mmap_check(addr, len, flags);
	if (error)
		return error;

	/* Careful about overflows.. */
	if (len > TASK_SIZE)
		return -ENOMEM;

	get_area = current->mm->get_unmapped_area;
	if (file) {
		if (file->f_op->get_unmapped_area)
			get_area = file->f_op->get_unmapped_area;
	} else if (flags & MAP_SHARED) {
		/*
		 * mmap_region() will call shmem_zero_setup() to create a file,
		 * so use shmem's get_unmapped_area in case it can be huge.
		 * do_mmap() will clear pgoff, so match alignment.
		 */
		pgoff = 0;
		get_area = shmem_get_unmapped_area;
	}

	addr = get_area(file, addr, len, pgoff, flags);
	if (IS_ERR_VALUE(addr))
		return addr;

	if (addr > TASK_SIZE - len)
		return -ENOMEM;
	if (offset_in_page(addr))
		return -EINVAL;

	error = security_mmap_addr(addr);
	return error ? error : addr;
}

EXPORT_SYMBOL(get_unmapped_area);

/* Look up the first VMA which satisfies  addr < vm_end,  NULL if none. */
struct vm_area_struct *find_vma(struct mm_struct *mm, unsigned long addr)
{
	struct rb_node *rb_node;
	struct vm_area_struct *vma;

	/* Check the cache first. */
	vma = vmacache_find(mm, addr);
	if (likely(vma))
		return vma;

	rb_node = mm->mm_rb.rb_node;

	while (rb_node) {
		struct vm_area_struct *tmp;

		tmp = rb_entry(rb_node, struct vm_area_struct, vm_rb);

		if (tmp->vm_end > addr) {
			vma = tmp;
			if (tmp->vm_start <= addr)
				break;
			rb_node = rb_node->rb_left;
		} else
			rb_node = rb_node->rb_right;
	}

	if (vma)
		vmacache_update(addr, vma);
	return vma;
}

EXPORT_SYMBOL(find_vma);

/*
 * Same as find_vma, but also return a pointer to the previous VMA in *pprev.
 */
struct vm_area_struct *
find_vma_prev(struct mm_struct *mm, unsigned long addr,
			struct vm_area_struct **pprev)
{
	struct vm_area_struct *vma;

	vma = find_vma(mm, addr);
	if (vma) {
		*pprev = vma->vm_prev;
	} else {
		struct rb_node *rb_node = rb_last(&mm->mm_rb);

		*pprev = rb_node ? rb_entry(rb_node, struct vm_area_struct, vm_rb) : NULL;
	}
	return vma;
}

/*
 * Verify that the stack growth is acceptable and
 * update accounting. This is shared with both the
 * grow-up and grow-down cases.
 */
static int acct_stack_growth(struct vm_area_struct *vma,
			     unsigned long size, unsigned long grow)
{
	struct mm_struct *mm = vma->vm_mm;
	unsigned long new_start;

	/* address space limit tests */
	if (!may_expand_vm(mm, vma->vm_flags, grow))
		return -ENOMEM;

	/* Stack limit test */
	if (size > rlimit(RLIMIT_STACK))
		return -ENOMEM;

	/* mlock limit tests */
	if (vma->vm_flags & VM_LOCKED) {
		unsigned long locked;
		unsigned long limit;
		locked = mm->locked_vm + grow;
		limit = rlimit(RLIMIT_MEMLOCK);
		limit >>= PAGE_SHIFT;
		if (locked > limit && !capable(CAP_IPC_LOCK))
			return -ENOMEM;
	}

	/* Check to ensure the stack will not grow into a hugetlb-only region */
	new_start = (vma->vm_flags & VM_GROWSUP) ? vma->vm_start :
			vma->vm_end - size;
	if (is_hugepage_only_range(vma->vm_mm, new_start, size))
		return -EFAULT;

	/*
	 * Overcommit..  This must be the final test, as it will
	 * update security statistics.
	 */
	if (security_vm_enough_memory_mm(mm, grow))
		return -ENOMEM;

	return 0;
}

#if defined(CONFIG_STACK_GROWSUP) || defined(CONFIG_IA64)
/*
 * PA-RISC uses this for its stack; IA64 for its Register Backing Store.
 * vma is the last one with address > vma->vm_end.  Have to extend vma.
 */
int expand_upwards(struct vm_area_struct *vma, unsigned long address)
{
	struct mm_struct *mm = vma->vm_mm;
	struct vm_area_struct *next;
	unsigned long gap_addr;
	int error = 0;

	if (!(vma->vm_flags & VM_GROWSUP))
		return -EFAULT;

	/* Guard against exceeding limits of the address space. */
	address &= PAGE_MASK;
	if (address >= (TASK_SIZE & PAGE_MASK))
		return -ENOMEM;
	address += PAGE_SIZE;

	/* Enforce stack_guard_gap */
	gap_addr = address + stack_guard_gap;

	/* Guard against overflow */
	if (gap_addr < address || gap_addr > TASK_SIZE)
		gap_addr = TASK_SIZE;

	next = vma->vm_next;
	if (next && next->vm_start < gap_addr && vma_is_accessible(next)) {
		if (!(next->vm_flags & VM_GROWSUP))
			return -ENOMEM;
		/* Check that both stack segments have the same anon_vma? */
	}

	/* We must make sure the anon_vma is allocated. */
	if (unlikely(anon_vma_prepare(vma)))
		return -ENOMEM;

	/*
	 * vma->vm_start/vm_end cannot change under us because the caller
	 * is required to hold the mmap_lock in read mode.  We need the
	 * anon_vma lock to serialize against concurrent expand_stacks.
	 */
	anon_vma_lock_write(vma->anon_vma);

	/* Somebody else might have raced and expanded it already */
	if (address > vma->vm_end) {
		unsigned long size, grow;

		size = address - vma->vm_start;
		grow = (address - vma->vm_end) >> PAGE_SHIFT;

		error = -ENOMEM;
		if (vma->vm_pgoff + (size >> PAGE_SHIFT) >= vma->vm_pgoff) {
			error = acct_stack_growth(vma, size, grow);
			if (!error) {
				/*
				 * vma_gap_update() doesn't support concurrent
				 * updates, but we only hold a shared mmap_lock
				 * lock here, so we need to protect against
				 * concurrent vma expansions.
				 * anon_vma_lock_write() doesn't help here, as
				 * we don't guarantee that all growable vmas
				 * in a mm share the same root anon vma.
				 * So, we reuse mm->page_table_lock to guard
				 * against concurrent vma expansions.
				 */
				spin_lock(&mm->page_table_lock);
				if (vma->vm_flags & VM_LOCKED)
					mm->locked_vm += grow;
				vm_stat_account(mm, vma->vm_flags, grow);
				anon_vma_interval_tree_pre_update_vma(vma);
				vma->vm_end = address;
				anon_vma_interval_tree_post_update_vma(vma);
				if (vma->vm_next)
					vma_gap_update(vma->vm_next);
				else
					mm->highest_vm_end = vm_end_gap(vma);
				spin_unlock(&mm->page_table_lock);

				perf_event_mmap(vma);
			}
		}
	}
	anon_vma_unlock_write(vma->anon_vma);
	khugepaged_enter_vma_merge(vma, vma->vm_flags);
	validate_mm(mm);
	return error;
}
#endif /* CONFIG_STACK_GROWSUP || CONFIG_IA64 */

/*
 * vma is the first one with address < vma->vm_start.  Have to extend vma.
 */
int expand_downwards(struct vm_area_struct *vma,
				   unsigned long address)
{
	struct mm_struct *mm = vma->vm_mm;
	struct vm_area_struct *prev;
	int error = 0;

	address &= PAGE_MASK;
	if (address < mmap_min_addr)
		return -EPERM;

	/* Enforce stack_guard_gap */
	prev = vma->vm_prev;
	/* Check that both stack segments have the same anon_vma? */
	if (prev && !(prev->vm_flags & VM_GROWSDOWN) &&
			vma_is_accessible(prev)) {
		if (address - prev->vm_end < stack_guard_gap)
			return -ENOMEM;
	}

	/* We must make sure the anon_vma is allocated. */
	if (unlikely(anon_vma_prepare(vma)))
		return -ENOMEM;

	/*
	 * vma->vm_start/vm_end cannot change under us because the caller
	 * is required to hold the mmap_lock in read mode.  We need the
	 * anon_vma lock to serialize against concurrent expand_stacks.
	 */
	anon_vma_lock_write(vma->anon_vma);

	/* Somebody else might have raced and expanded it already */
	if (address < vma->vm_start) {
		unsigned long size, grow;

		size = vma->vm_end - address;
		grow = (vma->vm_start - address) >> PAGE_SHIFT;

		error = -ENOMEM;
		if (grow <= vma->vm_pgoff) {
			error = acct_stack_growth(vma, size, grow);
			if (!error) {
				/*
				 * vma_gap_update() doesn't support concurrent
				 * updates, but we only hold a shared mmap_lock
				 * lock here, so we need to protect against
				 * concurrent vma expansions.
				 * anon_vma_lock_write() doesn't help here, as
				 * we don't guarantee that all growable vmas
				 * in a mm share the same root anon vma.
				 * So, we reuse mm->page_table_lock to guard
				 * against concurrent vma expansions.
				 */
				spin_lock(&mm->page_table_lock);
				if (vma->vm_flags & VM_LOCKED)
					mm->locked_vm += grow;
				vm_stat_account(mm, vma->vm_flags, grow);
				anon_vma_interval_tree_pre_update_vma(vma);
				vma->vm_start = address;
				vma->vm_pgoff -= grow;
				anon_vma_interval_tree_post_update_vma(vma);
				vma_gap_update(vma);
				spin_unlock(&mm->page_table_lock);

				perf_event_mmap(vma);
			}
		}
	}
	anon_vma_unlock_write(vma->anon_vma);
	khugepaged_enter_vma_merge(vma, vma->vm_flags);
	validate_mm(mm);
	return error;
}

/* enforced gap between the expanding stack and other mappings. */
unsigned long stack_guard_gap = 256UL<<PAGE_SHIFT;

static int __init cmdline_parse_stack_guard_gap(char *p)
{
	unsigned long val;
	char *endptr;

	val = simple_strtoul(p, &endptr, 10);
	if (!*endptr)
		stack_guard_gap = val << PAGE_SHIFT;

	return 1;
}
__setup("stack_guard_gap=", cmdline_parse_stack_guard_gap);

#ifdef CONFIG_STACK_GROWSUP
int expand_stack(struct vm_area_struct *vma, unsigned long address)
{
	return expand_upwards(vma, address);
}

struct vm_area_struct *
find_extend_vma(struct mm_struct *mm, unsigned long addr)
{
	struct vm_area_struct *vma, *prev;

	addr &= PAGE_MASK;
	vma = find_vma_prev(mm, addr, &prev);
	if (vma && (vma->vm_start <= addr))
		return vma;
	/* don't alter vm_end if the coredump is running */
	if (!prev || expand_stack(prev, addr))
		return NULL;
	if (prev->vm_flags & VM_LOCKED)
		populate_vma_page_range(prev, addr, prev->vm_end, NULL);
	return prev;
}
#else
int expand_stack(struct vm_area_struct *vma, unsigned long address)
{
	return expand_downwards(vma, address);
}

struct vm_area_struct *
find_extend_vma(struct mm_struct *mm, unsigned long addr)
{
	struct vm_area_struct *vma;
	unsigned long start;

	addr &= PAGE_MASK;
	vma = find_vma(mm, addr);
	if (!vma)
		return NULL;
	if (vma->vm_start <= addr)
		return vma;
	if (!(vma->vm_flags & VM_GROWSDOWN))
		return NULL;
	start = vma->vm_start;
	if (expand_stack(vma, addr))
		return NULL;
	if (vma->vm_flags & VM_LOCKED)
		populate_vma_page_range(vma, addr, start, NULL);
	return vma;
}
#endif

EXPORT_SYMBOL_GPL(find_extend_vma);

/*
 * Ok - we have the memory areas we should free on the vma list,
 * so release them, and do the vma updates.
 *
 * Called with the mm semaphore held.
 */
static void remove_vma_list(struct mm_struct *mm, struct vm_area_struct *vma)
{
	unsigned long nr_accounted = 0;

	/* Update high watermark before we lower total_vm */
	update_hiwater_vm(mm);
	do {
		long nrpages = vma_pages(vma);

		if (vma->vm_flags & VM_ACCOUNT)
			nr_accounted += nrpages;
		vm_stat_account(mm, vma->vm_flags, -nrpages);
		vma = remove_vma(vma);
	} while (vma);
	vm_unacct_memory(nr_accounted);
	validate_mm(mm);
}

/*
 * Get rid of page table information in the indicated region.
 *
 * Called with the mm semaphore held.
 */
static void unmap_region(struct mm_struct *mm,
		struct vm_area_struct *vma, struct vm_area_struct *prev,
		unsigned long start, unsigned long end)
{
	struct vm_area_struct *next = vma_next(mm, prev);
	struct mmu_gather tlb;
	struct vm_area_struct *cur_vma;

	lru_add_drain();
	tlb_gather_mmu(&tlb, mm, start, end);
	update_hiwater_rss(mm);
	unmap_vmas(&tlb, vma, start, end);

	/*
	 * Ensure we have no stale TLB entries by the time this mapping is
	 * removed from the rmap.
	 * Note that we don't have to worry about nested flushes here because
	 * we're holding the mm semaphore for removing the mapping - so any
	 * concurrent flush in this region has to be coming through the rmap,
	 * and we synchronize against that using the rmap lock.
	 */
<<<<<<< HEAD
	if ((vma->vm_flags & (VM_PFNMAP|VM_MIXEDMAP)) != 0)
		tlb_flush_mmu(&tlb);
=======
	for (cur_vma = vma; cur_vma; cur_vma = cur_vma->vm_next) {
		if ((cur_vma->vm_flags & (VM_PFNMAP|VM_MIXEDMAP)) != 0) {
			tlb_flush_mmu(&tlb);
			break;
		}
	}
>>>>>>> 5ec33caa

	free_pgtables(&tlb, vma, prev ? prev->vm_end : FIRST_USER_ADDRESS,
				 next ? next->vm_start : USER_PGTABLES_CEILING);
	tlb_finish_mmu(&tlb, start, end);
}

/*
 * Create a list of vma's touched by the unmap, removing them from the mm's
 * vma list as we go..
 */
static bool
detach_vmas_to_be_unmapped(struct mm_struct *mm, struct vm_area_struct *vma,
	struct vm_area_struct *prev, unsigned long end)
{
	struct vm_area_struct **insertion_point;
	struct vm_area_struct *tail_vma = NULL;

	insertion_point = (prev ? &prev->vm_next : &mm->mmap);
	vma->vm_prev = NULL;
	do {
		vma_rb_erase(vma, &mm->mm_rb);
		mm->map_count--;
		tail_vma = vma;
		vma = vma->vm_next;
	} while (vma && vma->vm_start < end);
	*insertion_point = vma;
	if (vma) {
		vma->vm_prev = prev;
		vma_gap_update(vma);
	} else
		mm->highest_vm_end = prev ? vm_end_gap(prev) : 0;
	tail_vma->vm_next = NULL;

	/* Kill the cache */
	vmacache_invalidate(mm);

	/*
	 * Do not downgrade mmap_lock if we are next to VM_GROWSDOWN or
	 * VM_GROWSUP VMA. Such VMAs can change their size under
	 * down_read(mmap_lock) and collide with the VMA we are about to unmap.
	 */
	if (vma && (vma->vm_flags & VM_GROWSDOWN))
		return false;
	if (prev && (prev->vm_flags & VM_GROWSUP))
		return false;
	return true;
}

/*
 * __split_vma() bypasses sysctl_max_map_count checking.  We use this where it
 * has already been checked or doesn't make sense to fail.
 */
int __split_vma(struct mm_struct *mm, struct vm_area_struct *vma,
		unsigned long addr, int new_below)
{
	struct vm_area_struct *new;
	int err;

	if (vma->vm_ops && vma->vm_ops->split) {
		err = vma->vm_ops->split(vma, addr);
		if (err)
			return err;
	}

	new = vm_area_dup(vma);
	if (!new)
		return -ENOMEM;

	if (new_below)
		new->vm_end = addr;
	else {
		new->vm_start = addr;
		new->vm_pgoff += ((addr - vma->vm_start) >> PAGE_SHIFT);
	}

	err = vma_dup_policy(vma, new);
	if (err)
		goto out_free_vma;

	err = anon_vma_clone(new, vma);
	if (err)
		goto out_free_mpol;

	if (new->vm_file)
		get_file(new->vm_file);

	if (new->vm_ops && new->vm_ops->open)
		new->vm_ops->open(new);

	if (new_below)
		err = vma_adjust(vma, addr, vma->vm_end, vma->vm_pgoff +
			((addr - new->vm_start) >> PAGE_SHIFT), new);
	else
		err = vma_adjust(vma, vma->vm_start, addr, vma->vm_pgoff, new);

	/* Success. */
	if (!err)
		return 0;

	/* Clean everything up if vma_adjust failed. */
	if (new->vm_ops && new->vm_ops->close)
		new->vm_ops->close(new);
	if (new->vm_file)
		fput(new->vm_file);
	unlink_anon_vmas(new);
 out_free_mpol:
	mpol_put(vma_policy(new));
 out_free_vma:
	vm_area_free(new);
	return err;
}

/*
 * Split a vma into two pieces at address 'addr', a new vma is allocated
 * either for the first part or the tail.
 */
int split_vma(struct mm_struct *mm, struct vm_area_struct *vma,
	      unsigned long addr, int new_below)
{
	if (mm->map_count >= sysctl_max_map_count)
		return -ENOMEM;

	return __split_vma(mm, vma, addr, new_below);
}

/* Munmap is split into 2 main parts -- this part which finds
 * what needs doing, and the areas themselves, which do the
 * work.  This now handles partial unmappings.
 * Jeremy Fitzhardinge <jeremy@goop.org>
 */
int __do_munmap(struct mm_struct *mm, unsigned long start, size_t len,
		struct list_head *uf, bool downgrade)
{
	unsigned long end;
	struct vm_area_struct *vma, *prev, *last;

	if ((offset_in_page(start)) || start > TASK_SIZE || len > TASK_SIZE-start)
		return -EINVAL;

	len = PAGE_ALIGN(len);
	end = start + len;
	if (len == 0)
		return -EINVAL;

	/*
	 * arch_unmap() might do unmaps itself.  It must be called
	 * and finish any rbtree manipulation before this code
	 * runs and also starts to manipulate the rbtree.
	 */
	arch_unmap(mm, start, end);

	/* Find the first overlapping VMA */
	vma = find_vma(mm, start);
	if (!vma)
		return 0;
	prev = vma->vm_prev;
	/* we have  start < vma->vm_end  */

	/* if it doesn't overlap, we have nothing.. */
	if (vma->vm_start >= end)
		return 0;

	/*
	 * If we need to split any vma, do it now to save pain later.
	 *
	 * Note: mremap's move_vma VM_ACCOUNT handling assumes a partially
	 * unmapped vm_area_struct will remain in use: so lower split_vma
	 * places tmp vma above, and higher split_vma places tmp vma below.
	 */
	if (start > vma->vm_start) {
		int error;

		/*
		 * Make sure that map_count on return from munmap() will
		 * not exceed its limit; but let map_count go just above
		 * its limit temporarily, to help free resources as expected.
		 */
		if (end < vma->vm_end && mm->map_count >= sysctl_max_map_count)
			return -ENOMEM;

		error = __split_vma(mm, vma, start, 0);
		if (error)
			return error;
		prev = vma;
	}

	/* Does it split the last one? */
	last = find_vma(mm, end);
	if (last && end > last->vm_start) {
		int error = __split_vma(mm, last, end, 1);
		if (error)
			return error;
	}
	vma = vma_next(mm, prev);

	if (unlikely(uf)) {
		/*
		 * If userfaultfd_unmap_prep returns an error the vmas
		 * will remain splitted, but userland will get a
		 * highly unexpected error anyway. This is no
		 * different than the case where the first of the two
		 * __split_vma fails, but we don't undo the first
		 * split, despite we could. This is unlikely enough
		 * failure that it's not worth optimizing it for.
		 */
		int error = userfaultfd_unmap_prep(vma, start, end, uf);
		if (error)
			return error;
	}

	/*
	 * unlock any mlock()ed ranges before detaching vmas
	 */
	if (mm->locked_vm) {
		struct vm_area_struct *tmp = vma;
		while (tmp && tmp->vm_start < end) {
			if (tmp->vm_flags & VM_LOCKED) {
				mm->locked_vm -= vma_pages(tmp);
				munlock_vma_pages_all(tmp);
			}

			tmp = tmp->vm_next;
		}
	}

	/* Detach vmas from rbtree */
	if (!detach_vmas_to_be_unmapped(mm, vma, prev, end))
		downgrade = false;

	if (downgrade)
		mmap_write_downgrade(mm);

	unmap_region(mm, vma, prev, start, end);

	/* Fix up all other VM information */
	remove_vma_list(mm, vma);

	return downgrade ? 1 : 0;
}

int do_munmap(struct mm_struct *mm, unsigned long start, size_t len,
	      struct list_head *uf)
{
	return __do_munmap(mm, start, len, uf, false);
}

static int __vm_munmap(unsigned long start, size_t len, bool downgrade)
{
	int ret;
	struct mm_struct *mm = current->mm;
	LIST_HEAD(uf);

	if (mmap_write_lock_killable(mm))
		return -EINTR;

	ret = __do_munmap(mm, start, len, &uf, downgrade);
	/*
	 * Returning 1 indicates mmap_lock is downgraded.
	 * But 1 is not legal return value of vm_munmap() and munmap(), reset
	 * it to 0 before return.
	 */
	if (ret == 1) {
		mmap_read_unlock(mm);
		ret = 0;
	} else
		mmap_write_unlock(mm);

	userfaultfd_unmap_complete(mm, &uf);
	return ret;
}

int vm_munmap(unsigned long start, size_t len)
{
	return __vm_munmap(start, len, false);
}
EXPORT_SYMBOL(vm_munmap);

SYSCALL_DEFINE2(munmap, unsigned long, addr, size_t, len)
{
	addr = untagged_addr(addr);
	profile_munmap(addr);
	return __vm_munmap(addr, len, true);
}


/*
 * Emulation of deprecated remap_file_pages() syscall.
 */
SYSCALL_DEFINE5(remap_file_pages, unsigned long, start, unsigned long, size,
		unsigned long, prot, unsigned long, pgoff, unsigned long, flags)
{

	struct mm_struct *mm = current->mm;
	struct vm_area_struct *vma;
	unsigned long populate = 0;
	unsigned long ret = -EINVAL;
	struct file *file;

	pr_warn_once("%s (%d) uses deprecated remap_file_pages() syscall. See Documentation/vm/remap_file_pages.rst.\n",
		     current->comm, current->pid);

	if (prot)
		return ret;
	start = start & PAGE_MASK;
	size = size & PAGE_MASK;

	if (start + size <= start)
		return ret;

	/* Does pgoff wrap? */
	if (pgoff + (size >> PAGE_SHIFT) < pgoff)
		return ret;

	if (mmap_write_lock_killable(mm))
		return -EINTR;

	vma = find_vma(mm, start);

	if (!vma || !(vma->vm_flags & VM_SHARED))
		goto out;

	if (start < vma->vm_start)
		goto out;

	if (start + size > vma->vm_end) {
		struct vm_area_struct *next;

		for (next = vma->vm_next; next; next = next->vm_next) {
			/* hole between vmas ? */
			if (next->vm_start != next->vm_prev->vm_end)
				goto out;

			if (next->vm_file != vma->vm_file)
				goto out;

			if (next->vm_flags != vma->vm_flags)
				goto out;

			if (start + size <= next->vm_end)
				break;
		}

		if (!next)
			goto out;
	}

	prot |= vma->vm_flags & VM_READ ? PROT_READ : 0;
	prot |= vma->vm_flags & VM_WRITE ? PROT_WRITE : 0;
	prot |= vma->vm_flags & VM_EXEC ? PROT_EXEC : 0;

	flags &= MAP_NONBLOCK;
	flags |= MAP_SHARED | MAP_FIXED | MAP_POPULATE;
	if (vma->vm_flags & VM_LOCKED) {
		struct vm_area_struct *tmp;
		flags |= MAP_LOCKED;

		/* drop PG_Mlocked flag for over-mapped range */
		for (tmp = vma; tmp->vm_start >= start + size;
				tmp = tmp->vm_next) {
			/*
			 * Split pmd and munlock page on the border
			 * of the range.
			 */
			vma_adjust_trans_huge(tmp, start, start + size, 0);

			munlock_vma_pages_range(tmp,
					max(tmp->vm_start, start),
					min(tmp->vm_end, start + size));
		}
	}

	file = get_file(vma->vm_file);
	ret = do_mmap(vma->vm_file, start, size,
			prot, flags, pgoff, &populate, NULL);
	fput(file);
out:
	mmap_write_unlock(mm);
	if (populate)
		mm_populate(ret, populate);
	if (!IS_ERR_VALUE(ret))
		ret = 0;
	return ret;
}

/*
 *  this is really a simplified "do_mmap".  it only handles
 *  anonymous maps.  eventually we may be able to do some
 *  brk-specific accounting here.
 */
static int do_brk_flags(unsigned long addr, unsigned long len, unsigned long flags, struct list_head *uf)
{
	struct mm_struct *mm = current->mm;
	struct vm_area_struct *vma, *prev;
	struct rb_node **rb_link, *rb_parent;
	pgoff_t pgoff = addr >> PAGE_SHIFT;
	int error;
	unsigned long mapped_addr;

	/* Until we need other flags, refuse anything except VM_EXEC. */
	if ((flags & (~VM_EXEC)) != 0)
		return -EINVAL;
	flags |= VM_DATA_DEFAULT_FLAGS | VM_ACCOUNT | mm->def_flags;

	mapped_addr = get_unmapped_area(NULL, addr, len, 0, MAP_FIXED);
	if (IS_ERR_VALUE(mapped_addr))
		return mapped_addr;

	error = mlock_future_check(mm, mm->def_flags, len);
	if (error)
		return error;

	/* Clear old maps, set up prev, rb_link, rb_parent, and uf */
	if (munmap_vma_range(mm, addr, len, &prev, &rb_link, &rb_parent, uf))
		return -ENOMEM;

	/* Check against address space limits *after* clearing old maps... */
	if (!may_expand_vm(mm, flags, len >> PAGE_SHIFT))
		return -ENOMEM;

	if (mm->map_count > sysctl_max_map_count)
		return -ENOMEM;

	if (security_vm_enough_memory_mm(mm, len >> PAGE_SHIFT))
		return -ENOMEM;

	/* Can we just expand an old private anonymous mapping? */
	vma = vma_merge(mm, prev, addr, addr + len, flags,
			NULL, NULL, pgoff, NULL, NULL_VM_UFFD_CTX);
	if (vma)
		goto out;

	/*
	 * create a vma struct for an anonymous mapping
	 */
	vma = vm_area_alloc(mm);
	if (!vma) {
		vm_unacct_memory(len >> PAGE_SHIFT);
		return -ENOMEM;
	}

	vma_set_anonymous(vma);
	vma->vm_start = addr;
	vma->vm_end = addr + len;
	vma->vm_pgoff = pgoff;
	vma->vm_flags = flags;
	vma->vm_page_prot = vm_get_page_prot(flags);
	vma_link(mm, vma, prev, rb_link, rb_parent);
out:
	perf_event_mmap(vma);
	mm->total_vm += len >> PAGE_SHIFT;
	mm->data_vm += len >> PAGE_SHIFT;
	if (flags & VM_LOCKED)
		mm->locked_vm += (len >> PAGE_SHIFT);
	vma->vm_flags |= VM_SOFTDIRTY;
	return 0;
}

int vm_brk_flags(unsigned long addr, unsigned long request, unsigned long flags)
{
	struct mm_struct *mm = current->mm;
	unsigned long len;
	int ret;
	bool populate;
	LIST_HEAD(uf);

	len = PAGE_ALIGN(request);
	if (len < request)
		return -ENOMEM;
	if (!len)
		return 0;

	if (mmap_write_lock_killable(mm))
		return -EINTR;

	ret = do_brk_flags(addr, len, flags, &uf);
	populate = ((mm->def_flags & VM_LOCKED) != 0);
	mmap_write_unlock(mm);
	userfaultfd_unmap_complete(mm, &uf);
	if (populate && !ret)
		mm_populate(addr, len);
	return ret;
}
EXPORT_SYMBOL(vm_brk_flags);

int vm_brk(unsigned long addr, unsigned long len)
{
	return vm_brk_flags(addr, len, 0);
}
EXPORT_SYMBOL(vm_brk);

/* Release all mmaps. */
void exit_mmap(struct mm_struct *mm)
{
	struct mmu_gather tlb;
	struct vm_area_struct *vma;
	unsigned long nr_accounted = 0;

	/* mm's last user has gone, and its about to be pulled down */
	mmu_notifier_release(mm);

	if (unlikely(mm_is_oom_victim(mm))) {
		/*
		 * Manually reap the mm to free as much memory as possible.
		 * Then, as the oom reaper does, set MMF_OOM_SKIP to disregard
		 * this mm from further consideration.  Taking mm->mmap_lock for
		 * write after setting MMF_OOM_SKIP will guarantee that the oom
		 * reaper will not run on this mm again after mmap_lock is
		 * dropped.
		 *
		 * Nothing can be holding mm->mmap_lock here and the above call
		 * to mmu_notifier_release(mm) ensures mmu notifier callbacks in
		 * __oom_reap_task_mm() will not block.
		 *
		 * This needs to be done before calling munlock_vma_pages_all(),
		 * which clears VM_LOCKED, otherwise the oom reaper cannot
		 * reliably test it.
		 */
		(void)__oom_reap_task_mm(mm);

		set_bit(MMF_OOM_SKIP, &mm->flags);
		mmap_write_lock(mm);
		mmap_write_unlock(mm);
	}

	if (mm->locked_vm) {
		vma = mm->mmap;
		while (vma) {
			if (vma->vm_flags & VM_LOCKED)
				munlock_vma_pages_all(vma);
			vma = vma->vm_next;
		}
	}

	arch_exit_mmap(mm);

	vma = mm->mmap;
	if (!vma)	/* Can happen if dup_mmap() received an OOM */
		return;

	lru_add_drain();
	flush_cache_mm(mm);
	tlb_gather_mmu(&tlb, mm, 0, -1);
	/* update_hiwater_rss(mm) here? but nobody should be looking */
	/* Use -1 here to ensure all VMAs in the mm are unmapped */
	unmap_vmas(&tlb, vma, 0, -1);
	free_pgtables(&tlb, vma, FIRST_USER_ADDRESS, USER_PGTABLES_CEILING);
	tlb_finish_mmu(&tlb, 0, -1);

	/*
	 * Walk the list again, actually closing and freeing it,
	 * with preemption enabled, without holding any MM locks.
	 */
	while (vma) {
		if (vma->vm_flags & VM_ACCOUNT)
			nr_accounted += vma_pages(vma);
		vma = remove_vma(vma);
		cond_resched();
	}
	vm_unacct_memory(nr_accounted);
}

/* Insert vm structure into process list sorted by address
 * and into the inode's i_mmap tree.  If vm_file is non-NULL
 * then i_mmap_rwsem is taken here.
 */
int insert_vm_struct(struct mm_struct *mm, struct vm_area_struct *vma)
{
	struct vm_area_struct *prev;
	struct rb_node **rb_link, *rb_parent;

	if (find_vma_links(mm, vma->vm_start, vma->vm_end,
			   &prev, &rb_link, &rb_parent))
		return -ENOMEM;
	if ((vma->vm_flags & VM_ACCOUNT) &&
	     security_vm_enough_memory_mm(mm, vma_pages(vma)))
		return -ENOMEM;

	/*
	 * The vm_pgoff of a purely anonymous vma should be irrelevant
	 * until its first write fault, when page's anon_vma and index
	 * are set.  But now set the vm_pgoff it will almost certainly
	 * end up with (unless mremap moves it elsewhere before that
	 * first wfault), so /proc/pid/maps tells a consistent story.
	 *
	 * By setting it to reflect the virtual start address of the
	 * vma, merges and splits can happen in a seamless way, just
	 * using the existing file pgoff checks and manipulations.
	 * Similarly in do_mmap and in do_brk_flags.
	 */
	if (vma_is_anonymous(vma)) {
		BUG_ON(vma->anon_vma);
		vma->vm_pgoff = vma->vm_start >> PAGE_SHIFT;
	}

	vma_link(mm, vma, prev, rb_link, rb_parent);
	return 0;
}

/*
 * Copy the vma structure to a new location in the same mm,
 * prior to moving page table entries, to effect an mremap move.
 */
struct vm_area_struct *copy_vma(struct vm_area_struct **vmap,
	unsigned long addr, unsigned long len, pgoff_t pgoff,
	bool *need_rmap_locks)
{
	struct vm_area_struct *vma = *vmap;
	unsigned long vma_start = vma->vm_start;
	struct mm_struct *mm = vma->vm_mm;
	struct vm_area_struct *new_vma, *prev;
	struct rb_node **rb_link, *rb_parent;
	bool faulted_in_anon_vma = true;

	/*
	 * If anonymous vma has not yet been faulted, update new pgoff
	 * to match new location, to increase its chance of merging.
	 */
	if (unlikely(vma_is_anonymous(vma) && !vma->anon_vma)) {
		pgoff = addr >> PAGE_SHIFT;
		faulted_in_anon_vma = false;
	}

	if (find_vma_links(mm, addr, addr + len, &prev, &rb_link, &rb_parent))
		return NULL;	/* should never get here */
	new_vma = vma_merge(mm, prev, addr, addr + len, vma->vm_flags,
			    vma->anon_vma, vma->vm_file, pgoff, vma_policy(vma),
			    vma->vm_userfaultfd_ctx);
	if (new_vma) {
		/*
		 * Source vma may have been merged into new_vma
		 */
		if (unlikely(vma_start >= new_vma->vm_start &&
			     vma_start < new_vma->vm_end)) {
			/*
			 * The only way we can get a vma_merge with
			 * self during an mremap is if the vma hasn't
			 * been faulted in yet and we were allowed to
			 * reset the dst vma->vm_pgoff to the
			 * destination address of the mremap to allow
			 * the merge to happen. mremap must change the
			 * vm_pgoff linearity between src and dst vmas
			 * (in turn preventing a vma_merge) to be
			 * safe. It is only safe to keep the vm_pgoff
			 * linear if there are no pages mapped yet.
			 */
			VM_BUG_ON_VMA(faulted_in_anon_vma, new_vma);
			*vmap = vma = new_vma;
		}
		*need_rmap_locks = (new_vma->vm_pgoff <= vma->vm_pgoff);
	} else {
		new_vma = vm_area_dup(vma);
		if (!new_vma)
			goto out;
		new_vma->vm_start = addr;
		new_vma->vm_end = addr + len;
		new_vma->vm_pgoff = pgoff;
		if (vma_dup_policy(vma, new_vma))
			goto out_free_vma;
		if (anon_vma_clone(new_vma, vma))
			goto out_free_mempol;
		if (new_vma->vm_file)
			get_file(new_vma->vm_file);
		if (new_vma->vm_ops && new_vma->vm_ops->open)
			new_vma->vm_ops->open(new_vma);
		vma_link(mm, new_vma, prev, rb_link, rb_parent);
		*need_rmap_locks = false;
	}
	return new_vma;

out_free_mempol:
	mpol_put(vma_policy(new_vma));
out_free_vma:
	vm_area_free(new_vma);
out:
	return NULL;
}

/*
 * Return true if the calling process may expand its vm space by the passed
 * number of pages
 */
bool may_expand_vm(struct mm_struct *mm, vm_flags_t flags, unsigned long npages)
{
	if (mm->total_vm + npages > rlimit(RLIMIT_AS) >> PAGE_SHIFT)
		return false;

	if (is_data_mapping(flags) &&
	    mm->data_vm + npages > rlimit(RLIMIT_DATA) >> PAGE_SHIFT) {
		/* Workaround for Valgrind */
		if (rlimit(RLIMIT_DATA) == 0 &&
		    mm->data_vm + npages <= rlimit_max(RLIMIT_DATA) >> PAGE_SHIFT)
			return true;

		pr_warn_once("%s (%d): VmData %lu exceed data ulimit %lu. Update limits%s.\n",
			     current->comm, current->pid,
			     (mm->data_vm + npages) << PAGE_SHIFT,
			     rlimit(RLIMIT_DATA),
			     ignore_rlimit_data ? "" : " or use boot option ignore_rlimit_data");

		if (!ignore_rlimit_data)
			return false;
	}

	return true;
}

void vm_stat_account(struct mm_struct *mm, vm_flags_t flags, long npages)
{
	mm->total_vm += npages;

	if (is_exec_mapping(flags))
		mm->exec_vm += npages;
	else if (is_stack_mapping(flags))
		mm->stack_vm += npages;
	else if (is_data_mapping(flags))
		mm->data_vm += npages;
}

static vm_fault_t special_mapping_fault(struct vm_fault *vmf);

/*
 * Having a close hook prevents vma merging regardless of flags.
 */
static void special_mapping_close(struct vm_area_struct *vma)
{
}

static const char *special_mapping_name(struct vm_area_struct *vma)
{
	return ((struct vm_special_mapping *)vma->vm_private_data)->name;
}

static int special_mapping_mremap(struct vm_area_struct *new_vma)
{
	struct vm_special_mapping *sm = new_vma->vm_private_data;

	if (WARN_ON_ONCE(current->mm != new_vma->vm_mm))
		return -EFAULT;

	if (sm->mremap)
		return sm->mremap(sm, new_vma);

	return 0;
}

static const struct vm_operations_struct special_mapping_vmops = {
	.close = special_mapping_close,
	.fault = special_mapping_fault,
	.mremap = special_mapping_mremap,
	.name = special_mapping_name,
	/* vDSO code relies that VVAR can't be accessed remotely */
	.access = NULL,
};

static const struct vm_operations_struct legacy_special_mapping_vmops = {
	.close = special_mapping_close,
	.fault = special_mapping_fault,
};

static vm_fault_t special_mapping_fault(struct vm_fault *vmf)
{
	struct vm_area_struct *vma = vmf->vma;
	pgoff_t pgoff;
	struct page **pages;

	if (vma->vm_ops == &legacy_special_mapping_vmops) {
		pages = vma->vm_private_data;
	} else {
		struct vm_special_mapping *sm = vma->vm_private_data;

		if (sm->fault)
			return sm->fault(sm, vmf->vma, vmf);

		pages = sm->pages;
	}

	for (pgoff = vmf->pgoff; pgoff && *pages; ++pages)
		pgoff--;

	if (*pages) {
		struct page *page = *pages;
		get_page(page);
		vmf->page = page;
		return 0;
	}

	return VM_FAULT_SIGBUS;
}

static struct vm_area_struct *__install_special_mapping(
	struct mm_struct *mm,
	unsigned long addr, unsigned long len,
	unsigned long vm_flags, void *priv,
	const struct vm_operations_struct *ops)
{
	int ret;
	struct vm_area_struct *vma;

	vma = vm_area_alloc(mm);
	if (unlikely(vma == NULL))
		return ERR_PTR(-ENOMEM);

	vma->vm_start = addr;
	vma->vm_end = addr + len;

	vma->vm_flags = vm_flags | mm->def_flags | VM_DONTEXPAND | VM_SOFTDIRTY;
	vma->vm_page_prot = vm_get_page_prot(vma->vm_flags);

	vma->vm_ops = ops;
	vma->vm_private_data = priv;

	ret = insert_vm_struct(mm, vma);
	if (ret)
		goto out;

	vm_stat_account(mm, vma->vm_flags, len >> PAGE_SHIFT);

	perf_event_mmap(vma);

	return vma;

out:
	vm_area_free(vma);
	return ERR_PTR(ret);
}

bool vma_is_special_mapping(const struct vm_area_struct *vma,
	const struct vm_special_mapping *sm)
{
	return vma->vm_private_data == sm &&
		(vma->vm_ops == &special_mapping_vmops ||
		 vma->vm_ops == &legacy_special_mapping_vmops);
}

/*
 * Called with mm->mmap_lock held for writing.
 * Insert a new vma covering the given region, with the given flags.
 * Its pages are supplied by the given array of struct page *.
 * The array can be shorter than len >> PAGE_SHIFT if it's null-terminated.
 * The region past the last page supplied will always produce SIGBUS.
 * The array pointer and the pages it points to are assumed to stay alive
 * for as long as this mapping might exist.
 */
struct vm_area_struct *_install_special_mapping(
	struct mm_struct *mm,
	unsigned long addr, unsigned long len,
	unsigned long vm_flags, const struct vm_special_mapping *spec)
{
	return __install_special_mapping(mm, addr, len, vm_flags, (void *)spec,
					&special_mapping_vmops);
}

int install_special_mapping(struct mm_struct *mm,
			    unsigned long addr, unsigned long len,
			    unsigned long vm_flags, struct page **pages)
{
	struct vm_area_struct *vma = __install_special_mapping(
		mm, addr, len, vm_flags, (void *)pages,
		&legacy_special_mapping_vmops);

	return PTR_ERR_OR_ZERO(vma);
}

static DEFINE_MUTEX(mm_all_locks_mutex);

static void vm_lock_anon_vma(struct mm_struct *mm, struct anon_vma *anon_vma)
{
	if (!test_bit(0, (unsigned long *) &anon_vma->root->rb_root.rb_root.rb_node)) {
		/*
		 * The LSB of head.next can't change from under us
		 * because we hold the mm_all_locks_mutex.
		 */
		down_write_nest_lock(&anon_vma->root->rwsem, &mm->mmap_lock);
		/*
		 * We can safely modify head.next after taking the
		 * anon_vma->root->rwsem. If some other vma in this mm shares
		 * the same anon_vma we won't take it again.
		 *
		 * No need of atomic instructions here, head.next
		 * can't change from under us thanks to the
		 * anon_vma->root->rwsem.
		 */
		if (__test_and_set_bit(0, (unsigned long *)
				       &anon_vma->root->rb_root.rb_root.rb_node))
			BUG();
	}
}

static void vm_lock_mapping(struct mm_struct *mm, struct address_space *mapping)
{
	if (!test_bit(AS_MM_ALL_LOCKS, &mapping->flags)) {
		/*
		 * AS_MM_ALL_LOCKS can't change from under us because
		 * we hold the mm_all_locks_mutex.
		 *
		 * Operations on ->flags have to be atomic because
		 * even if AS_MM_ALL_LOCKS is stable thanks to the
		 * mm_all_locks_mutex, there may be other cpus
		 * changing other bitflags in parallel to us.
		 */
		if (test_and_set_bit(AS_MM_ALL_LOCKS, &mapping->flags))
			BUG();
		down_write_nest_lock(&mapping->i_mmap_rwsem, &mm->mmap_lock);
	}
}

/*
 * This operation locks against the VM for all pte/vma/mm related
 * operations that could ever happen on a certain mm. This includes
 * vmtruncate, try_to_unmap, and all page faults.
 *
 * The caller must take the mmap_lock in write mode before calling
 * mm_take_all_locks(). The caller isn't allowed to release the
 * mmap_lock until mm_drop_all_locks() returns.
 *
 * mmap_lock in write mode is required in order to block all operations
 * that could modify pagetables and free pages without need of
 * altering the vma layout. It's also needed in write mode to avoid new
 * anon_vmas to be associated with existing vmas.
 *
 * A single task can't take more than one mm_take_all_locks() in a row
 * or it would deadlock.
 *
 * The LSB in anon_vma->rb_root.rb_node and the AS_MM_ALL_LOCKS bitflag in
 * mapping->flags avoid to take the same lock twice, if more than one
 * vma in this mm is backed by the same anon_vma or address_space.
 *
 * We take locks in following order, accordingly to comment at beginning
 * of mm/rmap.c:
 *   - all hugetlbfs_i_mmap_rwsem_key locks (aka mapping->i_mmap_rwsem for
 *     hugetlb mapping);
 *   - all i_mmap_rwsem locks;
 *   - all anon_vma->rwseml
 *
 * We can take all locks within these types randomly because the VM code
 * doesn't nest them and we protected from parallel mm_take_all_locks() by
 * mm_all_locks_mutex.
 *
 * mm_take_all_locks() and mm_drop_all_locks are expensive operations
 * that may have to take thousand of locks.
 *
 * mm_take_all_locks() can fail if it's interrupted by signals.
 */
int mm_take_all_locks(struct mm_struct *mm)
{
	struct vm_area_struct *vma;
	struct anon_vma_chain *avc;

	BUG_ON(mmap_read_trylock(mm));

	mutex_lock(&mm_all_locks_mutex);

	for (vma = mm->mmap; vma; vma = vma->vm_next) {
		if (signal_pending(current))
			goto out_unlock;
		if (vma->vm_file && vma->vm_file->f_mapping &&
				is_vm_hugetlb_page(vma))
			vm_lock_mapping(mm, vma->vm_file->f_mapping);
	}

	for (vma = mm->mmap; vma; vma = vma->vm_next) {
		if (signal_pending(current))
			goto out_unlock;
		if (vma->vm_file && vma->vm_file->f_mapping &&
				!is_vm_hugetlb_page(vma))
			vm_lock_mapping(mm, vma->vm_file->f_mapping);
	}

	for (vma = mm->mmap; vma; vma = vma->vm_next) {
		if (signal_pending(current))
			goto out_unlock;
		if (vma->anon_vma)
			list_for_each_entry(avc, &vma->anon_vma_chain, same_vma)
				vm_lock_anon_vma(mm, avc->anon_vma);
	}

	return 0;

out_unlock:
	mm_drop_all_locks(mm);
	return -EINTR;
}

static void vm_unlock_anon_vma(struct anon_vma *anon_vma)
{
	if (test_bit(0, (unsigned long *) &anon_vma->root->rb_root.rb_root.rb_node)) {
		/*
		 * The LSB of head.next can't change to 0 from under
		 * us because we hold the mm_all_locks_mutex.
		 *
		 * We must however clear the bitflag before unlocking
		 * the vma so the users using the anon_vma->rb_root will
		 * never see our bitflag.
		 *
		 * No need of atomic instructions here, head.next
		 * can't change from under us until we release the
		 * anon_vma->root->rwsem.
		 */
		if (!__test_and_clear_bit(0, (unsigned long *)
					  &anon_vma->root->rb_root.rb_root.rb_node))
			BUG();
		anon_vma_unlock_write(anon_vma);
	}
}

static void vm_unlock_mapping(struct address_space *mapping)
{
	if (test_bit(AS_MM_ALL_LOCKS, &mapping->flags)) {
		/*
		 * AS_MM_ALL_LOCKS can't change to 0 from under us
		 * because we hold the mm_all_locks_mutex.
		 */
		i_mmap_unlock_write(mapping);
		if (!test_and_clear_bit(AS_MM_ALL_LOCKS,
					&mapping->flags))
			BUG();
	}
}

/*
 * The mmap_lock cannot be released by the caller until
 * mm_drop_all_locks() returns.
 */
void mm_drop_all_locks(struct mm_struct *mm)
{
	struct vm_area_struct *vma;
	struct anon_vma_chain *avc;

	BUG_ON(mmap_read_trylock(mm));
	BUG_ON(!mutex_is_locked(&mm_all_locks_mutex));

	for (vma = mm->mmap; vma; vma = vma->vm_next) {
		if (vma->anon_vma)
			list_for_each_entry(avc, &vma->anon_vma_chain, same_vma)
				vm_unlock_anon_vma(avc->anon_vma);
		if (vma->vm_file && vma->vm_file->f_mapping)
			vm_unlock_mapping(vma->vm_file->f_mapping);
	}

	mutex_unlock(&mm_all_locks_mutex);
}

/*
 * initialise the percpu counter for VM
 */
void __init mmap_init(void)
{
	int ret;

	ret = percpu_counter_init(&vm_committed_as, 0, GFP_KERNEL);
	VM_BUG_ON(ret);
}

/*
 * Initialise sysctl_user_reserve_kbytes.
 *
 * This is intended to prevent a user from starting a single memory hogging
 * process, such that they cannot recover (kill the hog) in OVERCOMMIT_NEVER
 * mode.
 *
 * The default value is min(3% of free memory, 128MB)
 * 128MB is enough to recover with sshd/login, bash, and top/kill.
 */
static int init_user_reserve(void)
{
	unsigned long free_kbytes;

	free_kbytes = global_zone_page_state(NR_FREE_PAGES) << (PAGE_SHIFT - 10);

	sysctl_user_reserve_kbytes = min(free_kbytes / 32, 1UL << 17);
	return 0;
}
subsys_initcall(init_user_reserve);

/*
 * Initialise sysctl_admin_reserve_kbytes.
 *
 * The purpose of sysctl_admin_reserve_kbytes is to allow the sys admin
 * to log in and kill a memory hogging process.
 *
 * Systems with more than 256MB will reserve 8MB, enough to recover
 * with sshd, bash, and top in OVERCOMMIT_GUESS. Smaller systems will
 * only reserve 3% of free pages by default.
 */
static int init_admin_reserve(void)
{
	unsigned long free_kbytes;

	free_kbytes = global_zone_page_state(NR_FREE_PAGES) << (PAGE_SHIFT - 10);

	sysctl_admin_reserve_kbytes = min(free_kbytes / 32, 1UL << 13);
	return 0;
}
subsys_initcall(init_admin_reserve);

/*
 * Reinititalise user and admin reserves if memory is added or removed.
 *
 * The default user reserve max is 128MB, and the default max for the
 * admin reserve is 8MB. These are usually, but not always, enough to
 * enable recovery from a memory hogging process using login/sshd, a shell,
 * and tools like top. It may make sense to increase or even disable the
 * reserve depending on the existence of swap or variations in the recovery
 * tools. So, the admin may have changed them.
 *
 * If memory is added and the reserves have been eliminated or increased above
 * the default max, then we'll trust the admin.
 *
 * If memory is removed and there isn't enough free memory, then we
 * need to reset the reserves.
 *
 * Otherwise keep the reserve set by the admin.
 */
static int reserve_mem_notifier(struct notifier_block *nb,
			     unsigned long action, void *data)
{
	unsigned long tmp, free_kbytes;

	switch (action) {
	case MEM_ONLINE:
		/* Default max is 128MB. Leave alone if modified by operator. */
		tmp = sysctl_user_reserve_kbytes;
		if (0 < tmp && tmp < (1UL << 17))
			init_user_reserve();

		/* Default max is 8MB.  Leave alone if modified by operator. */
		tmp = sysctl_admin_reserve_kbytes;
		if (0 < tmp && tmp < (1UL << 13))
			init_admin_reserve();

		break;
	case MEM_OFFLINE:
		free_kbytes = global_zone_page_state(NR_FREE_PAGES) << (PAGE_SHIFT - 10);

		if (sysctl_user_reserve_kbytes > free_kbytes) {
			init_user_reserve();
			pr_info("vm.user_reserve_kbytes reset to %lu\n",
				sysctl_user_reserve_kbytes);
		}

		if (sysctl_admin_reserve_kbytes > free_kbytes) {
			init_admin_reserve();
			pr_info("vm.admin_reserve_kbytes reset to %lu\n",
				sysctl_admin_reserve_kbytes);
		}
		break;
	default:
		break;
	}
	return NOTIFY_OK;
}

static struct notifier_block reserve_mem_nb = {
	.notifier_call = reserve_mem_notifier,
};

static int __meminit init_reserve_notifier(void)
{
	if (register_hotmemory_notifier(&reserve_mem_nb))
		pr_err("Failed registering memory add/remove notifier for admin reserve\n");

	return 0;
}
subsys_initcall(init_reserve_notifier);<|MERGE_RESOLUTION|>--- conflicted
+++ resolved
@@ -2679,17 +2679,12 @@
 	 * concurrent flush in this region has to be coming through the rmap,
 	 * and we synchronize against that using the rmap lock.
 	 */
-<<<<<<< HEAD
-	if ((vma->vm_flags & (VM_PFNMAP|VM_MIXEDMAP)) != 0)
-		tlb_flush_mmu(&tlb);
-=======
 	for (cur_vma = vma; cur_vma; cur_vma = cur_vma->vm_next) {
 		if ((cur_vma->vm_flags & (VM_PFNMAP|VM_MIXEDMAP)) != 0) {
 			tlb_flush_mmu(&tlb);
 			break;
 		}
 	}
->>>>>>> 5ec33caa
 
 	free_pgtables(&tlb, vma, prev ? prev->vm_end : FIRST_USER_ADDRESS,
 				 next ? next->vm_start : USER_PGTABLES_CEILING);
