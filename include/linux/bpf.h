--- conflicted
+++ resolved
@@ -1487,16 +1487,13 @@
 struct bpf_link *bpf_link_by_id(u32 id);
 
 const struct bpf_func_proto *bpf_base_func_proto(enum bpf_func_id func_id);
-<<<<<<< HEAD
 void bpf_task_storage_free(struct task_struct *task);
-=======
 
 static inline bool unprivileged_ebpf_enabled(void)
 {
 	return !sysctl_unprivileged_bpf_disabled;
 }
 
->>>>>>> 67c781d9
 #else /* !CONFIG_BPF_SYSCALL */
 static inline struct bpf_prog *bpf_prog_get(u32 ufd)
 {
@@ -1692,17 +1689,15 @@
 	return NULL;
 }
 
-<<<<<<< HEAD
 static inline void bpf_task_storage_free(struct task_struct *task)
 {
 }
-=======
+
 static inline bool unprivileged_ebpf_enabled(void)
 {
 	return false;
 }
 
->>>>>>> 67c781d9
 #endif /* CONFIG_BPF_SYSCALL */
 
 static inline struct bpf_prog *bpf_prog_get_type(u32 ufd,
