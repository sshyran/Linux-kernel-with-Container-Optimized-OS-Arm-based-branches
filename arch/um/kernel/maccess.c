--- conflicted
+++ resolved
@@ -7,11 +7,7 @@
 #include <linux/kernel.h>
 #include <os.h>
 
-<<<<<<< HEAD
-bool probe_kernel_read_allowed(const void *src, size_t size)
-=======
 bool copy_from_kernel_nofault_allowed(const void *src, size_t size)
->>>>>>> 84569f32
 {
 	void *psrc = (void *)rounddown((unsigned long)src, PAGE_SIZE);
 
