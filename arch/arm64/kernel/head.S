--- conflicted
+++ resolved
@@ -527,11 +527,7 @@
 #ifdef CONFIG_ARM_GIC_V3
 	/* GICv3 system register access */
 	mrs	x0, id_aa64pfr0_el1
-<<<<<<< HEAD
-	ubfx	x0, x0, #24, #4
-=======
 	ubfx	x0, x0, #ID_AA64PFR0_GIC_SHIFT, #4
->>>>>>> 0ecfebd2
 	cbz	x0, 3f
 
 	mrs_s	x0, SYS_ICC_SRE_EL2
