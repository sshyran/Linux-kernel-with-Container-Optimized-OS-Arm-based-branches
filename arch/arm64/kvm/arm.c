// SPDX-License-Identifier: GPL-2.0-only
/*
 * Copyright (C) 2012 - Virtual Open Systems and Columbia University
 * Author: Christoffer Dall <c.dall@virtualopensystems.com>
 */

#include <linux/bug.h>
#include <linux/cpu_pm.h>
#include <linux/errno.h>
#include <linux/err.h>
#include <linux/kvm_host.h>
#include <linux/list.h>
#include <linux/module.h>
#include <linux/vmalloc.h>
#include <linux/fs.h>
#include <linux/mman.h>
#include <linux/sched.h>
#include <linux/kvm.h>
#include <linux/kvm_irqfd.h>
#include <linux/irqbypass.h>
#include <linux/sched/stat.h>
#include <trace/events/kvm.h>

#define CREATE_TRACE_POINTS
#include "trace_arm.h"

#include <linux/uaccess.h>
#include <asm/ptrace.h>
#include <asm/mman.h>
#include <asm/tlbflush.h>
#include <asm/cacheflush.h>
#include <asm/cpufeature.h>
#include <asm/virt.h>
#include <asm/kvm_arm.h>
#include <asm/kvm_asm.h>
#include <asm/kvm_mmu.h>
#include <asm/kvm_emulate.h>
#include <asm/kvm_coproc.h>
#include <asm/sections.h>

#include <kvm/arm_hypercalls.h>
#include <kvm/arm_pmu.h>
#include <kvm/arm_psci.h>

#ifdef REQUIRES_VIRT
__asm__(".arch_extension	virt");
#endif

DECLARE_KVM_HYP_PER_CPU(unsigned long, kvm_hyp_vector);

static DEFINE_PER_CPU(unsigned long, kvm_arm_hyp_stack_page);
unsigned long kvm_arm_hyp_percpu_base[NR_CPUS];

/* The VMID used in the VTTBR */
static atomic64_t kvm_vmid_gen = ATOMIC64_INIT(1);
static u32 kvm_next_vmid;
static DEFINE_SPINLOCK(kvm_vmid_lock);

static bool vgic_present;

static DEFINE_PER_CPU(unsigned char, kvm_arm_hardware_enabled);
DEFINE_STATIC_KEY_FALSE(userspace_irqchip_in_use);

int kvm_arch_vcpu_should_kick(struct kvm_vcpu *vcpu)
{
	return kvm_vcpu_exiting_guest_mode(vcpu) == IN_GUEST_MODE;
}

int kvm_arch_hardware_setup(void *opaque)
{
	return 0;
}

int kvm_arch_check_processor_compat(void *opaque)
{
	return 0;
}

int kvm_vm_ioctl_enable_cap(struct kvm *kvm,
			    struct kvm_enable_cap *cap)
{
	int r;

	if (cap->flags)
		return -EINVAL;

	switch (cap->cap) {
	case KVM_CAP_ARM_NISV_TO_USER:
		r = 0;
		kvm->arch.return_nisv_io_abort_to_user = true;
		break;
	default:
		r = -EINVAL;
		break;
	}

	return r;
}

static int kvm_arm_default_max_vcpus(void)
{
	return vgic_present ? kvm_vgic_get_max_vcpus() : KVM_MAX_VCPUS;
}

/**
 * kvm_arch_init_vm - initializes a VM data structure
 * @kvm:	pointer to the KVM struct
 */
int kvm_arch_init_vm(struct kvm *kvm, unsigned long type)
{
	int ret;

	ret = kvm_arm_setup_stage2(kvm, type);
	if (ret)
		return ret;

	ret = kvm_init_stage2_mmu(kvm, &kvm->arch.mmu);
	if (ret)
		return ret;

	ret = create_hyp_mappings(kvm, kvm + 1, PAGE_HYP);
	if (ret)
		goto out_free_stage2_pgd;

	kvm_vgic_early_init(kvm);

	/* The maximum number of VCPUs is limited by the host's GIC model */
	kvm->arch.max_vcpus = kvm_arm_default_max_vcpus();

	return ret;
out_free_stage2_pgd:
	kvm_free_stage2_pgd(&kvm->arch.mmu);
	return ret;
}

vm_fault_t kvm_arch_vcpu_fault(struct kvm_vcpu *vcpu, struct vm_fault *vmf)
{
	return VM_FAULT_SIGBUS;
}


/**
 * kvm_arch_destroy_vm - destroy the VM data structure
 * @kvm:	pointer to the KVM struct
 */
void kvm_arch_destroy_vm(struct kvm *kvm)
{
	int i;

	bitmap_free(kvm->arch.pmu_filter);

	kvm_vgic_destroy(kvm);

	for (i = 0; i < KVM_MAX_VCPUS; ++i) {
		if (kvm->vcpus[i]) {
			kvm_vcpu_destroy(kvm->vcpus[i]);
			kvm->vcpus[i] = NULL;
		}
	}
	atomic_set(&kvm->online_vcpus, 0);
}

int kvm_vm_ioctl_check_extension(struct kvm *kvm, long ext)
{
	int r;
	switch (ext) {
	case KVM_CAP_IRQCHIP:
		r = vgic_present;
		break;
	case KVM_CAP_IOEVENTFD:
	case KVM_CAP_DEVICE_CTRL:
	case KVM_CAP_USER_MEMORY:
	case KVM_CAP_SYNC_MMU:
	case KVM_CAP_DESTROY_MEMORY_REGION_WORKS:
	case KVM_CAP_ONE_REG:
	case KVM_CAP_ARM_PSCI:
	case KVM_CAP_ARM_PSCI_0_2:
	case KVM_CAP_READONLY_MEM:
	case KVM_CAP_MP_STATE:
	case KVM_CAP_IMMEDIATE_EXIT:
	case KVM_CAP_VCPU_EVENTS:
	case KVM_CAP_ARM_IRQ_LINE_LAYOUT_2:
	case KVM_CAP_ARM_NISV_TO_USER:
	case KVM_CAP_ARM_INJECT_EXT_DABT:
		r = 1;
		break;
	case KVM_CAP_ARM_SET_DEVICE_ADDR:
		r = 1;
		break;
	case KVM_CAP_NR_VCPUS:
		r = num_online_cpus();
		break;
	case KVM_CAP_MAX_VCPUS:
	case KVM_CAP_MAX_VCPU_ID:
		if (kvm)
			r = kvm->arch.max_vcpus;
		else
			r = kvm_arm_default_max_vcpus();
		break;
	case KVM_CAP_MSI_DEVID:
		if (!kvm)
			r = -EINVAL;
		else
			r = kvm->arch.vgic.msis_require_devid;
		break;
	case KVM_CAP_ARM_USER_IRQ:
		/*
		 * 1: EL1_VTIMER, EL1_PTIMER, and PMU.
		 * (bump this number if adding more devices)
		 */
		r = 1;
		break;
	case KVM_CAP_STEAL_TIME:
		r = kvm_arm_pvtime_supported();
		break;
	default:
		r = kvm_arch_vm_ioctl_check_extension(kvm, ext);
		break;
	}
	return r;
}

long kvm_arch_dev_ioctl(struct file *filp,
			unsigned int ioctl, unsigned long arg)
{
	return -EINVAL;
}

struct kvm *kvm_arch_alloc_vm(void)
{
	if (!has_vhe())
		return kzalloc(sizeof(struct kvm), GFP_KERNEL);

	return vzalloc(sizeof(struct kvm));
}

void kvm_arch_free_vm(struct kvm *kvm)
{
	if (!has_vhe())
		kfree(kvm);
	else
		vfree(kvm);
}

int kvm_arch_vcpu_precreate(struct kvm *kvm, unsigned int id)
{
	if (irqchip_in_kernel(kvm) && vgic_initialized(kvm))
		return -EBUSY;

	if (id >= kvm->arch.max_vcpus)
		return -EINVAL;

	return 0;
}

int kvm_arch_vcpu_create(struct kvm_vcpu *vcpu)
{
	int err;

	/* Force users to call KVM_ARM_VCPU_INIT */
	vcpu->arch.target = -1;
	bitmap_zero(vcpu->arch.features, KVM_VCPU_MAX_FEATURES);

	vcpu->arch.mmu_page_cache.gfp_zero = __GFP_ZERO;

	/* Set up the timer */
	kvm_timer_vcpu_init(vcpu);

	kvm_pmu_vcpu_init(vcpu);

	kvm_arm_reset_debug_ptr(vcpu);

	kvm_arm_pvtime_vcpu_init(&vcpu->arch);

	vcpu->arch.hw_mmu = &vcpu->kvm->arch.mmu;

	err = kvm_vgic_vcpu_init(vcpu);
	if (err)
		return err;

	return create_hyp_mappings(vcpu, vcpu + 1, PAGE_HYP);
}

void kvm_arch_vcpu_postcreate(struct kvm_vcpu *vcpu)
{
}

void kvm_arch_vcpu_destroy(struct kvm_vcpu *vcpu)
{
	if (vcpu->arch.has_run_once && unlikely(!irqchip_in_kernel(vcpu->kvm)))
		static_branch_dec(&userspace_irqchip_in_use);

	kvm_mmu_free_memory_cache(&vcpu->arch.mmu_page_cache);
	kvm_timer_vcpu_terminate(vcpu);
	kvm_pmu_vcpu_destroy(vcpu);

	kvm_arm_vcpu_destroy(vcpu);
}

int kvm_cpu_has_pending_timer(struct kvm_vcpu *vcpu)
{
	return kvm_timer_is_pending(vcpu);
}

void kvm_arch_vcpu_blocking(struct kvm_vcpu *vcpu)
{
	/*
	 * If we're about to block (most likely because we've just hit a
	 * WFI), we need to sync back the state of the GIC CPU interface
	 * so that we have the latest PMR and group enables. This ensures
	 * that kvm_arch_vcpu_runnable has up-to-date data to decide
	 * whether we have pending interrupts.
	 *
	 * For the same reason, we want to tell GICv4 that we need
	 * doorbells to be signalled, should an interrupt become pending.
	 */
	preempt_disable();
	kvm_vgic_vmcr_sync(vcpu);
	vgic_v4_put(vcpu, true);
	preempt_enable();
}

void kvm_arch_vcpu_unblocking(struct kvm_vcpu *vcpu)
{
	preempt_disable();
	vgic_v4_load(vcpu);
	preempt_enable();
}

void kvm_arch_vcpu_load(struct kvm_vcpu *vcpu, int cpu)
{
	struct kvm_s2_mmu *mmu;
	int *last_ran;

	mmu = vcpu->arch.hw_mmu;
	last_ran = this_cpu_ptr(mmu->last_vcpu_ran);

	/*
	 * We might get preempted before the vCPU actually runs, but
	 * over-invalidation doesn't affect correctness.
	 */
	if (*last_ran != vcpu->vcpu_id) {
		kvm_call_hyp(__kvm_tlb_flush_local_vmid, mmu);
		*last_ran = vcpu->vcpu_id;
	}

	vcpu->cpu = cpu;

	kvm_vgic_load(vcpu);
	kvm_timer_vcpu_load(vcpu);
	if (has_vhe())
		kvm_vcpu_load_sysregs_vhe(vcpu);
	kvm_arch_vcpu_load_fp(vcpu);
	kvm_vcpu_pmu_restore_guest(vcpu);
	if (kvm_arm_is_pvtime_enabled(&vcpu->arch))
		kvm_make_request(KVM_REQ_RECORD_STEAL, vcpu);

	if (single_task_running())
		vcpu_clear_wfx_traps(vcpu);
	else
		vcpu_set_wfx_traps(vcpu);

	if (vcpu_has_ptrauth(vcpu))
		vcpu_ptrauth_disable(vcpu);
}

void kvm_arch_vcpu_put(struct kvm_vcpu *vcpu)
{
	kvm_arch_vcpu_put_fp(vcpu);
	if (has_vhe())
		kvm_vcpu_put_sysregs_vhe(vcpu);
	kvm_timer_vcpu_put(vcpu);
	kvm_vgic_put(vcpu);
	kvm_vcpu_pmu_restore_host(vcpu);

	vcpu->cpu = -1;
}

static void vcpu_power_off(struct kvm_vcpu *vcpu)
{
	vcpu->arch.power_off = true;
	kvm_make_request(KVM_REQ_SLEEP, vcpu);
	kvm_vcpu_kick(vcpu);
}

int kvm_arch_vcpu_ioctl_get_mpstate(struct kvm_vcpu *vcpu,
				    struct kvm_mp_state *mp_state)
{
	if (vcpu->arch.power_off)
		mp_state->mp_state = KVM_MP_STATE_STOPPED;
	else
		mp_state->mp_state = KVM_MP_STATE_RUNNABLE;

	return 0;
}

int kvm_arch_vcpu_ioctl_set_mpstate(struct kvm_vcpu *vcpu,
				    struct kvm_mp_state *mp_state)
{
	int ret = 0;

	switch (mp_state->mp_state) {
	case KVM_MP_STATE_RUNNABLE:
		vcpu->arch.power_off = false;
		break;
	case KVM_MP_STATE_STOPPED:
		vcpu_power_off(vcpu);
		break;
	default:
		ret = -EINVAL;
	}

	return ret;
}

/**
 * kvm_arch_vcpu_runnable - determine if the vcpu can be scheduled
 * @v:		The VCPU pointer
 *
 * If the guest CPU is not waiting for interrupts or an interrupt line is
 * asserted, the CPU is by definition runnable.
 */
int kvm_arch_vcpu_runnable(struct kvm_vcpu *v)
{
	bool irq_lines = *vcpu_hcr(v) & (HCR_VI | HCR_VF);
	return ((irq_lines || kvm_vgic_vcpu_pending_irq(v))
		&& !v->arch.power_off && !v->arch.pause);
}

bool kvm_arch_vcpu_in_kernel(struct kvm_vcpu *vcpu)
{
	return vcpu_mode_priv(vcpu);
}

/* Just ensure a guest exit from a particular CPU */
static void exit_vm_noop(void *info)
{
}

void force_vm_exit(const cpumask_t *mask)
{
	preempt_disable();
	smp_call_function_many(mask, exit_vm_noop, NULL, true);
	preempt_enable();
}

/**
 * need_new_vmid_gen - check that the VMID is still valid
 * @vmid: The VMID to check
 *
 * return true if there is a new generation of VMIDs being used
 *
 * The hardware supports a limited set of values with the value zero reserved
 * for the host, so we check if an assigned value belongs to a previous
 * generation, which requires us to assign a new value. If we're the first to
 * use a VMID for the new generation, we must flush necessary caches and TLBs
 * on all CPUs.
 */
static bool need_new_vmid_gen(struct kvm_vmid *vmid)
{
	u64 current_vmid_gen = atomic64_read(&kvm_vmid_gen);
	smp_rmb(); /* Orders read of kvm_vmid_gen and kvm->arch.vmid */
	return unlikely(READ_ONCE(vmid->vmid_gen) != current_vmid_gen);
}

/**
 * update_vmid - Update the vmid with a valid VMID for the current generation
 * @vmid: The stage-2 VMID information struct
 */
static void update_vmid(struct kvm_vmid *vmid)
{
	if (!need_new_vmid_gen(vmid))
		return;

	spin_lock(&kvm_vmid_lock);

	/*
	 * We need to re-check the vmid_gen here to ensure that if another vcpu
	 * already allocated a valid vmid for this vm, then this vcpu should
	 * use the same vmid.
	 */
	if (!need_new_vmid_gen(vmid)) {
		spin_unlock(&kvm_vmid_lock);
		return;
	}

	/* First user of a new VMID generation? */
	if (unlikely(kvm_next_vmid == 0)) {
		atomic64_inc(&kvm_vmid_gen);
		kvm_next_vmid = 1;

		/*
		 * On SMP we know no other CPUs can use this CPU's or each
		 * other's VMID after force_vm_exit returns since the
		 * kvm_vmid_lock blocks them from reentry to the guest.
		 */
		force_vm_exit(cpu_all_mask);
		/*
		 * Now broadcast TLB + ICACHE invalidation over the inner
		 * shareable domain to make sure all data structures are
		 * clean.
		 */
		kvm_call_hyp(__kvm_flush_vm_context);
	}

	vmid->vmid = kvm_next_vmid;
	kvm_next_vmid++;
	kvm_next_vmid &= (1 << kvm_get_vmid_bits()) - 1;

	smp_wmb();
	WRITE_ONCE(vmid->vmid_gen, atomic64_read(&kvm_vmid_gen));

	spin_unlock(&kvm_vmid_lock);
}

static int kvm_vcpu_first_run_init(struct kvm_vcpu *vcpu)
{
	struct kvm *kvm = vcpu->kvm;
	int ret = 0;

	if (likely(vcpu->arch.has_run_once))
		return 0;

	if (!kvm_arm_vcpu_is_finalized(vcpu))
		return -EPERM;

	vcpu->arch.has_run_once = true;

	if (likely(irqchip_in_kernel(kvm))) {
		/*
		 * Map the VGIC hardware resources before running a vcpu the
		 * first time on this VM.
		 */
		if (unlikely(!vgic_ready(kvm))) {
			ret = kvm_vgic_map_resources(kvm);
			if (ret)
				return ret;
		}
	} else {
		/*
		 * Tell the rest of the code that there are userspace irqchip
		 * VMs in the wild.
		 */
		static_branch_inc(&userspace_irqchip_in_use);
	}

	ret = kvm_timer_enable(vcpu);
	if (ret)
		return ret;

	ret = kvm_arm_pmu_v3_enable(vcpu);

	return ret;
}

bool kvm_arch_intc_initialized(struct kvm *kvm)
{
	return vgic_initialized(kvm);
}

void kvm_arm_halt_guest(struct kvm *kvm)
{
	int i;
	struct kvm_vcpu *vcpu;

	kvm_for_each_vcpu(i, vcpu, kvm)
		vcpu->arch.pause = true;
	kvm_make_all_cpus_request(kvm, KVM_REQ_SLEEP);
}

void kvm_arm_resume_guest(struct kvm *kvm)
{
	int i;
	struct kvm_vcpu *vcpu;

	kvm_for_each_vcpu(i, vcpu, kvm) {
		vcpu->arch.pause = false;
		rcuwait_wake_up(kvm_arch_vcpu_get_wait(vcpu));
	}
}

static void vcpu_req_sleep(struct kvm_vcpu *vcpu)
{
	struct rcuwait *wait = kvm_arch_vcpu_get_wait(vcpu);

	rcuwait_wait_event(wait,
			   (!vcpu->arch.power_off) &&(!vcpu->arch.pause),
			   TASK_INTERRUPTIBLE);

	if (vcpu->arch.power_off || vcpu->arch.pause) {
		/* Awaken to handle a signal, request we sleep again later. */
		kvm_make_request(KVM_REQ_SLEEP, vcpu);
	}

	/*
	 * Make sure we will observe a potential reset request if we've
	 * observed a change to the power state. Pairs with the smp_wmb() in
	 * kvm_psci_vcpu_on().
	 */
	smp_rmb();
}

static int kvm_vcpu_initialized(struct kvm_vcpu *vcpu)
{
	return vcpu->arch.target >= 0;
}

static void check_vcpu_requests(struct kvm_vcpu *vcpu)
{
	if (kvm_request_pending(vcpu)) {
		if (kvm_check_request(KVM_REQ_SLEEP, vcpu))
			vcpu_req_sleep(vcpu);

		if (kvm_check_request(KVM_REQ_VCPU_RESET, vcpu))
			kvm_reset_vcpu(vcpu);

		/*
		 * Clear IRQ_PENDING requests that were made to guarantee
		 * that a VCPU sees new virtual interrupts.
		 */
		kvm_check_request(KVM_REQ_IRQ_PENDING, vcpu);

		if (kvm_check_request(KVM_REQ_RECORD_STEAL, vcpu))
			kvm_update_stolen_time(vcpu);

		if (kvm_check_request(KVM_REQ_RELOAD_GICv4, vcpu)) {
			/* The distributor enable bits were changed */
			preempt_disable();
			vgic_v4_put(vcpu, false);
			vgic_v4_load(vcpu);
			preempt_enable();
		}
	}
}

/**
 * kvm_arch_vcpu_ioctl_run - the main VCPU run function to execute guest code
 * @vcpu:	The VCPU pointer
 *
 * This function is called through the VCPU_RUN ioctl called from user space. It
 * will execute VM code in a loop until the time slice for the process is used
 * or some emulation is needed from user space in which case the function will
 * return with return value 0 and with the kvm_run structure filled in with the
 * required data for the requested emulation.
 */
int kvm_arch_vcpu_ioctl_run(struct kvm_vcpu *vcpu)
{
	struct kvm_run *run = vcpu->run;
	int ret;

	if (unlikely(!kvm_vcpu_initialized(vcpu)))
		return -ENOEXEC;

	ret = kvm_vcpu_first_run_init(vcpu);
	if (ret)
		return ret;

	if (run->exit_reason == KVM_EXIT_MMIO) {
		ret = kvm_handle_mmio_return(vcpu);
		if (ret)
			return ret;
	}

	if (run->immediate_exit)
		return -EINTR;

	vcpu_load(vcpu);

	kvm_sigset_activate(vcpu);

	ret = 1;
	run->exit_reason = KVM_EXIT_UNKNOWN;
	while (ret > 0) {
		/*
		 * Check conditions before entering the guest
		 */
		cond_resched();

		update_vmid(&vcpu->arch.hw_mmu->vmid);

		check_vcpu_requests(vcpu);

		/*
		 * Preparing the interrupts to be injected also
		 * involves poking the GIC, which must be done in a
		 * non-preemptible context.
		 */
		preempt_disable();

		kvm_pmu_flush_hwstate(vcpu);

		local_irq_disable();

		kvm_vgic_flush_hwstate(vcpu);

		/*
		 * Exit if we have a signal pending so that we can deliver the
		 * signal to user space.
		 */
		if (signal_pending(current)) {
			ret = -EINTR;
			run->exit_reason = KVM_EXIT_INTR;
		}

		/*
		 * If we're using a userspace irqchip, then check if we need
		 * to tell a userspace irqchip about timer or PMU level
		 * changes and if so, exit to userspace (the actual level
		 * state gets updated in kvm_timer_update_run and
		 * kvm_pmu_update_run below).
		 */
		if (static_branch_unlikely(&userspace_irqchip_in_use)) {
			if (kvm_timer_should_notify_user(vcpu) ||
			    kvm_pmu_should_notify_user(vcpu)) {
				ret = -EINTR;
				run->exit_reason = KVM_EXIT_INTR;
			}
		}

		/*
		 * Ensure we set mode to IN_GUEST_MODE after we disable
		 * interrupts and before the final VCPU requests check.
		 * See the comment in kvm_vcpu_exiting_guest_mode() and
		 * Documentation/virt/kvm/vcpu-requests.rst
		 */
		smp_store_mb(vcpu->mode, IN_GUEST_MODE);

		if (ret <= 0 || need_new_vmid_gen(&vcpu->arch.hw_mmu->vmid) ||
		    kvm_request_pending(vcpu)) {
			vcpu->mode = OUTSIDE_GUEST_MODE;
			isb(); /* Ensure work in x_flush_hwstate is committed */
			kvm_pmu_sync_hwstate(vcpu);
			if (static_branch_unlikely(&userspace_irqchip_in_use))
				kvm_timer_sync_user(vcpu);
			kvm_vgic_sync_hwstate(vcpu);
			local_irq_enable();
			preempt_enable();
			continue;
		}

		kvm_arm_setup_debug(vcpu);

		/**************************************************************
		 * Enter the guest
		 */
		trace_kvm_entry(*vcpu_pc(vcpu));
		guest_enter_irqoff();

		ret = kvm_call_hyp_ret(__kvm_vcpu_run, vcpu);

		vcpu->mode = OUTSIDE_GUEST_MODE;
		vcpu->stat.exits++;
		/*
		 * Back from guest
		 *************************************************************/

		kvm_arm_clear_debug(vcpu);

		/*
		 * We must sync the PMU state before the vgic state so
		 * that the vgic can properly sample the updated state of the
		 * interrupt line.
		 */
		kvm_pmu_sync_hwstate(vcpu);

		/*
		 * Sync the vgic state before syncing the timer state because
		 * the timer code needs to know if the virtual timer
		 * interrupts are active.
		 */
		kvm_vgic_sync_hwstate(vcpu);

		/*
		 * Sync the timer hardware state before enabling interrupts as
		 * we don't want vtimer interrupts to race with syncing the
		 * timer virtual interrupt state.
		 */
		if (static_branch_unlikely(&userspace_irqchip_in_use))
			kvm_timer_sync_user(vcpu);

		kvm_arch_vcpu_ctxsync_fp(vcpu);

		/*
		 * We may have taken a host interrupt in HYP mode (ie
		 * while executing the guest). This interrupt is still
		 * pending, as we haven't serviced it yet!
		 *
		 * We're now back in SVC mode, with interrupts
		 * disabled.  Enabling the interrupts now will have
		 * the effect of taking the interrupt again, in SVC
		 * mode this time.
		 */
		local_irq_enable();

		/*
		 * We do local_irq_enable() before calling guest_exit() so
		 * that if a timer interrupt hits while running the guest we
		 * account that tick as being spent in the guest.  We enable
		 * preemption after calling guest_exit() so that if we get
		 * preempted we make sure ticks after that is not counted as
		 * guest time.
		 */
		guest_exit();
		trace_kvm_exit(ret, kvm_vcpu_trap_get_class(vcpu), *vcpu_pc(vcpu));

		/* Exit types that need handling before we can be preempted */
		handle_exit_early(vcpu, ret);

		preempt_enable();

		ret = handle_exit(vcpu, ret);
	}

	/* Tell userspace about in-kernel device output levels */
	if (unlikely(!irqchip_in_kernel(vcpu->kvm))) {
		kvm_timer_update_run(vcpu);
		kvm_pmu_update_run(vcpu);
	}

	kvm_sigset_deactivate(vcpu);

	vcpu_put(vcpu);
	return ret;
}

static int vcpu_interrupt_line(struct kvm_vcpu *vcpu, int number, bool level)
{
	int bit_index;
	bool set;
	unsigned long *hcr;

	if (number == KVM_ARM_IRQ_CPU_IRQ)
		bit_index = __ffs(HCR_VI);
	else /* KVM_ARM_IRQ_CPU_FIQ */
		bit_index = __ffs(HCR_VF);

	hcr = vcpu_hcr(vcpu);
	if (level)
		set = test_and_set_bit(bit_index, hcr);
	else
		set = test_and_clear_bit(bit_index, hcr);

	/*
	 * If we didn't change anything, no need to wake up or kick other CPUs
	 */
	if (set == level)
		return 0;

	/*
	 * The vcpu irq_lines field was updated, wake up sleeping VCPUs and
	 * trigger a world-switch round on the running physical CPU to set the
	 * virtual IRQ/FIQ fields in the HCR appropriately.
	 */
	kvm_make_request(KVM_REQ_IRQ_PENDING, vcpu);
	kvm_vcpu_kick(vcpu);

	return 0;
}

int kvm_vm_ioctl_irq_line(struct kvm *kvm, struct kvm_irq_level *irq_level,
			  bool line_status)
{
	u32 irq = irq_level->irq;
	unsigned int irq_type, vcpu_idx, irq_num;
	int nrcpus = atomic_read(&kvm->online_vcpus);
	struct kvm_vcpu *vcpu = NULL;
	bool level = irq_level->level;

	irq_type = (irq >> KVM_ARM_IRQ_TYPE_SHIFT) & KVM_ARM_IRQ_TYPE_MASK;
	vcpu_idx = (irq >> KVM_ARM_IRQ_VCPU_SHIFT) & KVM_ARM_IRQ_VCPU_MASK;
	vcpu_idx += ((irq >> KVM_ARM_IRQ_VCPU2_SHIFT) & KVM_ARM_IRQ_VCPU2_MASK) * (KVM_ARM_IRQ_VCPU_MASK + 1);
	irq_num = (irq >> KVM_ARM_IRQ_NUM_SHIFT) & KVM_ARM_IRQ_NUM_MASK;

	trace_kvm_irq_line(irq_type, vcpu_idx, irq_num, irq_level->level);

	switch (irq_type) {
	case KVM_ARM_IRQ_TYPE_CPU:
		if (irqchip_in_kernel(kvm))
			return -ENXIO;

		if (vcpu_idx >= nrcpus)
			return -EINVAL;

		vcpu = kvm_get_vcpu(kvm, vcpu_idx);
		if (!vcpu)
			return -EINVAL;

		if (irq_num > KVM_ARM_IRQ_CPU_FIQ)
			return -EINVAL;

		return vcpu_interrupt_line(vcpu, irq_num, level);
	case KVM_ARM_IRQ_TYPE_PPI:
		if (!irqchip_in_kernel(kvm))
			return -ENXIO;

		if (vcpu_idx >= nrcpus)
			return -EINVAL;

		vcpu = kvm_get_vcpu(kvm, vcpu_idx);
		if (!vcpu)
			return -EINVAL;

		if (irq_num < VGIC_NR_SGIS || irq_num >= VGIC_NR_PRIVATE_IRQS)
			return -EINVAL;

		return kvm_vgic_inject_irq(kvm, vcpu->vcpu_id, irq_num, level, NULL);
	case KVM_ARM_IRQ_TYPE_SPI:
		if (!irqchip_in_kernel(kvm))
			return -ENXIO;

		if (irq_num < VGIC_NR_PRIVATE_IRQS)
			return -EINVAL;

		return kvm_vgic_inject_irq(kvm, 0, irq_num, level, NULL);
	}

	return -EINVAL;
}

static int kvm_vcpu_set_target(struct kvm_vcpu *vcpu,
			       const struct kvm_vcpu_init *init)
{
	unsigned int i, ret;
	int phys_target = kvm_target_cpu();

	if (init->target != phys_target)
		return -EINVAL;

	/*
	 * Secondary and subsequent calls to KVM_ARM_VCPU_INIT must
	 * use the same target.
	 */
	if (vcpu->arch.target != -1 && vcpu->arch.target != init->target)
		return -EINVAL;

	/* -ENOENT for unknown features, -EINVAL for invalid combinations. */
	for (i = 0; i < sizeof(init->features) * 8; i++) {
		bool set = (init->features[i / 32] & (1 << (i % 32)));

		if (set && i >= KVM_VCPU_MAX_FEATURES)
			return -ENOENT;

		/*
		 * Secondary and subsequent calls to KVM_ARM_VCPU_INIT must
		 * use the same feature set.
		 */
		if (vcpu->arch.target != -1 && i < KVM_VCPU_MAX_FEATURES &&
		    test_bit(i, vcpu->arch.features) != set)
			return -EINVAL;

		if (set)
			set_bit(i, vcpu->arch.features);
	}

	vcpu->arch.target = phys_target;

	/* Now we know what it is, we can reset it. */
	ret = kvm_reset_vcpu(vcpu);
	if (ret) {
		vcpu->arch.target = -1;
		bitmap_zero(vcpu->arch.features, KVM_VCPU_MAX_FEATURES);
	}

	return ret;
}

static int kvm_arch_vcpu_ioctl_vcpu_init(struct kvm_vcpu *vcpu,
					 struct kvm_vcpu_init *init)
{
	int ret;

	ret = kvm_vcpu_set_target(vcpu, init);
	if (ret)
		return ret;

	/*
	 * Ensure a rebooted VM will fault in RAM pages and detect if the
	 * guest MMU is turned off and flush the caches as needed.
	 *
	 * S2FWB enforces all memory accesses to RAM being cacheable,
	 * ensuring that the data side is always coherent. We still
	 * need to invalidate the I-cache though, as FWB does *not*
	 * imply CTR_EL0.DIC.
	 */
	if (vcpu->arch.has_run_once) {
		if (!cpus_have_final_cap(ARM64_HAS_STAGE2_FWB))
			stage2_unmap_vm(vcpu->kvm);
		else
			__flush_icache_all();
	}

	vcpu_reset_hcr(vcpu);

	/*
	 * Handle the "start in power-off" case.
	 */
	if (test_bit(KVM_ARM_VCPU_POWER_OFF, vcpu->arch.features))
		vcpu_power_off(vcpu);
	else
		vcpu->arch.power_off = false;

	return 0;
}

static int kvm_arm_vcpu_set_attr(struct kvm_vcpu *vcpu,
				 struct kvm_device_attr *attr)
{
	int ret = -ENXIO;

	switch (attr->group) {
	default:
		ret = kvm_arm_vcpu_arch_set_attr(vcpu, attr);
		break;
	}

	return ret;
}

static int kvm_arm_vcpu_get_attr(struct kvm_vcpu *vcpu,
				 struct kvm_device_attr *attr)
{
	int ret = -ENXIO;

	switch (attr->group) {
	default:
		ret = kvm_arm_vcpu_arch_get_attr(vcpu, attr);
		break;
	}

	return ret;
}

static int kvm_arm_vcpu_has_attr(struct kvm_vcpu *vcpu,
				 struct kvm_device_attr *attr)
{
	int ret = -ENXIO;

	switch (attr->group) {
	default:
		ret = kvm_arm_vcpu_arch_has_attr(vcpu, attr);
		break;
	}

	return ret;
}

static int kvm_arm_vcpu_get_events(struct kvm_vcpu *vcpu,
				   struct kvm_vcpu_events *events)
{
	memset(events, 0, sizeof(*events));

	return __kvm_arm_vcpu_get_events(vcpu, events);
}

static int kvm_arm_vcpu_set_events(struct kvm_vcpu *vcpu,
				   struct kvm_vcpu_events *events)
{
	int i;

	/* check whether the reserved field is zero */
	for (i = 0; i < ARRAY_SIZE(events->reserved); i++)
		if (events->reserved[i])
			return -EINVAL;

	/* check whether the pad field is zero */
	for (i = 0; i < ARRAY_SIZE(events->exception.pad); i++)
		if (events->exception.pad[i])
			return -EINVAL;

	return __kvm_arm_vcpu_set_events(vcpu, events);
}

long kvm_arch_vcpu_ioctl(struct file *filp,
			 unsigned int ioctl, unsigned long arg)
{
	struct kvm_vcpu *vcpu = filp->private_data;
	void __user *argp = (void __user *)arg;
	struct kvm_device_attr attr;
	long r;

	switch (ioctl) {
	case KVM_ARM_VCPU_INIT: {
		struct kvm_vcpu_init init;

		r = -EFAULT;
		if (copy_from_user(&init, argp, sizeof(init)))
			break;

		r = kvm_arch_vcpu_ioctl_vcpu_init(vcpu, &init);
		break;
	}
	case KVM_SET_ONE_REG:
	case KVM_GET_ONE_REG: {
		struct kvm_one_reg reg;

		r = -ENOEXEC;
		if (unlikely(!kvm_vcpu_initialized(vcpu)))
			break;

		r = -EFAULT;
		if (copy_from_user(&reg, argp, sizeof(reg)))
			break;

		if (ioctl == KVM_SET_ONE_REG)
			r = kvm_arm_set_reg(vcpu, &reg);
		else
			r = kvm_arm_get_reg(vcpu, &reg);
		break;
	}
	case KVM_GET_REG_LIST: {
		struct kvm_reg_list __user *user_list = argp;
		struct kvm_reg_list reg_list;
		unsigned n;

		r = -ENOEXEC;
		if (unlikely(!kvm_vcpu_initialized(vcpu)))
			break;

		r = -EPERM;
		if (!kvm_arm_vcpu_is_finalized(vcpu))
			break;

		r = -EFAULT;
		if (copy_from_user(&reg_list, user_list, sizeof(reg_list)))
			break;
		n = reg_list.n;
		reg_list.n = kvm_arm_num_regs(vcpu);
		if (copy_to_user(user_list, &reg_list, sizeof(reg_list)))
			break;
		r = -E2BIG;
		if (n < reg_list.n)
			break;
		r = kvm_arm_copy_reg_indices(vcpu, user_list->reg);
		break;
	}
	case KVM_SET_DEVICE_ATTR: {
		r = -EFAULT;
		if (copy_from_user(&attr, argp, sizeof(attr)))
			break;
		r = kvm_arm_vcpu_set_attr(vcpu, &attr);
		break;
	}
	case KVM_GET_DEVICE_ATTR: {
		r = -EFAULT;
		if (copy_from_user(&attr, argp, sizeof(attr)))
			break;
		r = kvm_arm_vcpu_get_attr(vcpu, &attr);
		break;
	}
	case KVM_HAS_DEVICE_ATTR: {
		r = -EFAULT;
		if (copy_from_user(&attr, argp, sizeof(attr)))
			break;
		r = kvm_arm_vcpu_has_attr(vcpu, &attr);
		break;
	}
	case KVM_GET_VCPU_EVENTS: {
		struct kvm_vcpu_events events;

		if (kvm_arm_vcpu_get_events(vcpu, &events))
			return -EINVAL;

		if (copy_to_user(argp, &events, sizeof(events)))
			return -EFAULT;

		return 0;
	}
	case KVM_SET_VCPU_EVENTS: {
		struct kvm_vcpu_events events;

		if (copy_from_user(&events, argp, sizeof(events)))
			return -EFAULT;

		return kvm_arm_vcpu_set_events(vcpu, &events);
	}
	case KVM_ARM_VCPU_FINALIZE: {
		int what;

		if (!kvm_vcpu_initialized(vcpu))
			return -ENOEXEC;

		if (get_user(what, (const int __user *)argp))
			return -EFAULT;

		return kvm_arm_vcpu_finalize(vcpu, what);
	}
	default:
		r = -EINVAL;
	}

	return r;
}

void kvm_arch_sync_dirty_log(struct kvm *kvm, struct kvm_memory_slot *memslot)
{

}

void kvm_arch_flush_remote_tlbs_memslot(struct kvm *kvm,
					struct kvm_memory_slot *memslot)
{
	kvm_flush_remote_tlbs(kvm);
}

static int kvm_vm_ioctl_set_device_addr(struct kvm *kvm,
					struct kvm_arm_device_addr *dev_addr)
{
	unsigned long dev_id, type;

	dev_id = (dev_addr->id & KVM_ARM_DEVICE_ID_MASK) >>
		KVM_ARM_DEVICE_ID_SHIFT;
	type = (dev_addr->id & KVM_ARM_DEVICE_TYPE_MASK) >>
		KVM_ARM_DEVICE_TYPE_SHIFT;

	switch (dev_id) {
	case KVM_ARM_DEVICE_VGIC_V2:
		if (!vgic_present)
			return -ENXIO;
		return kvm_vgic_addr(kvm, type, &dev_addr->addr, true);
	default:
		return -ENODEV;
	}
}

long kvm_arch_vm_ioctl(struct file *filp,
		       unsigned int ioctl, unsigned long arg)
{
	struct kvm *kvm = filp->private_data;
	void __user *argp = (void __user *)arg;

	switch (ioctl) {
	case KVM_CREATE_IRQCHIP: {
		int ret;
		if (!vgic_present)
			return -ENXIO;
		mutex_lock(&kvm->lock);
		ret = kvm_vgic_create(kvm, KVM_DEV_TYPE_ARM_VGIC_V2);
		mutex_unlock(&kvm->lock);
		return ret;
	}
	case KVM_ARM_SET_DEVICE_ADDR: {
		struct kvm_arm_device_addr dev_addr;

		if (copy_from_user(&dev_addr, argp, sizeof(dev_addr)))
			return -EFAULT;
		return kvm_vm_ioctl_set_device_addr(kvm, &dev_addr);
	}
	case KVM_ARM_PREFERRED_TARGET: {
		int err;
		struct kvm_vcpu_init init;

		err = kvm_vcpu_preferred_target(&init);
		if (err)
			return err;

		if (copy_to_user(argp, &init, sizeof(init)))
			return -EFAULT;

		return 0;
	}
	default:
		return -EINVAL;
	}
}

<<<<<<< HEAD
=======
static unsigned long nvhe_percpu_size(void)
{
	return (unsigned long)CHOOSE_NVHE_SYM(__per_cpu_end) -
		(unsigned long)CHOOSE_NVHE_SYM(__per_cpu_start);
}

static unsigned long nvhe_percpu_order(void)
{
	unsigned long size = nvhe_percpu_size();

	return size ? get_order(size) : 0;
}

>>>>>>> 29cf0f50
static int kvm_map_vectors(void)
{
	/*
	 * SV2  = ARM64_SPECTRE_V2
	 * HEL2 = ARM64_HARDEN_EL2_VECTORS
	 *
	 * !SV2 + !HEL2 -> use direct vectors
	 *  SV2 + !HEL2 -> use hardened vectors in place
	 * !SV2 +  HEL2 -> allocate one vector slot and use exec mapping
	 *  SV2 +  HEL2 -> use hardened vectors and use exec mapping
	 */
	if (cpus_have_const_cap(ARM64_SPECTRE_V2)) {
		__kvm_bp_vect_base = kvm_ksym_ref(__bp_harden_hyp_vecs);
		__kvm_bp_vect_base = kern_hyp_va(__kvm_bp_vect_base);
	}

	if (cpus_have_const_cap(ARM64_HARDEN_EL2_VECTORS)) {
		phys_addr_t vect_pa = __pa_symbol(__bp_harden_hyp_vecs);
		unsigned long size = __BP_HARDEN_HYP_VECS_SZ;

		/*
		 * Always allocate a spare vector slot, as we don't
		 * know yet which CPUs have a BP hardening slot that
		 * we can reuse.
		 */
		__kvm_harden_el2_vector_slot = atomic_inc_return(&arm64_el2_vector_last_slot);
		BUG_ON(__kvm_harden_el2_vector_slot >= BP_HARDEN_EL2_SLOTS);
		return create_hyp_exec_mappings(vect_pa, size,
						&__kvm_bp_vect_base);
	}

	return 0;
}

static void cpu_init_hyp_mode(void)
{
	phys_addr_t pgd_ptr;
	unsigned long hyp_stack_ptr;
	unsigned long vector_ptr;
	unsigned long tpidr_el2;
	struct arm_smccc_res res;

	/* Switch from the HYP stub to our own HYP init vector */
	__hyp_set_vectors(kvm_get_idmap_vector());

	/*
	 * Calculate the raw per-cpu offset without a translation from the
	 * kernel's mapping to the linear mapping, and store it in tpidr_el2
	 * so that we can use adr_l to access per-cpu variables in EL2.
	 */
	tpidr_el2 = (unsigned long)this_cpu_ptr_nvhe_sym(__per_cpu_start) -
		    (unsigned long)kvm_ksym_ref(CHOOSE_NVHE_SYM(__per_cpu_start));

	pgd_ptr = kvm_mmu_get_httbr();
	hyp_stack_ptr = __this_cpu_read(kvm_arm_hyp_stack_page) + PAGE_SIZE;
	hyp_stack_ptr = kern_hyp_va(hyp_stack_ptr);
	vector_ptr = (unsigned long)kern_hyp_va(kvm_ksym_ref(__kvm_hyp_host_vector));

	/*
	 * Call initialization code, and switch to the full blown HYP code.
	 * If the cpucaps haven't been finalized yet, something has gone very
	 * wrong, and hyp will crash and burn when it uses any
	 * cpus_have_const_cap() wrapper.
	 */
	BUG_ON(!system_capabilities_finalized());
	arm_smccc_1_1_hvc(KVM_HOST_SMCCC_FUNC(__kvm_hyp_init),
			  pgd_ptr, tpidr_el2, hyp_stack_ptr, vector_ptr, &res);
	WARN_ON(res.a0 != SMCCC_RET_SUCCESS);

	/*
	 * Disabling SSBD on a non-VHE system requires us to enable SSBS
	 * at EL2.
	 */
	if (this_cpu_has_cap(ARM64_SSBS) &&
	    arm64_get_spectre_v4_state() == SPECTRE_VULNERABLE) {
		kvm_call_hyp_nvhe(__kvm_enable_ssbs);
	}
}

static void cpu_hyp_reset(void)
{
	if (!is_kernel_in_hyp_mode())
		__hyp_reset_vectors();
}

static void cpu_hyp_reinit(void)
{
	kvm_init_host_cpu_context(&this_cpu_ptr_hyp_sym(kvm_host_data)->host_ctxt);

	cpu_hyp_reset();

	*this_cpu_ptr_hyp_sym(kvm_hyp_vector) = (unsigned long)kvm_get_hyp_vector();

	if (is_kernel_in_hyp_mode())
		kvm_timer_init_vhe();
	else
		cpu_init_hyp_mode();

	kvm_arm_init_debug();

	if (vgic_present)
		kvm_vgic_init_cpu_hardware();
}

static void _kvm_arch_hardware_enable(void *discard)
{
	if (!__this_cpu_read(kvm_arm_hardware_enabled)) {
		cpu_hyp_reinit();
		__this_cpu_write(kvm_arm_hardware_enabled, 1);
	}
}

int kvm_arch_hardware_enable(void)
{
	_kvm_arch_hardware_enable(NULL);
	return 0;
}

static void _kvm_arch_hardware_disable(void *discard)
{
	if (__this_cpu_read(kvm_arm_hardware_enabled)) {
		cpu_hyp_reset();
		__this_cpu_write(kvm_arm_hardware_enabled, 0);
	}
}

void kvm_arch_hardware_disable(void)
{
	_kvm_arch_hardware_disable(NULL);
}

#ifdef CONFIG_CPU_PM
static int hyp_init_cpu_pm_notifier(struct notifier_block *self,
				    unsigned long cmd,
				    void *v)
{
	/*
	 * kvm_arm_hardware_enabled is left with its old value over
	 * PM_ENTER->PM_EXIT. It is used to indicate PM_EXIT should
	 * re-enable hyp.
	 */
	switch (cmd) {
	case CPU_PM_ENTER:
		if (__this_cpu_read(kvm_arm_hardware_enabled))
			/*
			 * don't update kvm_arm_hardware_enabled here
			 * so that the hardware will be re-enabled
			 * when we resume. See below.
			 */
			cpu_hyp_reset();

		return NOTIFY_OK;
	case CPU_PM_ENTER_FAILED:
	case CPU_PM_EXIT:
		if (__this_cpu_read(kvm_arm_hardware_enabled))
			/* The hardware was enabled before suspend. */
			cpu_hyp_reinit();

		return NOTIFY_OK;

	default:
		return NOTIFY_DONE;
	}
}

static struct notifier_block hyp_init_cpu_pm_nb = {
	.notifier_call = hyp_init_cpu_pm_notifier,
};

static void __init hyp_cpu_pm_init(void)
{
	cpu_pm_register_notifier(&hyp_init_cpu_pm_nb);
}
static void __init hyp_cpu_pm_exit(void)
{
	cpu_pm_unregister_notifier(&hyp_init_cpu_pm_nb);
}
#else
static inline void hyp_cpu_pm_init(void)
{
}
static inline void hyp_cpu_pm_exit(void)
{
}
#endif

static int init_common_resources(void)
{
	return kvm_set_ipa_limit();
}

static int init_subsystems(void)
{
	int err = 0;

	/*
	 * Enable hardware so that subsystem initialisation can access EL2.
	 */
	on_each_cpu(_kvm_arch_hardware_enable, NULL, 1);

	/*
	 * Register CPU lower-power notifier
	 */
	hyp_cpu_pm_init();

	/*
	 * Init HYP view of VGIC
	 */
	err = kvm_vgic_hyp_init();
	switch (err) {
	case 0:
		vgic_present = true;
		break;
	case -ENODEV:
	case -ENXIO:
		vgic_present = false;
		err = 0;
		break;
	default:
		goto out;
	}

	/*
	 * Init HYP architected timer support
	 */
	err = kvm_timer_hyp_init(vgic_present);
	if (err)
		goto out;

	kvm_perf_init();
	kvm_coproc_table_init();

out:
	on_each_cpu(_kvm_arch_hardware_disable, NULL, 1);

	return err;
}

static void teardown_hyp_mode(void)
{
	int cpu;

	free_hyp_pgds();
	for_each_possible_cpu(cpu) {
		free_page(per_cpu(kvm_arm_hyp_stack_page, cpu));
		free_pages(kvm_arm_hyp_percpu_base[cpu], nvhe_percpu_order());
	}
}

/**
 * Inits Hyp-mode on all online CPUs
 */
static int init_hyp_mode(void)
{
	int cpu;
	int err = 0;

	/*
	 * Allocate Hyp PGD and setup Hyp identity mapping
	 */
	err = kvm_mmu_init();
	if (err)
		goto out_err;

	/*
	 * Allocate stack pages for Hypervisor-mode
	 */
	for_each_possible_cpu(cpu) {
		unsigned long stack_page;

		stack_page = __get_free_page(GFP_KERNEL);
		if (!stack_page) {
			err = -ENOMEM;
			goto out_err;
		}

		per_cpu(kvm_arm_hyp_stack_page, cpu) = stack_page;
	}

	/*
	 * Allocate and initialize pages for Hypervisor-mode percpu regions.
	 */
	for_each_possible_cpu(cpu) {
		struct page *page;
		void *page_addr;

		page = alloc_pages(GFP_KERNEL, nvhe_percpu_order());
		if (!page) {
			err = -ENOMEM;
			goto out_err;
		}

		page_addr = page_address(page);
		memcpy(page_addr, CHOOSE_NVHE_SYM(__per_cpu_start), nvhe_percpu_size());
		kvm_arm_hyp_percpu_base[cpu] = (unsigned long)page_addr;
	}

	/*
	 * Map the Hyp-code called directly from the host
	 */
	err = create_hyp_mappings(kvm_ksym_ref(__hyp_text_start),
				  kvm_ksym_ref(__hyp_text_end), PAGE_HYP_EXEC);
	if (err) {
		kvm_err("Cannot map world-switch code\n");
		goto out_err;
	}

	err = create_hyp_mappings(kvm_ksym_ref(__start_rodata),
				  kvm_ksym_ref(__end_rodata), PAGE_HYP_RO);
	if (err) {
		kvm_err("Cannot map rodata section\n");
		goto out_err;
	}

	err = create_hyp_mappings(kvm_ksym_ref(__bss_start),
				  kvm_ksym_ref(__bss_stop), PAGE_HYP_RO);
	if (err) {
		kvm_err("Cannot map bss section\n");
		goto out_err;
	}

	err = kvm_map_vectors();
	if (err) {
		kvm_err("Cannot map vectors\n");
		goto out_err;
	}

	/*
	 * Map the Hyp stack pages
	 */
	for_each_possible_cpu(cpu) {
		char *stack_page = (char *)per_cpu(kvm_arm_hyp_stack_page, cpu);
		err = create_hyp_mappings(stack_page, stack_page + PAGE_SIZE,
					  PAGE_HYP);

		if (err) {
			kvm_err("Cannot map hyp stack\n");
			goto out_err;
		}
	}

	/*
	 * Map Hyp percpu pages
	 */
	for_each_possible_cpu(cpu) {
		char *percpu_begin = (char *)kvm_arm_hyp_percpu_base[cpu];
		char *percpu_end = percpu_begin + nvhe_percpu_size();

		err = create_hyp_mappings(percpu_begin, percpu_end, PAGE_HYP);

		if (err) {
			kvm_err("Cannot map hyp percpu region\n");
			goto out_err;
		}
	}

	return 0;

out_err:
	teardown_hyp_mode();
	kvm_err("error initializing Hyp mode: %d\n", err);
	return err;
}

static void check_kvm_target_cpu(void *ret)
{
	*(int *)ret = kvm_target_cpu();
}

struct kvm_vcpu *kvm_mpidr_to_vcpu(struct kvm *kvm, unsigned long mpidr)
{
	struct kvm_vcpu *vcpu;
	int i;

	mpidr &= MPIDR_HWID_BITMASK;
	kvm_for_each_vcpu(i, vcpu, kvm) {
		if (mpidr == kvm_vcpu_get_mpidr_aff(vcpu))
			return vcpu;
	}
	return NULL;
}

bool kvm_arch_has_irq_bypass(void)
{
	return true;
}

int kvm_arch_irq_bypass_add_producer(struct irq_bypass_consumer *cons,
				      struct irq_bypass_producer *prod)
{
	struct kvm_kernel_irqfd *irqfd =
		container_of(cons, struct kvm_kernel_irqfd, consumer);

	return kvm_vgic_v4_set_forwarding(irqfd->kvm, prod->irq,
					  &irqfd->irq_entry);
}
void kvm_arch_irq_bypass_del_producer(struct irq_bypass_consumer *cons,
				      struct irq_bypass_producer *prod)
{
	struct kvm_kernel_irqfd *irqfd =
		container_of(cons, struct kvm_kernel_irqfd, consumer);

	kvm_vgic_v4_unset_forwarding(irqfd->kvm, prod->irq,
				     &irqfd->irq_entry);
}

void kvm_arch_irq_bypass_stop(struct irq_bypass_consumer *cons)
{
	struct kvm_kernel_irqfd *irqfd =
		container_of(cons, struct kvm_kernel_irqfd, consumer);

	kvm_arm_halt_guest(irqfd->kvm);
}

void kvm_arch_irq_bypass_start(struct irq_bypass_consumer *cons)
{
	struct kvm_kernel_irqfd *irqfd =
		container_of(cons, struct kvm_kernel_irqfd, consumer);

	kvm_arm_resume_guest(irqfd->kvm);
}

/**
 * Initialize Hyp-mode and memory mappings on all CPUs.
 */
int kvm_arch_init(void *opaque)
{
	int err;
	int ret, cpu;
	bool in_hyp_mode;

	if (!is_hyp_mode_available()) {
		kvm_info("HYP mode not available\n");
		return -ENODEV;
	}

	in_hyp_mode = is_kernel_in_hyp_mode();

	if (!in_hyp_mode && kvm_arch_requires_vhe()) {
		kvm_pr_unimpl("CPU unsupported in non-VHE mode, not initializing\n");
		return -ENODEV;
	}

	if (cpus_have_final_cap(ARM64_WORKAROUND_DEVICE_LOAD_ACQUIRE))
		kvm_info("Guests without required CPU erratum workarounds can deadlock system!\n" \
			 "Only trusted guests should be used on this system.\n");

	for_each_online_cpu(cpu) {
		smp_call_function_single(cpu, check_kvm_target_cpu, &ret, 1);
		if (ret < 0) {
			kvm_err("Error, CPU %d not supported!\n", cpu);
			return -ENODEV;
		}
	}

	err = init_common_resources();
	if (err)
		return err;

	err = kvm_arm_init_sve();
	if (err)
		return err;

	if (!in_hyp_mode) {
		err = init_hyp_mode();
		if (err)
			goto out_err;
	}

	err = init_subsystems();
	if (err)
		goto out_hyp;

	if (in_hyp_mode)
		kvm_info("VHE mode initialized successfully\n");
	else
		kvm_info("Hyp mode initialized successfully\n");

	return 0;

out_hyp:
	hyp_cpu_pm_exit();
	if (!in_hyp_mode)
		teardown_hyp_mode();
out_err:
	return err;
}

/* NOP: Compiling as a module not supported */
void kvm_arch_exit(void)
{
	kvm_perf_teardown();
}

static int arm_init(void)
{
	int rc = kvm_init(NULL, sizeof(struct kvm_vcpu), 0, THIS_MODULE);
	return rc;
}

module_init(arm_init);<|MERGE_RESOLUTION|>--- conflicted
+++ resolved
@@ -1263,8 +1263,6 @@
 	}
 }
 
-<<<<<<< HEAD
-=======
 static unsigned long nvhe_percpu_size(void)
 {
 	return (unsigned long)CHOOSE_NVHE_SYM(__per_cpu_end) -
@@ -1278,7 +1276,6 @@
 	return size ? get_order(size) : 0;
 }
 
->>>>>>> 29cf0f50
 static int kvm_map_vectors(void)
 {
 	/*
