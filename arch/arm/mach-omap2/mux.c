/*
 * linux/arch/arm/mach-omap2/mux.c
 *
 * OMAP2, OMAP3 and OMAP4 pin multiplexing configurations
 *
 * Copyright (C) 2004 - 2010 Texas Instruments Inc.
 * Copyright (C) 2003 - 2008 Nokia Corporation
 *
 * Written by Tony Lindgren
 *
 * This program is free software; you can redistribute it and/or modify
 * it under the terms of the GNU General Public License as published by
 * the Free Software Foundation; either version 2 of the License, or
 * (at your option) any later version.
 *
 * This program is distributed in the hope that it will be useful,
 * but WITHOUT ANY WARRANTY; without even the implied warranty of
 * MERCHANTABILITY or FITNESS FOR A PARTICULAR PURPOSE. See the
 * GNU General Public License for more details.
 *
 * You should have received a copy of the GNU General Public License
 * along with this program; if not, write to the Free Software
 * Foundation, Inc., 59 Temple Place, Suite 330, Boston, MA 02111-1307 USA
 *
 */
#include <linux/kernel.h>
#include <linux/init.h>
#include <linux/io.h>
#include <linux/list.h>
#include <linux/slab.h>
#include <linux/ctype.h>
#include <linux/debugfs.h>
#include <linux/seq_file.h>
#include <linux/uaccess.h>

#include <asm/system.h>

#include <plat/omap_hwmod.h>

#include "control.h"
#include "mux.h"

#define OMAP_MUX_BASE_OFFSET		0x30	/* Offset from CTRL_BASE */
#define OMAP_MUX_BASE_SZ		0x5ca

struct omap_mux_entry {
	struct omap_mux		mux;
	struct list_head	node;
};

static LIST_HEAD(mux_partitions);
static DEFINE_MUTEX(muxmode_mutex);

struct omap_mux_partition *omap_mux_get(const char *name)
{
	struct omap_mux_partition *partition;

	list_for_each_entry(partition, &mux_partitions, node) {
		if (!strcmp(name, partition->name))
			return partition;
	}

	return NULL;
}

u16 omap_mux_read(struct omap_mux_partition *partition, u16 reg)
{
	if (partition->flags & OMAP_MUX_REG_8BIT)
		return __raw_readb(partition->base + reg);
	else
		return __raw_readw(partition->base + reg);
}

void omap_mux_write(struct omap_mux_partition *partition, u16 val,
			   u16 reg)
{
	if (partition->flags & OMAP_MUX_REG_8BIT)
		__raw_writeb(val, partition->base + reg);
	else
		__raw_writew(val, partition->base + reg);
}

void omap_mux_write_array(struct omap_mux_partition *partition,
				 struct omap_board_mux *board_mux)
{
	while (board_mux->reg_offset != OMAP_MUX_TERMINATOR) {
		omap_mux_write(partition, board_mux->value,
			       board_mux->reg_offset);
		board_mux++;
	}
}

#ifdef CONFIG_OMAP_MUX

static char *omap_mux_options;

static int __init _omap_mux_init_gpio(struct omap_mux_partition *partition,
				      int gpio, int val)
{
	struct omap_mux_entry *e;
	struct omap_mux *gpio_mux = NULL;
	u16 old_mode;
	u16 mux_mode;
	int found = 0;
	struct list_head *muxmodes = &partition->muxmodes;

	if (!gpio)
		return -EINVAL;

	list_for_each_entry(e, muxmodes, node) {
		struct omap_mux *m = &e->mux;
		if (gpio == m->gpio) {
			gpio_mux = m;
			found++;
		}
	}

	if (found == 0) {
		pr_err("%s: Could not set gpio%i\n", __func__, gpio);
		return -ENODEV;
	}

	if (found > 1) {
		pr_info("%s: Multiple gpio paths (%d) for gpio%i\n", __func__,
			found, gpio);
		return -EINVAL;
	}

	old_mode = omap_mux_read(partition, gpio_mux->reg_offset);
	mux_mode = val & ~(OMAP_MUX_NR_MODES - 1);
	if (partition->flags & OMAP_MUX_GPIO_IN_MODE3)
		mux_mode |= OMAP_MUX_MODE3;
	else
		mux_mode |= OMAP_MUX_MODE4;
	pr_debug("%s: Setting signal %s.gpio%i 0x%04x -> 0x%04x\n", __func__,
		 gpio_mux->muxnames[0], gpio, old_mode, mux_mode);
	omap_mux_write(partition, mux_mode, gpio_mux->reg_offset);

	return 0;
}

int __init omap_mux_init_gpio(int gpio, int val)
<<<<<<< HEAD
{
	struct omap_mux_partition *partition;
	int ret;

	list_for_each_entry(partition, &mux_partitions, node) {
		ret = _omap_mux_init_gpio(partition, gpio, val);
		if (!ret)
			return ret;
	}

	return -ENODEV;
}

static int __init _omap_mux_get_by_name(struct omap_mux_partition *partition,
					const char *muxname,
					struct omap_mux **found_mux)
{
=======
{
	struct omap_mux_partition *partition;
	int ret;

	list_for_each_entry(partition, &mux_partitions, node) {
		ret = _omap_mux_init_gpio(partition, gpio, val);
		if (!ret)
			return ret;
	}

	return -ENODEV;
}

static int __init _omap_mux_get_by_name(struct omap_mux_partition *partition,
					const char *muxname,
					struct omap_mux **found_mux)
{
>>>>>>> 47ae63e0
	struct omap_mux *mux = NULL;
	struct omap_mux_entry *e;
	const char *mode_name;
	int found = 0, found_mode = 0, mode0_len = 0;
	struct list_head *muxmodes = &partition->muxmodes;

	mode_name = strchr(muxname, '.');
	if (mode_name) {
		mode0_len = strlen(muxname) - strlen(mode_name);
		mode_name++;
	} else {
		mode_name = muxname;
	}

	list_for_each_entry(e, muxmodes, node) {
		char *m0_entry;
		int i;

		mux = &e->mux;
		m0_entry = mux->muxnames[0];

		/* First check for full name in mode0.muxmode format */
		if (mode0_len && strncmp(muxname, m0_entry, mode0_len))
			continue;

		/* Then check for muxmode only */
		for (i = 0; i < OMAP_MUX_NR_MODES; i++) {
			char *mode_cur = mux->muxnames[i];

			if (!mode_cur)
				continue;

			if (!strcmp(mode_name, mode_cur)) {
				*found_mux = mux;
				found++;
				found_mode = i;
			}
		}
	}

	if (found == 1) {
		return found_mode;
	}

	if (found > 1) {
		pr_err("%s: Multiple signal paths (%i) for %s\n", __func__,
		       found, muxname);
		return -EINVAL;
	}

	pr_err("%s: Could not find signal %s\n", __func__, muxname);
<<<<<<< HEAD
=======

	return -ENODEV;
}

static int __init
omap_mux_get_by_name(const char *muxname,
			struct omap_mux_partition **found_partition,
			struct omap_mux **found_mux)
{
	struct omap_mux_partition *partition;

	list_for_each_entry(partition, &mux_partitions, node) {
		struct omap_mux *mux = NULL;
		int mux_mode = _omap_mux_get_by_name(partition, muxname, &mux);
		if (mux_mode < 0)
			continue;

		*found_partition = partition;
		*found_mux = mux;

		return mux_mode;
	}
>>>>>>> 47ae63e0

	return -ENODEV;
}

<<<<<<< HEAD
static int __init
omap_mux_get_by_name(const char *muxname,
			struct omap_mux_partition **found_partition,
			struct omap_mux **found_mux)
{
	struct omap_mux_partition *partition;

	list_for_each_entry(partition, &mux_partitions, node) {
		struct omap_mux *mux = NULL;
		int mux_mode = _omap_mux_get_by_name(partition, muxname, &mux);
		if (mux_mode < 0)
			continue;

		*found_partition = partition;
		*found_mux = mux;

		return mux_mode;
	}

	return -ENODEV;
}

=======
>>>>>>> 47ae63e0
int __init omap_mux_init_signal(const char *muxname, int val)
{
	struct omap_mux_partition *partition = NULL;
	struct omap_mux *mux = NULL;
	u16 old_mode;
	int mux_mode;

	mux_mode = omap_mux_get_by_name(muxname, &partition, &mux);
	if (mux_mode < 0)
		return mux_mode;

	old_mode = omap_mux_read(partition, mux->reg_offset);
	mux_mode |= val;
	pr_debug("%s: Setting signal %s 0x%04x -> 0x%04x\n",
			 __func__, muxname, old_mode, mux_mode);
	omap_mux_write(partition, mux_mode, mux->reg_offset);

	return 0;
}

struct omap_hwmod_mux_info * __init
omap_hwmod_mux_init(struct omap_device_pad *bpads, int nr_pads)
{
	struct omap_hwmod_mux_info *hmux;
	int i;

	if (!bpads || nr_pads < 1)
		return NULL;

	hmux = kzalloc(sizeof(struct omap_hwmod_mux_info), GFP_KERNEL);
	if (!hmux)
		goto err1;

	hmux->nr_pads = nr_pads;

	hmux->pads = kzalloc(sizeof(struct omap_device_pad) *
				nr_pads, GFP_KERNEL);
	if (!hmux->pads)
		goto err2;

	for (i = 0; i < hmux->nr_pads; i++) {
		struct omap_mux_partition *partition;
		struct omap_device_pad *bpad = &bpads[i], *pad = &hmux->pads[i];
		struct omap_mux *mux;
		int mux_mode;

		mux_mode = omap_mux_get_by_name(bpad->name, &partition, &mux);
		if (mux_mode < 0)
			goto err3;
		if (!pad->partition)
			pad->partition = partition;
		if (!pad->mux)
			pad->mux = mux;

		pad->name = kzalloc(strlen(bpad->name) + 1, GFP_KERNEL);
		if (!pad->name) {
			int j;

			for (j = i - 1; j >= 0; j--)
				kfree(hmux->pads[j].name);
			goto err3;
		}
		strcpy(pad->name, bpad->name);

		pad->flags = bpad->flags;
		pad->enable = bpad->enable;
		pad->idle = bpad->idle;
		pad->off = bpad->off;
		pr_debug("%s: Initialized %s\n", __func__, pad->name);
	}

	return hmux;

err3:
	kfree(hmux->pads);
err2:
	kfree(hmux);
err1:
	pr_err("%s: Could not allocate device mux entry\n", __func__);

	return NULL;
}

/* Assumes the calling function takes care of locking */
void omap_hwmod_mux(struct omap_hwmod_mux_info *hmux, u8 state)
{
	int i;

	for (i = 0; i < hmux->nr_pads; i++) {
		struct omap_device_pad *pad = &hmux->pads[i];
		int flags, val = -EINVAL;

		flags = pad->flags;

		switch (state) {
		case _HWMOD_STATE_ENABLED:
			if (flags & OMAP_DEVICE_PAD_ENABLED)
				break;
			flags |= OMAP_DEVICE_PAD_ENABLED;
			val = pad->enable;
			pr_debug("%s: Enabling %s %x\n", __func__,
					pad->name, val);
			break;
		case _HWMOD_STATE_IDLE:
			if (!(flags & OMAP_DEVICE_PAD_REMUX))
				break;
			flags &= ~OMAP_DEVICE_PAD_ENABLED;
			val = pad->idle;
			pr_debug("%s: Idling %s %x\n", __func__,
					pad->name, val);
			break;
		case _HWMOD_STATE_DISABLED:
		default:
			/* Use safe mode unless OMAP_DEVICE_PAD_REMUX */
			if (flags & OMAP_DEVICE_PAD_REMUX)
				val = pad->off;
			else
				val = OMAP_MUX_MODE7;
			flags &= ~OMAP_DEVICE_PAD_ENABLED;
			pr_debug("%s: Disabling %s %x\n", __func__,
					pad->name, val);
		};

		if (val >= 0) {
			omap_mux_write(pad->partition, val,
					pad->mux->reg_offset);
			pad->flags = flags;
		}
	}
}

#ifdef CONFIG_DEBUG_FS

#define OMAP_MUX_MAX_NR_FLAGS	10
#define OMAP_MUX_TEST_FLAG(val, mask)				\
	if (((val) & (mask)) == (mask)) {			\
		i++;						\
		flags[i] =  #mask;				\
	}

/* REVISIT: Add checking for non-optimal mux settings */
static inline void omap_mux_decode(struct seq_file *s, u16 val)
{
	char *flags[OMAP_MUX_MAX_NR_FLAGS];
	char mode[sizeof("OMAP_MUX_MODE") + 1];
	int i = -1;

	sprintf(mode, "OMAP_MUX_MODE%d", val & 0x7);
	i++;
	flags[i] = mode;

	OMAP_MUX_TEST_FLAG(val, OMAP_PIN_OFF_WAKEUPENABLE);
	if (val & OMAP_OFF_EN) {
		if (!(val & OMAP_OFFOUT_EN)) {
			if (!(val & OMAP_OFF_PULL_UP)) {
				OMAP_MUX_TEST_FLAG(val,
					OMAP_PIN_OFF_INPUT_PULLDOWN);
			} else {
				OMAP_MUX_TEST_FLAG(val,
					OMAP_PIN_OFF_INPUT_PULLUP);
			}
		} else {
			if (!(val & OMAP_OFFOUT_VAL)) {
				OMAP_MUX_TEST_FLAG(val,
					OMAP_PIN_OFF_OUTPUT_LOW);
			} else {
				OMAP_MUX_TEST_FLAG(val,
					OMAP_PIN_OFF_OUTPUT_HIGH);
			}
		}
	}

	if (val & OMAP_INPUT_EN) {
		if (val & OMAP_PULL_ENA) {
			if (!(val & OMAP_PULL_UP)) {
				OMAP_MUX_TEST_FLAG(val,
					OMAP_PIN_INPUT_PULLDOWN);
			} else {
				OMAP_MUX_TEST_FLAG(val, OMAP_PIN_INPUT_PULLUP);
			}
		} else {
			OMAP_MUX_TEST_FLAG(val, OMAP_PIN_INPUT);
		}
	} else {
		i++;
		flags[i] = "OMAP_PIN_OUTPUT";
	}

	do {
		seq_printf(s, "%s", flags[i]);
		if (i > 0)
			seq_printf(s, " | ");
	} while (i-- > 0);
}

#define OMAP_MUX_DEFNAME_LEN	32

static int omap_mux_dbg_board_show(struct seq_file *s, void *unused)
{
	struct omap_mux_partition *partition = s->private;
	struct omap_mux_entry *e;
	u8 omap_gen = omap_rev() >> 28;

	list_for_each_entry(e, &partition->muxmodes, node) {
		struct omap_mux *m = &e->mux;
		char m0_def[OMAP_MUX_DEFNAME_LEN];
		char *m0_name = m->muxnames[0];
		u16 val;
		int i, mode;

		if (!m0_name)
			continue;

		/* REVISIT: Needs to be updated if mode0 names get longer */
		for (i = 0; i < OMAP_MUX_DEFNAME_LEN; i++) {
			if (m0_name[i] == '\0') {
				m0_def[i] = m0_name[i];
				break;
			}
			m0_def[i] = toupper(m0_name[i]);
		}
		val = omap_mux_read(partition, m->reg_offset);
		mode = val & OMAP_MUX_MODE7;
		if (mode != 0)
			seq_printf(s, "/* %s */\n", m->muxnames[mode]);

		/*
		 * XXX: Might be revisited to support differences accross
		 * same OMAP generation.
		 */
		seq_printf(s, "OMAP%d_MUX(%s, ", omap_gen, m0_def);
		omap_mux_decode(s, val);
		seq_printf(s, "),\n");
	}

	return 0;
}

static int omap_mux_dbg_board_open(struct inode *inode, struct file *file)
{
	return single_open(file, omap_mux_dbg_board_show, inode->i_private);
}

static const struct file_operations omap_mux_dbg_board_fops = {
	.open		= omap_mux_dbg_board_open,
	.read		= seq_read,
	.llseek		= seq_lseek,
	.release	= single_release,
};

static struct omap_mux_partition *omap_mux_get_partition(struct omap_mux *mux)
{
	struct omap_mux_partition *partition;

	list_for_each_entry(partition, &mux_partitions, node) {
		struct list_head *muxmodes = &partition->muxmodes;
		struct omap_mux_entry *e;

		list_for_each_entry(e, muxmodes, node) {
			struct omap_mux *m = &e->mux;

			if (m == mux)
				return partition;
		}
	}

	return NULL;
}

static int omap_mux_dbg_signal_show(struct seq_file *s, void *unused)
{
	struct omap_mux *m = s->private;
	struct omap_mux_partition *partition;
	const char *none = "NA";
	u16 val;
	int mode;

	partition = omap_mux_get_partition(m);
	if (!partition)
		return 0;

	val = omap_mux_read(partition, m->reg_offset);
	mode = val & OMAP_MUX_MODE7;

	seq_printf(s, "name: %s.%s (0x%08x/0x%03x = 0x%04x), b %s, t %s\n",
			m->muxnames[0], m->muxnames[mode],
			partition->phys + m->reg_offset, m->reg_offset, val,
			m->balls[0] ? m->balls[0] : none,
			m->balls[1] ? m->balls[1] : none);
	seq_printf(s, "mode: ");
	omap_mux_decode(s, val);
	seq_printf(s, "\n");
	seq_printf(s, "signals: %s | %s | %s | %s | %s | %s | %s | %s\n",
			m->muxnames[0] ? m->muxnames[0] : none,
			m->muxnames[1] ? m->muxnames[1] : none,
			m->muxnames[2] ? m->muxnames[2] : none,
			m->muxnames[3] ? m->muxnames[3] : none,
			m->muxnames[4] ? m->muxnames[4] : none,
			m->muxnames[5] ? m->muxnames[5] : none,
			m->muxnames[6] ? m->muxnames[6] : none,
			m->muxnames[7] ? m->muxnames[7] : none);

	return 0;
}

#define OMAP_MUX_MAX_ARG_CHAR  7

static ssize_t omap_mux_dbg_signal_write(struct file *file,
					 const char __user *user_buf,
					 size_t count, loff_t *ppos)
{
	char buf[OMAP_MUX_MAX_ARG_CHAR];
	struct seq_file *seqf;
	struct omap_mux *m;
	unsigned long val;
	int buf_size, ret;
	struct omap_mux_partition *partition;

	if (count > OMAP_MUX_MAX_ARG_CHAR)
		return -EINVAL;

	memset(buf, 0, sizeof(buf));
	buf_size = min(count, sizeof(buf) - 1);

	if (copy_from_user(buf, user_buf, buf_size))
		return -EFAULT;

	ret = strict_strtoul(buf, 0x10, &val);
	if (ret < 0)
		return ret;

	if (val > 0xffff)
		return -EINVAL;

	seqf = file->private_data;
	m = seqf->private;

	partition = omap_mux_get_partition(m);
	if (!partition)
		return -ENODEV;

	omap_mux_write(partition, (u16)val, m->reg_offset);
	*ppos += count;

	return count;
}

static int omap_mux_dbg_signal_open(struct inode *inode, struct file *file)
{
	return single_open(file, omap_mux_dbg_signal_show, inode->i_private);
}

static const struct file_operations omap_mux_dbg_signal_fops = {
	.open		= omap_mux_dbg_signal_open,
	.read		= seq_read,
	.write		= omap_mux_dbg_signal_write,
	.llseek		= seq_lseek,
	.release	= single_release,
};

static struct dentry *mux_dbg_dir;

static void __init omap_mux_dbg_create_entry(
				struct omap_mux_partition *partition,
				struct dentry *mux_dbg_dir)
{
	struct omap_mux_entry *e;

	list_for_each_entry(e, &partition->muxmodes, node) {
		struct omap_mux *m = &e->mux;

<<<<<<< HEAD
		(void)debugfs_create_file(m->muxnames[0], S_IWUGO, mux_dbg_dir,
=======
		(void)debugfs_create_file(m->muxnames[0], S_IWUSR, mux_dbg_dir,
>>>>>>> 47ae63e0
					  m, &omap_mux_dbg_signal_fops);
	}
}

static void __init omap_mux_dbg_init(void)
{
	struct omap_mux_partition *partition;
	static struct dentry *mux_dbg_board_dir;

	mux_dbg_dir = debugfs_create_dir("omap_mux", NULL);
	if (!mux_dbg_dir)
		return;

	mux_dbg_board_dir = debugfs_create_dir("board", mux_dbg_dir);
	if (!mux_dbg_board_dir)
		return;

	list_for_each_entry(partition, &mux_partitions, node) {
		omap_mux_dbg_create_entry(partition, mux_dbg_dir);
		(void)debugfs_create_file(partition->name, S_IRUGO,
					  mux_dbg_board_dir, partition,
					  &omap_mux_dbg_board_fops);
	}
}

#else
static inline void omap_mux_dbg_init(void)
{
}
#endif	/* CONFIG_DEBUG_FS */

static void __init omap_mux_free_names(struct omap_mux *m)
{
	int i;

	for (i = 0; i < OMAP_MUX_NR_MODES; i++)
		kfree(m->muxnames[i]);

#ifdef CONFIG_DEBUG_FS
	for (i = 0; i < OMAP_MUX_NR_SIDES; i++)
		kfree(m->balls[i]);
#endif

}

/* Free all data except for GPIO pins unless CONFIG_DEBUG_FS is set */
static int __init omap_mux_late_init(void)
{
	struct omap_mux_partition *partition;

	list_for_each_entry(partition, &mux_partitions, node) {
		struct omap_mux_entry *e, *tmp;
		list_for_each_entry_safe(e, tmp, &partition->muxmodes, node) {
			struct omap_mux *m = &e->mux;
			u16 mode = omap_mux_read(partition, m->reg_offset);

			if (OMAP_MODE_GPIO(mode))
				continue;

#ifndef CONFIG_DEBUG_FS
			mutex_lock(&muxmode_mutex);
			list_del(&e->node);
			mutex_unlock(&muxmode_mutex);
			omap_mux_free_names(m);
			kfree(m);
#endif
		}
	}

	omap_mux_dbg_init();

	return 0;
}
late_initcall(omap_mux_late_init);

static void __init omap_mux_package_fixup(struct omap_mux *p,
					struct omap_mux *superset)
{
	while (p->reg_offset !=  OMAP_MUX_TERMINATOR) {
		struct omap_mux *s = superset;
		int found = 0;

		while (s->reg_offset != OMAP_MUX_TERMINATOR) {
			if (s->reg_offset == p->reg_offset) {
				*s = *p;
				found++;
				break;
			}
			s++;
		}
		if (!found)
			pr_err("%s: Unknown entry offset 0x%x\n", __func__,
			       p->reg_offset);
		p++;
	}
}

#ifdef CONFIG_DEBUG_FS

static void __init omap_mux_package_init_balls(struct omap_ball *b,
				struct omap_mux *superset)
{
	while (b->reg_offset != OMAP_MUX_TERMINATOR) {
		struct omap_mux *s = superset;
		int found = 0;

		while (s->reg_offset != OMAP_MUX_TERMINATOR) {
			if (s->reg_offset == b->reg_offset) {
				s->balls[0] = b->balls[0];
				s->balls[1] = b->balls[1];
				found++;
				break;
			}
			s++;
		}
		if (!found)
			pr_err("%s: Unknown ball offset 0x%x\n", __func__,
			       b->reg_offset);
		b++;
	}
}

#else	/* CONFIG_DEBUG_FS */

static inline void omap_mux_package_init_balls(struct omap_ball *b,
					struct omap_mux *superset)
{
}

#endif	/* CONFIG_DEBUG_FS */

static int __init omap_mux_setup(char *options)
{
	if (!options)
		return 0;

	omap_mux_options = options;

	return 1;
}
__setup("omap_mux=", omap_mux_setup);

/*
 * Note that the omap_mux=some.signal1=0x1234,some.signal2=0x1234
 * cmdline options only override the bootloader values.
 * During development, please enable CONFIG_DEBUG_FS, and use the
 * signal specific entries under debugfs.
 */
static void __init omap_mux_set_cmdline_signals(void)
{
	char *options, *next_opt, *token;

	if (!omap_mux_options)
		return;

	options = kmalloc(strlen(omap_mux_options) + 1, GFP_KERNEL);
	if (!options)
		return;

	strcpy(options, omap_mux_options);
	next_opt = options;

	while ((token = strsep(&next_opt, ",")) != NULL) {
		char *keyval, *name;
		unsigned long val;

		keyval = token;
		name = strsep(&keyval, "=");
		if (name) {
			int res;

			res = strict_strtoul(keyval, 0x10, &val);
			if (res < 0)
				continue;

			omap_mux_init_signal(name, (u16)val);
		}
	}

	kfree(options);
}

static int __init omap_mux_copy_names(struct omap_mux *src,
				      struct omap_mux *dst)
{
	int i;

	for (i = 0; i < OMAP_MUX_NR_MODES; i++) {
		if (src->muxnames[i]) {
			dst->muxnames[i] =
				kmalloc(strlen(src->muxnames[i]) + 1,
					GFP_KERNEL);
			if (!dst->muxnames[i])
				goto free;
			strcpy(dst->muxnames[i], src->muxnames[i]);
		}
	}

#ifdef CONFIG_DEBUG_FS
	for (i = 0; i < OMAP_MUX_NR_SIDES; i++) {
		if (src->balls[i]) {
			dst->balls[i] =
				kmalloc(strlen(src->balls[i]) + 1,
					GFP_KERNEL);
			if (!dst->balls[i])
				goto free;
			strcpy(dst->balls[i], src->balls[i]);
		}
	}
#endif

	return 0;

free:
	omap_mux_free_names(dst);
	return -ENOMEM;

}

#endif	/* CONFIG_OMAP_MUX */

static struct omap_mux *omap_mux_get_by_gpio(
				struct omap_mux_partition *partition,
				int gpio)
{
	struct omap_mux_entry *e;
	struct omap_mux *ret = NULL;

	list_for_each_entry(e, &partition->muxmodes, node) {
		struct omap_mux *m = &e->mux;
		if (m->gpio == gpio) {
			ret = m;
			break;
		}
	}

	return ret;
}

/* Needed for dynamic muxing of GPIO pins for off-idle */
u16 omap_mux_get_gpio(int gpio)
{
	struct omap_mux_partition *partition;
	struct omap_mux *m;

	list_for_each_entry(partition, &mux_partitions, node) {
		m = omap_mux_get_by_gpio(partition, gpio);
		if (m)
			return omap_mux_read(partition, m->reg_offset);
	}

	if (!m || m->reg_offset == OMAP_MUX_TERMINATOR)
		pr_err("%s: Could not get gpio%i\n", __func__, gpio);

	return OMAP_MUX_TERMINATOR;
}

/* Needed for dynamic muxing of GPIO pins for off-idle */
void omap_mux_set_gpio(u16 val, int gpio)
{
	struct omap_mux_partition *partition;
	struct omap_mux *m = NULL;

	list_for_each_entry(partition, &mux_partitions, node) {
		m = omap_mux_get_by_gpio(partition, gpio);
		if (m) {
			omap_mux_write(partition, val, m->reg_offset);
			return;
		}
	}

	if (!m || m->reg_offset == OMAP_MUX_TERMINATOR)
		pr_err("%s: Could not set gpio%i\n", __func__, gpio);
}

static struct omap_mux * __init omap_mux_list_add(
					struct omap_mux_partition *partition,
					struct omap_mux *src)
{
	struct omap_mux_entry *entry;
	struct omap_mux *m;

	entry = kzalloc(sizeof(struct omap_mux_entry), GFP_KERNEL);
	if (!entry)
		return NULL;

	m = &entry->mux;
	entry->mux = *src;

#ifdef CONFIG_OMAP_MUX
	if (omap_mux_copy_names(src, m)) {
		kfree(entry);
		return NULL;
	}
#endif

	mutex_lock(&muxmode_mutex);
	list_add_tail(&entry->node, &partition->muxmodes);
	mutex_unlock(&muxmode_mutex);

	return m;
}

/*
 * Note if CONFIG_OMAP_MUX is not selected, we will only initialize
 * the GPIO to mux offset mapping that is needed for dynamic muxing
 * of GPIO pins for off-idle.
 */
static void __init omap_mux_init_list(struct omap_mux_partition *partition,
				      struct omap_mux *superset)
{
	while (superset->reg_offset !=  OMAP_MUX_TERMINATOR) {
		struct omap_mux *entry;

#ifdef CONFIG_OMAP_MUX
		if (!superset->muxnames || !superset->muxnames[0]) {
			superset++;
			continue;
		}
#else
		/* Skip pins that are not muxed as GPIO by bootloader */
		if (!OMAP_MODE_GPIO(omap_mux_read(partition,
				    superset->reg_offset))) {
			superset++;
			continue;
		}
#endif

		entry = omap_mux_list_add(partition, superset);
		if (!entry) {
			pr_err("%s: Could not add entry\n", __func__);
			return;
		}
		superset++;
	}
}

#ifdef CONFIG_OMAP_MUX

static void omap_mux_init_package(struct omap_mux *superset,
				  struct omap_mux *package_subset,
				  struct omap_ball *package_balls)
{
	if (package_subset)
		omap_mux_package_fixup(package_subset, superset);
	if (package_balls)
		omap_mux_package_init_balls(package_balls, superset);
}

static void omap_mux_init_signals(struct omap_mux_partition *partition,
				  struct omap_board_mux *board_mux)
{
	omap_mux_set_cmdline_signals();
	omap_mux_write_array(partition, board_mux);
}

#else

static void omap_mux_init_package(struct omap_mux *superset,
				  struct omap_mux *package_subset,
				  struct omap_ball *package_balls)
{
}

static void omap_mux_init_signals(struct omap_mux_partition *partition,
				  struct omap_board_mux *board_mux)
{
}

#endif

static u32 mux_partitions_cnt;

int __init omap_mux_init(const char *name, u32 flags,
			 u32 mux_pbase, u32 mux_size,
			 struct omap_mux *superset,
			 struct omap_mux *package_subset,
			 struct omap_board_mux *board_mux,
			 struct omap_ball *package_balls)
{
	struct omap_mux_partition *partition;

	partition = kzalloc(sizeof(struct omap_mux_partition), GFP_KERNEL);
	if (!partition)
		return -ENOMEM;

	partition->name = name;
	partition->flags = flags;
	partition->size = mux_size;
	partition->phys = mux_pbase;
	partition->base = ioremap(mux_pbase, mux_size);
	if (!partition->base) {
		pr_err("%s: Could not ioremap mux partition at 0x%08x\n",
			__func__, partition->phys);
<<<<<<< HEAD
=======
		kfree(partition);
>>>>>>> 47ae63e0
		return -ENODEV;
	}

	INIT_LIST_HEAD(&partition->muxmodes);

	list_add_tail(&partition->node, &mux_partitions);
	mux_partitions_cnt++;
	pr_info("%s: Add partition: #%d: %s, flags: %x\n", __func__,
		mux_partitions_cnt, partition->name, partition->flags);

	omap_mux_init_package(superset, package_subset, package_balls);
	omap_mux_init_list(partition, superset);
	omap_mux_init_signals(partition, board_mux);

	return 0;
}
<|MERGE_RESOLUTION|>--- conflicted
+++ resolved
@@ -140,7 +140,6 @@
 }
 
 int __init omap_mux_init_gpio(int gpio, int val)
-<<<<<<< HEAD
 {
 	struct omap_mux_partition *partition;
 	int ret;
@@ -158,25 +157,6 @@
 					const char *muxname,
 					struct omap_mux **found_mux)
 {
-=======
-{
-	struct omap_mux_partition *partition;
-	int ret;
-
-	list_for_each_entry(partition, &mux_partitions, node) {
-		ret = _omap_mux_init_gpio(partition, gpio, val);
-		if (!ret)
-			return ret;
-	}
-
-	return -ENODEV;
-}
-
-static int __init _omap_mux_get_by_name(struct omap_mux_partition *partition,
-					const char *muxname,
-					struct omap_mux **found_mux)
-{
->>>>>>> 47ae63e0
 	struct omap_mux *mux = NULL;
 	struct omap_mux_entry *e;
 	const char *mode_name;
@@ -228,8 +208,6 @@
 	}
 
 	pr_err("%s: Could not find signal %s\n", __func__, muxname);
-<<<<<<< HEAD
-=======
 
 	return -ENODEV;
 }
@@ -252,36 +230,10 @@
 
 		return mux_mode;
 	}
->>>>>>> 47ae63e0
 
 	return -ENODEV;
 }
 
-<<<<<<< HEAD
-static int __init
-omap_mux_get_by_name(const char *muxname,
-			struct omap_mux_partition **found_partition,
-			struct omap_mux **found_mux)
-{
-	struct omap_mux_partition *partition;
-
-	list_for_each_entry(partition, &mux_partitions, node) {
-		struct omap_mux *mux = NULL;
-		int mux_mode = _omap_mux_get_by_name(partition, muxname, &mux);
-		if (mux_mode < 0)
-			continue;
-
-		*found_partition = partition;
-		*found_mux = mux;
-
-		return mux_mode;
-	}
-
-	return -ENODEV;
-}
-
-=======
->>>>>>> 47ae63e0
 int __init omap_mux_init_signal(const char *muxname, int val)
 {
 	struct omap_mux_partition *partition = NULL;
@@ -653,11 +605,7 @@
 	list_for_each_entry(e, &partition->muxmodes, node) {
 		struct omap_mux *m = &e->mux;
 
-<<<<<<< HEAD
-		(void)debugfs_create_file(m->muxnames[0], S_IWUGO, mux_dbg_dir,
-=======
 		(void)debugfs_create_file(m->muxnames[0], S_IWUSR, mux_dbg_dir,
->>>>>>> 47ae63e0
 					  m, &omap_mux_dbg_signal_fops);
 	}
 }
@@ -1052,10 +1000,7 @@
 	if (!partition->base) {
 		pr_err("%s: Could not ioremap mux partition at 0x%08x\n",
 			__func__, partition->phys);
-<<<<<<< HEAD
-=======
 		kfree(partition);
->>>>>>> 47ae63e0
 		return -ENODEV;
 	}
 
