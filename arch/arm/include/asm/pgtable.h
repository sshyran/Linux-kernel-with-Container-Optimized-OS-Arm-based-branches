/*
 *  arch/arm/include/asm/pgtable.h
 *
 *  Copyright (C) 1995-2002 Russell King
 *
 * This program is free software; you can redistribute it and/or modify
 * it under the terms of the GNU General Public License version 2 as
 * published by the Free Software Foundation.
 */
#ifndef _ASMARM_PGTABLE_H
#define _ASMARM_PGTABLE_H

#include <linux/const.h>
#include <asm/proc-fns.h>

#ifndef CONFIG_MMU

#include <asm-generic/4level-fixup.h>
#include "pgtable-nommu.h"

#else

#include <asm-generic/pgtable-nopud.h>
#include <asm/memory.h>
#include <asm/pgtable-hwdef.h>

#ifdef CONFIG_ARM_LPAE
#include <asm/pgtable-3level.h>
#else
#include <asm/pgtable-2level.h>
#endif

/*
 * Just any arbitrary offset to the start of the vmalloc VM area: the
 * current 8MB value just means that there will be a 8MB "hole" after the
 * physical memory until the kernel virtual memory starts.  That means that
 * any out-of-bounds memory accesses will hopefully be caught.
 * The vmalloc() routines leaves a hole of 4kB between each vmalloced
 * area for the same reason. ;)
 */
#define VMALLOC_OFFSET		(8*1024*1024)
#define VMALLOC_START		(((unsigned long)high_memory + VMALLOC_OFFSET) & ~(VMALLOC_OFFSET-1))
#define VMALLOC_END		0xff000000UL
<<<<<<< HEAD

/* This is a temporary hack until shmobile's DMA area size is sorted out */
#ifdef CONFIG_ARCH_SHMOBILE
#warning "SH-Mobile's consistent DMA size conflicts with VMALLOC_END by 144MB"
#undef VMALLOC_END
#define VMALLOC_END		0xF6000000UL
#endif
=======
>>>>>>> a07613a5

#define LIBRARY_TEXT_START	0x0c000000

#ifndef __ASSEMBLY__
extern void __pte_error(const char *file, int line, pte_t);
extern void __pmd_error(const char *file, int line, pmd_t);
extern void __pgd_error(const char *file, int line, pgd_t);

#define pte_ERROR(pte)		__pte_error(__FILE__, __LINE__, pte)
#define pmd_ERROR(pmd)		__pmd_error(__FILE__, __LINE__, pmd)
#define pgd_ERROR(pgd)		__pgd_error(__FILE__, __LINE__, pgd)

/*
 * This is the lowest virtual address we can permit any user space
 * mapping to be mapped at.  This is particularly important for
 * non-high vector CPUs.
 */
#define FIRST_USER_ADDRESS	PAGE_SIZE

/*
 * The pgprot_* and protection_map entries will be fixed up in runtime
 * to include the cachable and bufferable bits based on memory policy,
 * as well as any architecture dependent bits like global/ASID and SMP
 * shared mapping bits.
 */
#define _L_PTE_DEFAULT	L_PTE_PRESENT | L_PTE_YOUNG

extern pgprot_t		pgprot_user;
extern pgprot_t		pgprot_kernel;

#define _MOD_PROT(p, b)	__pgprot(pgprot_val(p) | (b))

#define PAGE_NONE		_MOD_PROT(pgprot_user, L_PTE_XN | L_PTE_RDONLY)
#define PAGE_SHARED		_MOD_PROT(pgprot_user, L_PTE_USER | L_PTE_XN)
#define PAGE_SHARED_EXEC	_MOD_PROT(pgprot_user, L_PTE_USER)
#define PAGE_COPY		_MOD_PROT(pgprot_user, L_PTE_USER | L_PTE_RDONLY | L_PTE_XN)
#define PAGE_COPY_EXEC		_MOD_PROT(pgprot_user, L_PTE_USER | L_PTE_RDONLY)
#define PAGE_READONLY		_MOD_PROT(pgprot_user, L_PTE_USER | L_PTE_RDONLY | L_PTE_XN)
#define PAGE_READONLY_EXEC	_MOD_PROT(pgprot_user, L_PTE_USER | L_PTE_RDONLY)
#define PAGE_KERNEL		_MOD_PROT(pgprot_kernel, L_PTE_XN)
#define PAGE_KERNEL_EXEC	pgprot_kernel

#define __PAGE_NONE		__pgprot(_L_PTE_DEFAULT | L_PTE_RDONLY | L_PTE_XN)
#define __PAGE_SHARED		__pgprot(_L_PTE_DEFAULT | L_PTE_USER | L_PTE_XN)
#define __PAGE_SHARED_EXEC	__pgprot(_L_PTE_DEFAULT | L_PTE_USER)
#define __PAGE_COPY		__pgprot(_L_PTE_DEFAULT | L_PTE_USER | L_PTE_RDONLY | L_PTE_XN)
#define __PAGE_COPY_EXEC	__pgprot(_L_PTE_DEFAULT | L_PTE_USER | L_PTE_RDONLY)
#define __PAGE_READONLY		__pgprot(_L_PTE_DEFAULT | L_PTE_USER | L_PTE_RDONLY | L_PTE_XN)
#define __PAGE_READONLY_EXEC	__pgprot(_L_PTE_DEFAULT | L_PTE_USER | L_PTE_RDONLY)

#define __pgprot_modify(prot,mask,bits)		\
	__pgprot((pgprot_val(prot) & ~(mask)) | (bits))

#define pgprot_noncached(prot) \
	__pgprot_modify(prot, L_PTE_MT_MASK, L_PTE_MT_UNCACHED)

#define pgprot_writecombine(prot) \
	__pgprot_modify(prot, L_PTE_MT_MASK, L_PTE_MT_BUFFERABLE)

#define pgprot_stronglyordered(prot) \
	__pgprot_modify(prot, L_PTE_MT_MASK, L_PTE_MT_UNCACHED)

#ifdef CONFIG_ARM_DMA_MEM_BUFFERABLE
#define pgprot_dmacoherent(prot) \
	__pgprot_modify(prot, L_PTE_MT_MASK, L_PTE_MT_BUFFERABLE | L_PTE_XN)
#define __HAVE_PHYS_MEM_ACCESS_PROT
struct file;
extern pgprot_t phys_mem_access_prot(struct file *file, unsigned long pfn,
				     unsigned long size, pgprot_t vma_prot);
#else
#define pgprot_dmacoherent(prot) \
	__pgprot_modify(prot, L_PTE_MT_MASK, L_PTE_MT_UNCACHED | L_PTE_XN)
#endif

#endif /* __ASSEMBLY__ */

/*
 * The table below defines the page protection levels that we insert into our
 * Linux page table version.  These get translated into the best that the
 * architecture can perform.  Note that on most ARM hardware:
 *  1) We cannot do execute protection
 *  2) If we could do execute protection, then read is implied
 *  3) write implies read permissions
 */
#define __P000  __PAGE_NONE
#define __P001  __PAGE_READONLY
#define __P010  __PAGE_COPY
#define __P011  __PAGE_COPY
#define __P100  __PAGE_READONLY_EXEC
#define __P101  __PAGE_READONLY_EXEC
#define __P110  __PAGE_COPY_EXEC
#define __P111  __PAGE_COPY_EXEC

#define __S000  __PAGE_NONE
#define __S001  __PAGE_READONLY
#define __S010  __PAGE_SHARED
#define __S011  __PAGE_SHARED
#define __S100  __PAGE_READONLY_EXEC
#define __S101  __PAGE_READONLY_EXEC
#define __S110  __PAGE_SHARED_EXEC
#define __S111  __PAGE_SHARED_EXEC

#ifndef __ASSEMBLY__
/*
 * ZERO_PAGE is a global shared page that is always zero: used
 * for zero-mapped memory areas etc..
 */
extern struct page *empty_zero_page;
#define ZERO_PAGE(vaddr)	(empty_zero_page)


extern pgd_t swapper_pg_dir[PTRS_PER_PGD];

/* to find an entry in a page-table-directory */
#define pgd_index(addr)		((addr) >> PGDIR_SHIFT)

#define pgd_offset(mm, addr)	((mm)->pgd + pgd_index(addr))

/* to find an entry in a kernel page-table-directory */
#define pgd_offset_k(addr)	pgd_offset(&init_mm, addr)

#define pmd_none(pmd)		(!pmd_val(pmd))
#define pmd_present(pmd)	(pmd_val(pmd))

static inline pte_t *pmd_page_vaddr(pmd_t pmd)
{
	return __va(pmd_val(pmd) & PHYS_MASK & (s32)PAGE_MASK);
}

#define pmd_page(pmd)		pfn_to_page(__phys_to_pfn(pmd_val(pmd) & PHYS_MASK))

#ifndef CONFIG_HIGHPTE
#define __pte_map(pmd)		pmd_page_vaddr(*(pmd))
#define __pte_unmap(pte)	do { } while (0)
#else
#define __pte_map(pmd)		(pte_t *)kmap_atomic(pmd_page(*(pmd)))
#define __pte_unmap(pte)	kunmap_atomic(pte)
#endif

#define pte_index(addr)		(((addr) >> PAGE_SHIFT) & (PTRS_PER_PTE - 1))

#define pte_offset_kernel(pmd,addr)	(pmd_page_vaddr(*(pmd)) + pte_index(addr))

#define pte_offset_map(pmd,addr)	(__pte_map(pmd) + pte_index(addr))
#define pte_unmap(pte)			__pte_unmap(pte)

#define pte_pfn(pte)		((pte_val(pte) & PHYS_MASK) >> PAGE_SHIFT)
#define pfn_pte(pfn,prot)	__pte(__pfn_to_phys(pfn) | pgprot_val(prot))

#define pte_page(pte)		pfn_to_page(pte_pfn(pte))
#define mk_pte(page,prot)	pfn_pte(page_to_pfn(page), prot)

#define pte_clear(mm,addr,ptep)	set_pte_ext(ptep, __pte(0), 0)

#if __LINUX_ARM_ARCH__ < 6
static inline void __sync_icache_dcache(pte_t pteval)
{
}
#else
extern void __sync_icache_dcache(pte_t pteval);
#endif

static inline void set_pte_at(struct mm_struct *mm, unsigned long addr,
			      pte_t *ptep, pte_t pteval)
{
	if (addr >= TASK_SIZE)
		set_pte_ext(ptep, pteval, 0);
	else {
		__sync_icache_dcache(pteval);
		set_pte_ext(ptep, pteval, PTE_EXT_NG);
	}
}

#define pte_none(pte)		(!pte_val(pte))
#define pte_present(pte)	(pte_val(pte) & L_PTE_PRESENT)
#define pte_write(pte)		(!(pte_val(pte) & L_PTE_RDONLY))
#define pte_dirty(pte)		(pte_val(pte) & L_PTE_DIRTY)
#define pte_young(pte)		(pte_val(pte) & L_PTE_YOUNG)
#define pte_exec(pte)		(!(pte_val(pte) & L_PTE_XN))
#define pte_special(pte)	(0)

#define pte_present_user(pte) \
	((pte_val(pte) & (L_PTE_PRESENT | L_PTE_USER)) == \
	 (L_PTE_PRESENT | L_PTE_USER))

#define PTE_BIT_FUNC(fn,op) \
static inline pte_t pte_##fn(pte_t pte) { pte_val(pte) op; return pte; }

PTE_BIT_FUNC(wrprotect, |= L_PTE_RDONLY);
PTE_BIT_FUNC(mkwrite,   &= ~L_PTE_RDONLY);
PTE_BIT_FUNC(mkclean,   &= ~L_PTE_DIRTY);
PTE_BIT_FUNC(mkdirty,   |= L_PTE_DIRTY);
PTE_BIT_FUNC(mkold,     &= ~L_PTE_YOUNG);
PTE_BIT_FUNC(mkyoung,   |= L_PTE_YOUNG);

static inline pte_t pte_mkspecial(pte_t pte) { return pte; }

static inline pte_t pte_modify(pte_t pte, pgprot_t newprot)
{
	const pteval_t mask = L_PTE_XN | L_PTE_RDONLY | L_PTE_USER;
	pte_val(pte) = (pte_val(pte) & ~mask) | (pgprot_val(newprot) & mask);
	return pte;
}

/*
 * Encode and decode a swap entry.  Swap entries are stored in the Linux
 * page tables as follows:
 *
 *   3 3 2 2 2 2 2 2 2 2 2 2 1 1 1 1 1 1 1 1 1 1
 *   1 0 9 8 7 6 5 4 3 2 1 0 9 8 7 6 5 4 3 2 1 0 9 8 7 6 5 4 3 2 1 0
 *   <--------------- offset --------------------> <- type --> 0 0 0
 *
 * This gives us up to 63 swap files and 32GB per swap file.  Note that
 * the offset field is always non-zero.
 */
#define __SWP_TYPE_SHIFT	3
#define __SWP_TYPE_BITS		6
#define __SWP_TYPE_MASK		((1 << __SWP_TYPE_BITS) - 1)
#define __SWP_OFFSET_SHIFT	(__SWP_TYPE_BITS + __SWP_TYPE_SHIFT)

#define __swp_type(x)		(((x).val >> __SWP_TYPE_SHIFT) & __SWP_TYPE_MASK)
#define __swp_offset(x)		((x).val >> __SWP_OFFSET_SHIFT)
#define __swp_entry(type,offset) ((swp_entry_t) { ((type) << __SWP_TYPE_SHIFT) | ((offset) << __SWP_OFFSET_SHIFT) })

#define __pte_to_swp_entry(pte)	((swp_entry_t) { pte_val(pte) })
#define __swp_entry_to_pte(swp)	((pte_t) { (swp).val })

/*
 * It is an error for the kernel to have more swap files than we can
 * encode in the PTEs.  This ensures that we know when MAX_SWAPFILES
 * is increased beyond what we presently support.
 */
#define MAX_SWAPFILES_CHECK() BUILD_BUG_ON(MAX_SWAPFILES_SHIFT > __SWP_TYPE_BITS)

/*
 * Encode and decode a file entry.  File entries are stored in the Linux
 * page tables as follows:
 *
 *   3 3 2 2 2 2 2 2 2 2 2 2 1 1 1 1 1 1 1 1 1 1
 *   1 0 9 8 7 6 5 4 3 2 1 0 9 8 7 6 5 4 3 2 1 0 9 8 7 6 5 4 3 2 1 0
 *   <----------------------- offset ------------------------> 1 0 0
 */
#define pte_file(pte)		(pte_val(pte) & L_PTE_FILE)
#define pte_to_pgoff(x)		(pte_val(x) >> 3)
#define pgoff_to_pte(x)		__pte(((x) << 3) | L_PTE_FILE)

#define PTE_FILE_MAX_BITS	29

/* Needs to be defined here and not in linux/mm.h, as it is arch dependent */
/* FIXME: this is not correct */
#define kern_addr_valid(addr)	(1)

#include <asm-generic/pgtable.h>

/*
 * We provide our own arch_get_unmapped_area to cope with VIPT caches.
 */
#define HAVE_ARCH_UNMAPPED_AREA
#define HAVE_ARCH_UNMAPPED_AREA_TOPDOWN

/*
 * remap a physical page `pfn' of size `size' with page protection `prot'
 * into virtual address `from'
 */
#define io_remap_pfn_range(vma,from,pfn,size,prot) \
		remap_pfn_range(vma, from, pfn, size, prot)

#define pgtable_cache_init() do { } while (0)

#endif /* !__ASSEMBLY__ */

#endif /* CONFIG_MMU */

#endif /* _ASMARM_PGTABLE_H */<|MERGE_RESOLUTION|>--- conflicted
+++ resolved
@@ -41,16 +41,6 @@
 #define VMALLOC_OFFSET		(8*1024*1024)
 #define VMALLOC_START		(((unsigned long)high_memory + VMALLOC_OFFSET) & ~(VMALLOC_OFFSET-1))
 #define VMALLOC_END		0xff000000UL
-<<<<<<< HEAD
-
-/* This is a temporary hack until shmobile's DMA area size is sorted out */
-#ifdef CONFIG_ARCH_SHMOBILE
-#warning "SH-Mobile's consistent DMA size conflicts with VMALLOC_END by 144MB"
-#undef VMALLOC_END
-#define VMALLOC_END		0xF6000000UL
-#endif
-=======
->>>>>>> a07613a5
 
 #define LIBRARY_TEXT_START	0x0c000000
 
