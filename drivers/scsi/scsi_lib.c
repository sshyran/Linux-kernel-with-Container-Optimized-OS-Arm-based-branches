--- conflicted
+++ resolved
@@ -436,15 +436,11 @@
 			continue;
 		}
 
-<<<<<<< HEAD
-		blk_run_queue_async(sdev->request_queue);
-=======
 		spin_unlock(shost->host_lock);
 		spin_lock(sdev->request_queue->queue_lock);
 		__blk_run_queue(sdev->request_queue);
 		spin_unlock(sdev->request_queue->queue_lock);
 		spin_lock(shost->host_lock);
->>>>>>> 56299378
 	}
 	/* put any unprocessed entries back */
 	list_splice(&starved_list, &shost->starved_list);
