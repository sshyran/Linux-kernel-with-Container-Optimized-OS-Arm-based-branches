--- conflicted
+++ resolved
@@ -967,12 +967,8 @@
 }
 static DEVICE_ATTR(wwid, S_IRUGO, sdev_show_wwid, NULL);
 
-<<<<<<< HEAD
-#define BLIST_FLAG_NAME(name) [ilog2(BLIST_##name)] = #name
-=======
 #define BLIST_FLAG_NAME(name)					\
 	[ilog2((__force unsigned int)BLIST_##name)] = #name
->>>>>>> 5fa4ec9c
 static const char *const sdev_bflags_name[] = {
 #include "scsi_devinfo_tbl.c"
 };
@@ -989,11 +985,7 @@
 	for (i = 0; i < sizeof(sdev->sdev_bflags) * BITS_PER_BYTE; i++) {
 		const char *name = NULL;
 
-<<<<<<< HEAD
-		if (!(sdev->sdev_bflags & BIT(i)))
-=======
 		if (!(sdev->sdev_bflags & (__force blist_flags_t)BIT(i)))
->>>>>>> 5fa4ec9c
 			continue;
 		if (i < ARRAY_SIZE(sdev_bflags_name) && sdev_bflags_name[i])
 			name = sdev_bflags_name[i];
