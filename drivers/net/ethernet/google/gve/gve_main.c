--- conflicted
+++ resolved
@@ -323,14 +323,10 @@
 	}
 	kvfree(priv->ntfy_blocks);
 	priv->ntfy_blocks = NULL;
-<<<<<<< HEAD
 	dma_free_coherent(&priv->pdev->dev, priv->num_ntfy_blks *
 			  sizeof(*priv->irq_db_indices),
 			  priv->irq_db_indices, priv->irq_db_indices_bus);
 	priv->irq_db_indices = NULL;
-	free_irq(priv->msix_vectors[priv->mgmt_msix_idx].vector, priv);
-=======
->>>>>>> 3909e237
 	pci_disable_msix(priv->pdev);
 	kvfree(priv->msix_vectors);
 	priv->msix_vectors = NULL;
