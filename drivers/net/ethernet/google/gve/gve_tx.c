// SPDX-License-Identifier: (GPL-2.0 OR MIT)
/* Google virtual Ethernet (gve) driver
 *
 * Copyright (C) 2015-2019 Google, Inc.
 */

#include "gve.h"
#include "gve_adminq.h"
#include <linux/ip.h>
#include <linux/tcp.h>
#include <linux/vmalloc.h>
#include <linux/skbuff.h>

static inline void gve_tx_put_doorbell(struct gve_priv *priv,
				       struct gve_queue_resources *q_resources,
				       u32 val)
{
	iowrite32be(val, &priv->db_bar2[be32_to_cpu(q_resources->db_index)]);
}

/* gvnic can only transmit from a Registered Segment.
 * We copy skb payloads into the registered segment before writing Tx
 * descriptors and ringing the Tx doorbell.
 *
 * gve_tx_fifo_* manages the Registered Segment as a FIFO - clients must
 * free allocations in the order they were allocated.
 */

static int gve_tx_fifo_init(struct gve_priv *priv, struct gve_tx_fifo *fifo)
{
	fifo->base = vmap(fifo->qpl->pages, fifo->qpl->num_entries, VM_MAP,
			  PAGE_KERNEL);
	if (unlikely(!fifo->base)) {
		netif_err(priv, drv, priv->dev, "Failed to vmap fifo, qpl_id = %d\n",
			  fifo->qpl->id);
		return -ENOMEM;
	}

	fifo->size = fifo->qpl->num_entries * PAGE_SIZE;
	atomic_set(&fifo->available, fifo->size);
	fifo->head = 0;
	return 0;
}

static void gve_tx_fifo_release(struct gve_priv *priv, struct gve_tx_fifo *fifo)
{
	WARN(atomic_read(&fifo->available) != fifo->size,
	     "Releasing non-empty fifo");

	vunmap(fifo->base);
}

static int gve_tx_fifo_pad_alloc_one_frag(struct gve_tx_fifo *fifo,
					  size_t bytes)
{
	return (fifo->head + bytes < fifo->size) ? 0 : fifo->size - fifo->head;
}

static bool gve_tx_fifo_can_alloc(struct gve_tx_fifo *fifo, size_t bytes)
{
	return (atomic_read(&fifo->available) <= bytes) ? false : true;
}

/* gve_tx_alloc_fifo - Allocate fragment(s) from Tx FIFO
 * @fifo: FIFO to allocate from
 * @bytes: Allocation size
 * @iov: Scatter-gather elements to fill with allocation fragment base/len
 *
 * Returns number of valid elements in iov[] or negative on error.
 *
 * Allocations from a given FIFO must be externally synchronized but concurrent
 * allocation and frees are allowed.
 */
static int gve_tx_alloc_fifo(struct gve_tx_fifo *fifo, size_t bytes,
			     struct gve_tx_iovec iov[2])
{
	size_t overflow, padding;
	u32 aligned_head;
	int nfrags = 0;

	if (!bytes)
		return 0;

	/* This check happens before we know how much padding is needed to
	 * align to a cacheline boundary for the payload, but that is fine,
	 * because the FIFO head always start aligned, and the FIFO's boundaries
	 * are aligned, so if there is space for the data, there is space for
	 * the padding to the next alignment.
	 */
	WARN(!gve_tx_fifo_can_alloc(fifo, bytes),
	     "Reached %s when there's not enough space in the fifo", __func__);

	nfrags++;

	iov[0].iov_offset = fifo->head;
	iov[0].iov_len = bytes;
	fifo->head += bytes;

	if (fifo->head > fifo->size) {
		/* If the allocation did not fit in the tail fragment of the
		 * FIFO, also use the head fragment.
		 */
		nfrags++;
		overflow = fifo->head - fifo->size;
		iov[0].iov_len -= overflow;
		iov[1].iov_offset = 0;	/* Start of fifo*/
		iov[1].iov_len = overflow;

		fifo->head = overflow;
	}

	/* Re-align to a cacheline boundary */
	aligned_head = L1_CACHE_ALIGN(fifo->head);
	padding = aligned_head - fifo->head;
	iov[nfrags - 1].iov_padding = padding;
	atomic_sub(bytes + padding, &fifo->available);
	fifo->head = aligned_head;

	if (fifo->head == fifo->size)
		fifo->head = 0;

	return nfrags;
}

/* gve_tx_free_fifo - Return space to Tx FIFO
 * @fifo: FIFO to return fragments to
 * @bytes: Bytes to free
 */
static void gve_tx_free_fifo(struct gve_tx_fifo *fifo, size_t bytes)
{
	atomic_add(bytes, &fifo->available);
}

static void gve_tx_remove_from_block(struct gve_priv *priv, int queue_idx)
{
	struct gve_notify_block *block =
			&priv->ntfy_blocks[gve_tx_idx_to_ntfy(priv, queue_idx)];

	block->tx = NULL;
}

static int gve_clean_tx_done(struct gve_priv *priv, struct gve_tx_ring *tx,
			     u32 to_do, bool try_to_wake);

static void gve_tx_free_ring(struct gve_priv *priv, int idx)
{
	struct gve_tx_ring *tx = &priv->tx[idx];
	struct device *hdev = &priv->pdev->dev;
	size_t bytes;
	u32 slots;

	gve_tx_remove_from_block(priv, idx);
	slots = tx->mask + 1;
	gve_clean_tx_done(priv, tx, tx->req, false);
	netdev_tx_reset_queue(tx->netdev_txq);

	dma_free_coherent(hdev, sizeof(*tx->q_resources),
			  tx->q_resources, tx->q_resources_bus);
	tx->q_resources = NULL;

	if (!tx->raw_addressing) {
		gve_tx_fifo_release(priv, &tx->tx_fifo);
		gve_unassign_qpl(priv, tx->tx_fifo.qpl->id);
		tx->tx_fifo.qpl = NULL;
	}

	bytes = sizeof(*tx->desc) * slots;
	dma_free_coherent(hdev, bytes, tx->desc, tx->bus);
	tx->desc = NULL;

	vfree(tx->info);
	tx->info = NULL;

	netif_dbg(priv, drv, priv->dev, "freed tx queue %d\n", idx);
}

static void gve_tx_add_to_block(struct gve_priv *priv, int queue_idx)
{
	unsigned int active_cpus = min_t(int, priv->num_ntfy_blks / 2,
					 num_online_cpus());
	int ntfy_idx = gve_tx_idx_to_ntfy(priv, queue_idx);
	struct gve_notify_block *block = &priv->ntfy_blocks[ntfy_idx];
	struct gve_tx_ring *tx = &priv->tx[queue_idx];

	block->tx = tx;
	tx->ntfy_id = ntfy_idx;
	netif_set_xps_queue(priv->dev, get_cpu_mask(ntfy_idx % active_cpus),
			    queue_idx);
}

static int gve_tx_alloc_ring(struct gve_priv *priv, int idx)
{
	struct gve_tx_ring *tx = &priv->tx[idx];
	struct device *hdev = &priv->pdev->dev;
	u32 slots = priv->tx_desc_cnt;
	size_t bytes;

	/* Make sure everything is zeroed to start */
	memset(tx, 0, sizeof(*tx));
	tx->q_num = idx;

	tx->mask = slots - 1;

	/* alloc metadata */
	tx->info = vzalloc(sizeof(*tx->info) * slots);
	if (!tx->info)
		return -ENOMEM;

	/* alloc tx queue */
	bytes = sizeof(*tx->desc) * slots;
	tx->desc = dma_alloc_coherent(hdev, bytes, &tx->bus, GFP_KERNEL);
	if (!tx->desc)
		goto abort_with_info;

<<<<<<< HEAD
	tx->raw_addressing = priv->raw_addressing;
	tx->dev = &priv->pdev->dev;
	if (!tx->raw_addressing) {
		tx->tx_fifo.qpl = gve_assign_tx_qpl(priv);

		/* map Tx FIFO */
		if (gve_tx_fifo_init(priv, &tx->tx_fifo))
			goto abort_with_desc;
	}
=======
	tx->tx_fifo.qpl = gve_assign_tx_qpl(priv);
	if (!tx->tx_fifo.qpl)
		goto abort_with_desc;

	/* map Tx FIFO */
	if (gve_tx_fifo_init(priv, &tx->tx_fifo))
		goto abort_with_qpl;
>>>>>>> 3909e237

	tx->q_resources =
		dma_alloc_coherent(hdev,
				   sizeof(*tx->q_resources),
				   &tx->q_resources_bus,
				   GFP_KERNEL);
	if (!tx->q_resources)
		goto abort_with_fifo;

	netif_dbg(priv, drv, priv->dev, "tx[%d]->bus=%lx\n", idx,
		  (unsigned long)tx->bus);
	tx->netdev_txq = netdev_get_tx_queue(priv->dev, idx);
	gve_tx_add_to_block(priv, idx);

	return 0;

abort_with_fifo:
<<<<<<< HEAD
	if (!tx->raw_addressing)
		gve_tx_fifo_release(priv, &tx->tx_fifo);
=======
	gve_tx_fifo_release(priv, &tx->tx_fifo);
abort_with_qpl:
	gve_unassign_qpl(priv, tx->tx_fifo.qpl->id);
>>>>>>> 3909e237
abort_with_desc:
	dma_free_coherent(hdev, bytes, tx->desc, tx->bus);
	tx->desc = NULL;
abort_with_info:
	vfree(tx->info);
	tx->info = NULL;
	return -ENOMEM;
}

int gve_tx_alloc_rings(struct gve_priv *priv)
{
	int err = 0;
	int i;

	for (i = 0; i < priv->tx_cfg.num_queues; i++) {
		err = gve_tx_alloc_ring(priv, i);
		if (err) {
			netif_err(priv, drv, priv->dev,
				  "Failed to alloc tx ring=%d: err=%d\n",
				  i, err);
			break;
		}
	}
	/* Unallocate if there was an error */
	if (err) {
		int j;

		for (j = 0; j < i; j++)
			gve_tx_free_ring(priv, j);
	}
	return err;
}

void gve_tx_free_rings(struct gve_priv *priv)
{
	int i;

	for (i = 0; i < priv->tx_cfg.num_queues; i++)
		gve_tx_free_ring(priv, i);
}

/* gve_tx_avail - Calculates the number of slots available in the ring
 * @tx: tx ring to check
 *
 * Returns the number of slots available
 *
 * The capacity of the queue is mask + 1. We don't need to reserve an entry.
 **/
static inline u32 gve_tx_avail(struct gve_tx_ring *tx)
{
	return tx->mask + 1 - (tx->req - tx->done);
}

static inline int gve_skb_fifo_bytes_required(struct gve_tx_ring *tx,
					      struct sk_buff *skb)
{
	int pad_bytes, align_hdr_pad;
	int bytes;
	int hlen;

	hlen = skb_is_gso(skb) ? skb_checksum_start_offset(skb) +
				 tcp_hdrlen(skb) : skb_headlen(skb);

	pad_bytes = gve_tx_fifo_pad_alloc_one_frag(&tx->tx_fifo,
						   hlen);
	/* We need to take into account the header alignment padding. */
	align_hdr_pad = L1_CACHE_ALIGN(hlen) - hlen;
	bytes = align_hdr_pad + pad_bytes + skb->len;

	return bytes;
}

/* The most descriptors we could need are 3 - 1 for the headers, 1 for
 * the beginning of the payload at the end of the FIFO, and 1 if the
 * payload wraps to the beginning of the FIFO.
 */
#define MAX_TX_DESC_NEEDED	3
static void gve_tx_unmap_buf(struct device *dev,
			     struct gve_tx_dma_buf *buf)
{
	const int buf_len = (int)dma_unmap_len(buf, len);
	if (buf_len > 0) {
		dma_unmap_single(dev, dma_unmap_addr(buf, dma),
				 dma_unmap_len(buf, len),
				 DMA_TO_DEVICE);
		dma_unmap_len_set(buf, len, 0);
	} else if (buf_len < 0) {
		dma_unmap_page(dev, dma_unmap_addr(buf, dma),
			       -dma_unmap_len(buf, len),
			       DMA_TO_DEVICE);
		dma_unmap_len_set(buf, len, 0);
	}
}

/* Check if sufficient resources (descriptor ring space, FIFO space) are
 * available to transmit the given number of bytes.
 */
static inline bool gve_can_tx(struct gve_tx_ring *tx, int bytes_required)
{
	bool can_alloc = true;

	if (!tx->raw_addressing)
		can_alloc = gve_tx_fifo_can_alloc(&tx->tx_fifo, bytes_required);

	return (gve_tx_avail(tx) >= MAX_TX_DESC_NEEDED && can_alloc);
}

/* Stops the queue if the skb cannot be transmitted. */
static int gve_maybe_stop_tx(struct gve_tx_ring *tx, struct sk_buff *skb)
{
	int bytes_required = 0;

	if (!tx->raw_addressing)
		bytes_required = gve_skb_fifo_bytes_required(tx, skb);

	if (likely(gve_can_tx(tx, bytes_required)))
		return 0;

	/* No space, so stop the queue */
	tx->stop_queue++;
	netif_tx_stop_queue(tx->netdev_txq);
	smp_mb();	/* sync with restarting queue in gve_clean_tx_done() */

	/* Now check for resources again, in case gve_clean_tx_done() freed
	 * resources after we checked and we stopped the queue after
	 * gve_clean_tx_done() checked.
	 *
	 * gve_maybe_stop_tx()			gve_clean_tx_done()
	 *   nsegs/can_alloc test failed
	 *					  gve_tx_free_fifo()
	 *					  if (tx queue stopped)
	 *					    netif_tx_queue_wake()
	 *   netif_tx_stop_queue()
	 *   Need to check again for space here!
	 */
	if (likely(!gve_can_tx(tx, bytes_required)))
		return -EBUSY;

	netif_tx_start_queue(tx->netdev_txq);
	tx->wake_queue++;
	return 0;
}

static void gve_tx_fill_pkt_desc(union gve_tx_desc *pkt_desc,
				 struct sk_buff *skb, bool is_gso,
				 int l4_hdr_offset, u32 desc_cnt,
				 u16 hlen, u64 addr)
{
	/* l4_hdr_offset and csum_offset are in units of 16-bit words */
	if (is_gso) {
		pkt_desc->pkt.type_flags = GVE_TXD_TSO | GVE_TXF_L4CSUM;
		pkt_desc->pkt.l4_csum_offset = skb->csum_offset >> 1;
		pkt_desc->pkt.l4_hdr_offset = l4_hdr_offset >> 1;
	} else if (likely(skb->ip_summed == CHECKSUM_PARTIAL)) {
		pkt_desc->pkt.type_flags = GVE_TXD_STD | GVE_TXF_L4CSUM;
		pkt_desc->pkt.l4_csum_offset = skb->csum_offset >> 1;
		pkt_desc->pkt.l4_hdr_offset = l4_hdr_offset >> 1;
	} else {
		pkt_desc->pkt.type_flags = GVE_TXD_STD;
		pkt_desc->pkt.l4_csum_offset = 0;
		pkt_desc->pkt.l4_hdr_offset = 0;
	}
	pkt_desc->pkt.desc_cnt = desc_cnt;
	pkt_desc->pkt.len = cpu_to_be16(skb->len);
	pkt_desc->pkt.seg_len = cpu_to_be16(hlen);
	pkt_desc->pkt.seg_addr = cpu_to_be64(addr);
}

static void gve_tx_fill_seg_desc(union gve_tx_desc *seg_desc,
				 struct sk_buff *skb, bool is_gso,
				 u16 len, u64 addr)
{
	seg_desc->seg.type_flags = GVE_TXD_SEG;
	if (is_gso) {
		if (skb_is_gso_v6(skb))
			seg_desc->seg.type_flags |= GVE_TXSF_IPV6;
		seg_desc->seg.l3_offset = skb_network_offset(skb) >> 1;
		seg_desc->seg.mss = cpu_to_be16(skb_shinfo(skb)->gso_size);
	}
	seg_desc->seg.seg_len = cpu_to_be16(len);
	seg_desc->seg.seg_addr = cpu_to_be64(addr);
}

static void gve_dma_sync_for_device(struct gve_priv *priv,
								dma_addr_t *page_buses,
								u64 iov_offset, u64 iov_len)
{
	u64 last_page = (iov_offset + iov_len - 1) / PAGE_SIZE;
	u64 first_page = iov_offset / PAGE_SIZE;
	u64 page;

	for (page = first_page; page <= last_page; page++) {
		dma_addr_t dma = page_buses[page];
		dma_sync_single_for_device(&priv->pdev->dev, dma, PAGE_SIZE,
					   DMA_TO_DEVICE);
	}
}

static int gve_tx_add_skb_copy(struct gve_priv* priv, struct gve_tx_ring *tx,
								struct sk_buff *skb)
{
	int pad_bytes, hlen, hdr_nfrags, payload_nfrags, l4_hdr_offset;
	union gve_tx_desc *pkt_desc, *seg_desc;
	struct gve_tx_buffer_state *info;
	bool is_gso = skb_is_gso(skb);
	u32 idx = tx->req & tx->mask;
	int payload_iov = 2;
	int copy_offset;
	u32 next_idx;
	int i;

	info = &tx->info[idx];
	pkt_desc = &tx->desc[idx];

	l4_hdr_offset = skb_checksum_start_offset(skb);
	/* If the skb is gso, then we want the tcp header in the first segment
	 * otherwise we want the linear portion of the skb (which will contain
	 * the checksum because skb->csum_start and skb->csum_offset are given
	 * relative to skb->head) in the first segment.
	 */
	hlen = is_gso ? l4_hdr_offset + tcp_hdrlen(skb) :
			skb_headlen(skb);

	info->skb =  skb;
	/* We don't want to split the header, so if necessary, pad to the end
	 * of the fifo and then put the header at the beginning of the fifo.
	 */
	pad_bytes = gve_tx_fifo_pad_alloc_one_frag(&tx->tx_fifo, hlen);
	hdr_nfrags = gve_tx_alloc_fifo(&tx->tx_fifo, hlen + pad_bytes,
				       &info->iov[0]);
	WARN(!hdr_nfrags, "hdr_nfrags should never be 0!");
	payload_nfrags = gve_tx_alloc_fifo(&tx->tx_fifo, skb->len - hlen,
					   &info->iov[payload_iov]);

	gve_tx_fill_pkt_desc(pkt_desc, skb, is_gso, l4_hdr_offset,
			     1 + payload_nfrags, hlen,
			     info->iov[hdr_nfrags - 1].iov_offset);

	skb_copy_bits(skb, 0,
		      tx->tx_fifo.base + info->iov[hdr_nfrags - 1].iov_offset,
		      hlen);
	gve_dma_sync_for_device(priv, tx->tx_fifo.qpl->page_buses,
				info->iov[hdr_nfrags - 1].iov_offset,
				info->iov[hdr_nfrags - 1].iov_len);
	copy_offset = hlen;

	for (i = payload_iov; i < payload_nfrags + payload_iov; i++) {
		next_idx = (tx->req + 1 + i - payload_iov) & tx->mask;
		seg_desc = &tx->desc[next_idx];

		gve_tx_fill_seg_desc(seg_desc, skb, is_gso,
				     info->iov[i].iov_len,
				     info->iov[i].iov_offset);

		skb_copy_bits(skb, copy_offset,
			      tx->tx_fifo.base + info->iov[i].iov_offset,
			      info->iov[i].iov_len);
		gve_dma_sync_for_device(priv, tx->tx_fifo.qpl->page_buses,
					info->iov[i].iov_offset,
					info->iov[i].iov_len);
		copy_offset += info->iov[i].iov_len;
	}

	return 1 + payload_nfrags;
}

static int gve_tx_add_skb_no_copy(struct gve_priv *priv, struct gve_tx_ring *tx,
				  struct sk_buff *skb)
{
	const struct skb_shared_info *shinfo = skb_shinfo(skb);
	int hlen, payload_nfrags, l4_hdr_offset, seg_idx_bias;
	union gve_tx_desc *pkt_desc, *seg_desc;
	struct gve_tx_buffer_state *info;
	bool is_gso = skb_is_gso(skb);
	u32 idx = tx->req & tx->mask;
	struct gve_tx_dma_buf *buf;
	int last_mapped = 0;
	u64 addr;
	u32 len;
	int i;

	info = &tx->info[idx];
	pkt_desc = &tx->desc[idx];

	l4_hdr_offset = skb_checksum_start_offset(skb);
	/* If the skb is gso, then we want the tcp header in the first segment
	 * otherwise we want the linear portion of the skb (which will contain
	 * the checksum because skb->csum_start and skb->csum_offset are given
	 * relative to skb->head) in the first segment.
	 */
	hlen = is_gso ? l4_hdr_offset + tcp_hdrlen(skb) :
			skb_headlen(skb);
	len = skb_headlen(skb);

	info->skb =  skb;

	addr = dma_map_single(tx->dev, skb->data, len, DMA_TO_DEVICE);
	if (unlikely(dma_mapping_error(tx->dev, addr))) {
		priv->dma_mapping_error++;
		goto drop;
	}
	buf = &info->buf;
	dma_unmap_len_set(buf, len, len);
	dma_unmap_addr_set(buf, dma, addr);

	payload_nfrags = shinfo->nr_frags;
	if (hlen < len) {
		/* For gso the rest of the linear portion of the skb needs to
		 * be in its own descriptor.
		 */
		payload_nfrags++;
		gve_tx_fill_pkt_desc(pkt_desc, skb, is_gso, l4_hdr_offset,
				     1 + payload_nfrags, hlen, addr);

		len -= hlen;
		addr += hlen;
		seg_desc = &tx->desc[(tx->req + 1) & tx->mask];
		seg_idx_bias = 2;
		gve_tx_fill_seg_desc(seg_desc, skb, is_gso, len, addr);
	} else {
		seg_idx_bias = 1;
		gve_tx_fill_pkt_desc(pkt_desc, skb, is_gso, l4_hdr_offset,
				     1 + payload_nfrags, hlen, addr);
	}

	for (i = 0; i < payload_nfrags - (seg_idx_bias - 1); i++) {
		const skb_frag_t* frag = &shinfo->frags[i];

		idx = (tx->req + i + seg_idx_bias) & tx->mask;
		seg_desc = &tx->desc[idx];
		len = skb_frag_size(frag);
		addr = skb_frag_dma_map(tx->dev, frag, 0, len, DMA_TO_DEVICE);
		if (unlikely(dma_mapping_error(tx->dev, addr))) {
			priv->dma_mapping_error++;
			goto unmap_drop;
		}
		buf = &tx->info[idx].buf;
		dma_unmap_len_set(buf, len, -len);
		dma_unmap_addr_set(buf, dma, addr);

		gve_tx_fill_seg_desc(seg_desc, skb, is_gso, len, addr);
	}

	return 1 + payload_nfrags;

unmap_drop:
	i--;
	for (last_mapped = i + seg_idx_bias; last_mapped >= 0; last_mapped--) {
		idx = (tx->req + last_mapped) & tx->mask;
		gve_tx_unmap_buf(tx->dev, &tx->info[idx].buf);
	}
drop:
	tx->dropped_pkt++;
	return 0;
}

netdev_tx_t gve_tx(struct sk_buff *skb, struct net_device *dev)
{
	struct gve_priv *priv = netdev_priv(dev);
	struct gve_tx_ring *tx;
	int nsegs;

	WARN(skb_get_queue_mapping(skb) >= priv->tx_cfg.num_queues,
	     "skb queue index out of range");
	tx = &priv->tx[skb_get_queue_mapping(skb)];
	if (unlikely(gve_maybe_stop_tx(tx, skb))) {
		/* We need to ring the txq doorbell -- we have stopped the Tx
		 * queue for want of resources, but prior calls to gve_tx()
		 * may have added descriptors without ringing the doorbell.
		 */

		/* Ensure tx descs from a prior gve_tx are visible before
		 * ringing doorbell.
		 */
		dma_wmb();
		gve_tx_put_doorbell(priv, tx->q_resources, tx->req);
		return NETDEV_TX_BUSY;
	}
	if (tx->raw_addressing)
		nsegs = gve_tx_add_skb_no_copy(priv, tx, skb);
	else
		nsegs = gve_tx_add_skb_copy(priv, tx, skb);

	/* If the packet is getting sent, we need to update the skb */
	if (nsegs) {
		netdev_tx_sent_queue(tx->netdev_txq, skb->len);
		skb_tx_timestamp(skb);
	}

	/* Give packets to NIC. Even if this packet failed to send the doorbell
	 * might need to be rung because of xmit_more.
	 */
	tx->req += nsegs;

	if (!netif_xmit_stopped(tx->netdev_txq) && netdev_xmit_more())
		return NETDEV_TX_OK;

	/* Ensure tx descs are visible before ringing doorbell */
	dma_wmb();
	gve_tx_put_doorbell(priv, tx->q_resources, tx->req);
	return NETDEV_TX_OK;
}

#define GVE_TX_START_THRESH	PAGE_SIZE

static int gve_clean_tx_done(struct gve_priv *priv, struct gve_tx_ring *tx,
			     u32 to_do, bool try_to_wake)
{
	struct gve_tx_buffer_state *info;
	u64 pkts = 0, bytes = 0;
	size_t space_freed = 0;
	struct sk_buff *skb;
	int i, j;
	u32 idx;

	for (j = 0; j < to_do; j++) {
		idx = tx->done & tx->mask;
		netif_info(priv, tx_done, priv->dev,
			   "[%d] %s: idx=%d (req=%u done=%u)\n",
			   tx->q_num, __func__, idx, tx->req, tx->done);
		info = &tx->info[idx];
		skb = info->skb;

		/* Unmap the buffer */
		if (tx->raw_addressing)
			gve_tx_unmap_buf(tx->dev, &tx->info[idx].buf);
		/* Mark as free */
		if (skb) {
			info->skb = NULL;
			bytes += skb->len;
			pkts++;
			dev_consume_skb_any(skb);
			if (!tx->raw_addressing) {
				/* FIFO free */
				for (i = 0; i < ARRAY_SIZE(info->iov); i++) {
					space_freed += info->iov[i].iov_len +
						       info->iov[i].iov_padding;
					info->iov[i].iov_len = 0;
					info->iov[i].iov_padding = 0;
				}
			}
		}
		tx->done++;
	}

	if (!tx->raw_addressing) {
		gve_tx_free_fifo(&tx->tx_fifo, space_freed);
	}
	u64_stats_update_begin(&tx->statss);
	tx->bytes_done += bytes;
	tx->pkt_done += pkts;
	u64_stats_update_end(&tx->statss);
	netdev_tx_completed_queue(tx->netdev_txq, pkts, bytes);

	/* start the queue if we've stopped it */
#ifndef CONFIG_BQL
	/* Make sure that the doorbells are synced */
	smp_mb();
#endif
	if (try_to_wake && netif_tx_queue_stopped(tx->netdev_txq) &&
	    likely(gve_can_tx(tx, GVE_TX_START_THRESH))) {
		tx->wake_queue++;
		netif_tx_wake_queue(tx->netdev_txq);
	}

	return pkts;
}

__be32 gve_tx_load_event_counter(struct gve_priv *priv,
				 struct gve_tx_ring *tx)
{
	u32 counter_index = be32_to_cpu((tx->q_resources->counter_index));

	return READ_ONCE(priv->counter_array[counter_index]);
}

bool gve_tx_poll(struct gve_notify_block *block, int budget)
{
	struct gve_priv *priv = block->priv;
	struct gve_tx_ring *tx = block->tx;
	bool repoll = false;
	u32 nic_done;
	u32 to_do;

	/* If budget is 0, do all the work */
	if (budget == 0)
		budget = INT_MAX;

	/* Find out how much work there is to be done */
	tx->last_nic_done = gve_tx_load_event_counter(priv, tx);
	nic_done = be32_to_cpu(tx->last_nic_done);
	if (budget > 0) {
		/* Do as much work as we have that the budget will
		 * allow
		 */
		to_do = min_t(u32, (nic_done - tx->done), budget);
		gve_clean_tx_done(priv, tx, to_do, true);
	}
	/* If we still have work we want to repoll */
	repoll |= (nic_done != tx->done);
	return repoll;
}<|MERGE_RESOLUTION|>--- conflicted
+++ resolved
@@ -212,25 +212,18 @@
 	if (!tx->desc)
 		goto abort_with_info;
 
-<<<<<<< HEAD
 	tx->raw_addressing = priv->raw_addressing;
 	tx->dev = &priv->pdev->dev;
 	if (!tx->raw_addressing) {
 		tx->tx_fifo.qpl = gve_assign_tx_qpl(priv);
 
+		if (!tx->tx_fifo.qpl)
+			goto abort_with_desc;
+
 		/* map Tx FIFO */
 		if (gve_tx_fifo_init(priv, &tx->tx_fifo))
-			goto abort_with_desc;
-	}
-=======
-	tx->tx_fifo.qpl = gve_assign_tx_qpl(priv);
-	if (!tx->tx_fifo.qpl)
-		goto abort_with_desc;
-
-	/* map Tx FIFO */
-	if (gve_tx_fifo_init(priv, &tx->tx_fifo))
-		goto abort_with_qpl;
->>>>>>> 3909e237
+			goto abort_with_qpl;
+	}
 
 	tx->q_resources =
 		dma_alloc_coherent(hdev,
@@ -248,14 +241,11 @@
 	return 0;
 
 abort_with_fifo:
-<<<<<<< HEAD
 	if (!tx->raw_addressing)
 		gve_tx_fifo_release(priv, &tx->tx_fifo);
-=======
-	gve_tx_fifo_release(priv, &tx->tx_fifo);
 abort_with_qpl:
-	gve_unassign_qpl(priv, tx->tx_fifo.qpl->id);
->>>>>>> 3909e237
+	if (!tx->raw_addressing)
+		gve_unassign_qpl(priv, tx->tx_fifo.qpl->id);
 abort_with_desc:
 	dma_free_coherent(hdev, bytes, tx->desc, tx->bus);
 	tx->desc = NULL;
