--- conflicted
+++ resolved
@@ -419,10 +419,6 @@
 {
 	struct mt6397_rtc *rtc = platform_get_drvdata(pdev);
 
-<<<<<<< HEAD
-	rtc_device_unregister(rtc->rtc_dev);
-=======
->>>>>>> 7cdefde3
 	free_irq(rtc->irq, rtc);
 
 	return 0;
