--- conflicted
+++ resolved
@@ -504,12 +504,7 @@
 	if (unlikely(!rtc->res))
 		return -EBUSY;
 
-<<<<<<< HEAD
-	rtc->regbase = devm_ioremap(&pdev->dev, rtc->res->start,
-					rtc->regsize);
-=======
 	rtc->regbase = devm_ioremap(&pdev->dev, rtc->res->start, rtc->regsize);
->>>>>>> 04d5ce62
 	if (unlikely(!rtc->regbase))
 		return -EINVAL;
 
