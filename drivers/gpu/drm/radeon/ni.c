--- conflicted
+++ resolved
@@ -1600,190 +1600,7 @@
 	return 0;
 }
 
-<<<<<<< HEAD
-/*
- * DMA
- * Starting with R600, the GPU has an asynchronous
- * DMA engine.  The programming model is very similar
- * to the 3D engine (ring buffer, IBs, etc.), but the
- * DMA controller has it's own packet format that is
- * different form the PM4 format used by the 3D engine.
- * It supports copying data, writing embedded data,
- * solid fills, and a number of other things.  It also
- * has support for tiling/detiling of buffers.
- * Cayman and newer support two asynchronous DMA engines.
- */
-/**
- * cayman_dma_ring_ib_execute - Schedule an IB on the DMA engine
- *
- * @rdev: radeon_device pointer
- * @ib: IB object to schedule
- *
- * Schedule an IB in the DMA ring (cayman-SI).
- */
-void cayman_dma_ring_ib_execute(struct radeon_device *rdev,
-				struct radeon_ib *ib)
-{
-	struct radeon_ring *ring = &rdev->ring[ib->ring];
-
-	if (rdev->wb.enabled) {
-		u32 next_rptr = ring->wptr + 4;
-		while ((next_rptr & 7) != 5)
-			next_rptr++;
-		next_rptr += 3;
-		radeon_ring_write(ring, DMA_PACKET(DMA_PACKET_WRITE, 0, 0, 1));
-		radeon_ring_write(ring, ring->next_rptr_gpu_addr & 0xfffffffc);
-		radeon_ring_write(ring, upper_32_bits(ring->next_rptr_gpu_addr) & 0xff);
-		radeon_ring_write(ring, next_rptr);
-	}
-
-	/* The indirect buffer packet must end on an 8 DW boundary in the DMA ring.
-	 * Pad as necessary with NOPs.
-	 */
-	while ((ring->wptr & 7) != 5)
-		radeon_ring_write(ring, DMA_PACKET(DMA_PACKET_NOP, 0, 0, 0));
-	radeon_ring_write(ring, DMA_IB_PACKET(DMA_PACKET_INDIRECT_BUFFER, ib->vm ? ib->vm->id : 0, 0));
-	radeon_ring_write(ring, (ib->gpu_addr & 0xFFFFFFE0));
-	radeon_ring_write(ring, (ib->length_dw << 12) | (upper_32_bits(ib->gpu_addr) & 0xFF));
-
-}
-
-/**
- * cayman_dma_stop - stop the async dma engines
- *
- * @rdev: radeon_device pointer
- *
- * Stop the async dma engines (cayman-SI).
- */
-void cayman_dma_stop(struct radeon_device *rdev)
-{
-	u32 rb_cntl;
-
-	radeon_ttm_set_active_vram_size(rdev, rdev->mc.visible_vram_size);
-
-	/* dma0 */
-	rb_cntl = RREG32(DMA_RB_CNTL + DMA0_REGISTER_OFFSET);
-	rb_cntl &= ~DMA_RB_ENABLE;
-	WREG32(DMA_RB_CNTL + DMA0_REGISTER_OFFSET, rb_cntl);
-
-	/* dma1 */
-	rb_cntl = RREG32(DMA_RB_CNTL + DMA1_REGISTER_OFFSET);
-	rb_cntl &= ~DMA_RB_ENABLE;
-	WREG32(DMA_RB_CNTL + DMA1_REGISTER_OFFSET, rb_cntl);
-
-	rdev->ring[R600_RING_TYPE_DMA_INDEX].ready = false;
-	rdev->ring[CAYMAN_RING_TYPE_DMA1_INDEX].ready = false;
-}
-
-/**
- * cayman_dma_resume - setup and start the async dma engines
- *
- * @rdev: radeon_device pointer
- *
- * Set up the DMA ring buffers and enable them. (cayman-SI).
- * Returns 0 for success, error for failure.
- */
-int cayman_dma_resume(struct radeon_device *rdev)
-{
-	struct radeon_ring *ring;
-	u32 rb_cntl, dma_cntl, ib_cntl;
-	u32 rb_bufsz;
-	u32 reg_offset, wb_offset;
-	int i, r;
-
-	/* Reset dma */
-	WREG32(SRBM_SOFT_RESET, SOFT_RESET_DMA | SOFT_RESET_DMA1);
-	RREG32(SRBM_SOFT_RESET);
-	udelay(50);
-	WREG32(SRBM_SOFT_RESET, 0);
-
-	for (i = 0; i < 2; i++) {
-		if (i == 0) {
-			ring = &rdev->ring[R600_RING_TYPE_DMA_INDEX];
-			reg_offset = DMA0_REGISTER_OFFSET;
-			wb_offset = R600_WB_DMA_RPTR_OFFSET;
-		} else {
-			ring = &rdev->ring[CAYMAN_RING_TYPE_DMA1_INDEX];
-			reg_offset = DMA1_REGISTER_OFFSET;
-			wb_offset = CAYMAN_WB_DMA1_RPTR_OFFSET;
-		}
-
-		WREG32(DMA_SEM_INCOMPLETE_TIMER_CNTL + reg_offset, 0);
-		WREG32(DMA_SEM_WAIT_FAIL_TIMER_CNTL + reg_offset, 0);
-
-		/* Set ring buffer size in dwords */
-		rb_bufsz = order_base_2(ring->ring_size / 4);
-		rb_cntl = rb_bufsz << 1;
-#ifdef __BIG_ENDIAN
-		rb_cntl |= DMA_RB_SWAP_ENABLE | DMA_RPTR_WRITEBACK_SWAP_ENABLE;
-#endif
-		WREG32(DMA_RB_CNTL + reg_offset, rb_cntl);
-
-		/* Initialize the ring buffer's read and write pointers */
-		WREG32(DMA_RB_RPTR + reg_offset, 0);
-		WREG32(DMA_RB_WPTR + reg_offset, 0);
-
-		/* set the wb address whether it's enabled or not */
-		WREG32(DMA_RB_RPTR_ADDR_HI + reg_offset,
-		       upper_32_bits(rdev->wb.gpu_addr + wb_offset) & 0xFF);
-		WREG32(DMA_RB_RPTR_ADDR_LO + reg_offset,
-		       ((rdev->wb.gpu_addr + wb_offset) & 0xFFFFFFFC));
-
-		if (rdev->wb.enabled)
-			rb_cntl |= DMA_RPTR_WRITEBACK_ENABLE;
-
-		WREG32(DMA_RB_BASE + reg_offset, ring->gpu_addr >> 8);
-
-		/* enable DMA IBs */
-		ib_cntl = DMA_IB_ENABLE | CMD_VMID_FORCE;
-#ifdef __BIG_ENDIAN
-		ib_cntl |= DMA_IB_SWAP_ENABLE;
-#endif
-		WREG32(DMA_IB_CNTL + reg_offset, ib_cntl);
-
-		dma_cntl = RREG32(DMA_CNTL + reg_offset);
-		dma_cntl &= ~CTXEMPTY_INT_ENABLE;
-		WREG32(DMA_CNTL + reg_offset, dma_cntl);
-
-		ring->wptr = 0;
-		WREG32(DMA_RB_WPTR + reg_offset, ring->wptr << 2);
-
-		ring->rptr = RREG32(DMA_RB_RPTR + reg_offset) >> 2;
-
-		WREG32(DMA_RB_CNTL + reg_offset, rb_cntl | DMA_RB_ENABLE);
-
-		ring->ready = true;
-
-		r = radeon_ring_test(rdev, ring->idx, ring);
-		if (r) {
-			ring->ready = false;
-			return r;
-		}
-	}
-
-	radeon_ttm_set_active_vram_size(rdev, rdev->mc.real_vram_size);
-
-	return 0;
-}
-
-/**
- * cayman_dma_fini - tear down the async dma engines
- *
- * @rdev: radeon_device pointer
- *
- * Stop the async dma engines and free the rings (cayman-SI).
- */
-void cayman_dma_fini(struct radeon_device *rdev)
-{
-	cayman_dma_stop(rdev);
-	radeon_ring_fini(rdev, &rdev->ring[R600_RING_TYPE_DMA_INDEX]);
-	radeon_ring_fini(rdev, &rdev->ring[CAYMAN_RING_TYPE_DMA1_INDEX]);
-}
-
-static u32 cayman_gpu_check_soft_reset(struct radeon_device *rdev)
-=======
 u32 cayman_gpu_check_soft_reset(struct radeon_device *rdev)
->>>>>>> 679fe80f
 {
 	u32 reset_mask = 0;
 	u32 tmp;
