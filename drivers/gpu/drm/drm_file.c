--- conflicted
+++ resolved
@@ -410,12 +410,9 @@
 		return PTR_ERR(minor);
 
 	dev = minor->dev;
-<<<<<<< HEAD
-=======
 	if (drm_dev_needs_global_mutex(dev))
 		mutex_lock(&drm_global_mutex);
 
->>>>>>> d718e53a
 	if (!atomic_fetch_inc(&dev->open_count))
 		need_setup = 1;
 
@@ -440,11 +437,8 @@
 
 err_undo:
 	atomic_dec(&dev->open_count);
-<<<<<<< HEAD
-=======
 	if (drm_dev_needs_global_mutex(dev))
 		mutex_unlock(&drm_global_mutex);
->>>>>>> d718e53a
 	drm_minor_release(minor);
 	return retcode;
 }
