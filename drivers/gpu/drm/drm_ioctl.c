--- conflicted
+++ resolved
@@ -326,18 +326,13 @@
 		break;
 	case DRM_CLIENT_CAP_ATOMIC:
 		if (!drm_core_check_feature(dev, DRIVER_ATOMIC))
-<<<<<<< HEAD
 			return -EOPNOTSUPP;
-		if (req->value > 1)
-=======
-			return -EINVAL;
 		/* The modesetting DDX has a totally broken idea of atomic. */
 		if (current->comm[0] == 'X' && req->value == 1) {
 			pr_info("broken atomic modeset userspace detected, disabling atomic\n");
 			return -EOPNOTSUPP;
 		}
 		if (req->value > 2)
->>>>>>> a1b977b4
 			return -EINVAL;
 		file_priv->atomic = req->value;
 		file_priv->universal_planes = req->value;
