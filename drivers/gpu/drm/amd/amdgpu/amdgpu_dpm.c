--- conflicted
+++ resolved
@@ -1170,8 +1170,6 @@
 								pstate);
 
 	return ret;
-<<<<<<< HEAD
-=======
 }
 
 int amdgpu_dpm_set_df_cstate(struct amdgpu_device *adev,
@@ -1189,5 +1187,4 @@
 		ret = pp_funcs->set_df_cstate(pp_handle, cstate);
 
 	return ret;
->>>>>>> 04d5ce62
 }