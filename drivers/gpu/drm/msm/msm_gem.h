--- conflicted
+++ resolved
@@ -221,11 +221,7 @@
 /* imported/exported objects are not purgeable: */
 static inline bool is_unpurgeable(struct msm_gem_object *msm_obj)
 {
-<<<<<<< HEAD
-	return msm_obj->base.dma_buf && msm_obj->base.import_attach;
-=======
 	return msm_obj->base.import_attach || msm_obj->pin_count;
->>>>>>> 8e0eb2fb
 }
 
 static inline bool is_purgeable(struct msm_gem_object *msm_obj)
@@ -275,11 +271,7 @@
 
 static inline bool is_unevictable(struct msm_gem_object *msm_obj)
 {
-<<<<<<< HEAD
-	return is_unpurgeable(msm_obj) || msm_obj->pin_count || msm_obj->vaddr;
-=======
 	return is_unpurgeable(msm_obj) || msm_obj->vaddr;
->>>>>>> 8e0eb2fb
 }
 
 static inline void mark_evictable(struct msm_gem_object *msm_obj)
