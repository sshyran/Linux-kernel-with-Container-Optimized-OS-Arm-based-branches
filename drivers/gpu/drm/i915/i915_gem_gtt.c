/*
 * Copyright © 2010 Daniel Vetter
 * Copyright © 2011-2014 Intel Corporation
 *
 * Permission is hereby granted, free of charge, to any person obtaining a
 * copy of this software and associated documentation files (the "Software"),
 * to deal in the Software without restriction, including without limitation
 * the rights to use, copy, modify, merge, publish, distribute, sublicense,
 * and/or sell copies of the Software, and to permit persons to whom the
 * Software is furnished to do so, subject to the following conditions:
 *
 * The above copyright notice and this permission notice (including the next
 * paragraph) shall be included in all copies or substantial portions of the
 * Software.
 *
 * THE SOFTWARE IS PROVIDED "AS IS", WITHOUT WARRANTY OF ANY KIND, EXPRESS OR
 * IMPLIED, INCLUDING BUT NOT LIMITED TO THE WARRANTIES OF MERCHANTABILITY,
 * FITNESS FOR A PARTICULAR PURPOSE AND NONINFRINGEMENT.  IN NO EVENT SHALL
 * THE AUTHORS OR COPYRIGHT HOLDERS BE LIABLE FOR ANY CLAIM, DAMAGES OR OTHER
 * LIABILITY, WHETHER IN AN ACTION OF CONTRACT, TORT OR OTHERWISE, ARISING
 * FROM, OUT OF OR IN CONNECTION WITH THE SOFTWARE OR THE USE OR OTHER DEALINGS
 * IN THE SOFTWARE.
 *
 */

#include <linux/slab.h> /* fault-inject.h is not standalone! */

#include <linux/fault-inject.h>
#include <linux/log2.h>
#include <linux/random.h>
#include <linux/seq_file.h>
#include <linux/stop_machine.h>

#include <asm/set_memory.h>

#include <drm/drmP.h>
#include <drm/i915_drm.h>

#include "i915_drv.h"
#include "i915_vgpu.h"
#include "i915_trace.h"
#include "intel_drv.h"
#include "intel_frontbuffer.h"

#define I915_GFP_DMA (GFP_KERNEL | __GFP_HIGHMEM)

/**
 * DOC: Global GTT views
 *
 * Background and previous state
 *
 * Historically objects could exists (be bound) in global GTT space only as
 * singular instances with a view representing all of the object's backing pages
 * in a linear fashion. This view will be called a normal view.
 *
 * To support multiple views of the same object, where the number of mapped
 * pages is not equal to the backing store, or where the layout of the pages
 * is not linear, concept of a GGTT view was added.
 *
 * One example of an alternative view is a stereo display driven by a single
 * image. In this case we would have a framebuffer looking like this
 * (2x2 pages):
 *
 *    12
 *    34
 *
 * Above would represent a normal GGTT view as normally mapped for GPU or CPU
 * rendering. In contrast, fed to the display engine would be an alternative
 * view which could look something like this:
 *
 *   1212
 *   3434
 *
 * In this example both the size and layout of pages in the alternative view is
 * different from the normal view.
 *
 * Implementation and usage
 *
 * GGTT views are implemented using VMAs and are distinguished via enum
 * i915_ggtt_view_type and struct i915_ggtt_view.
 *
 * A new flavour of core GEM functions which work with GGTT bound objects were
 * added with the _ggtt_ infix, and sometimes with _view postfix to avoid
 * renaming  in large amounts of code. They take the struct i915_ggtt_view
 * parameter encapsulating all metadata required to implement a view.
 *
 * As a helper for callers which are only interested in the normal view,
 * globally const i915_ggtt_view_normal singleton instance exists. All old core
 * GEM API functions, the ones not taking the view parameter, are operating on,
 * or with the normal GGTT view.
 *
 * Code wanting to add or use a new GGTT view needs to:
 *
 * 1. Add a new enum with a suitable name.
 * 2. Extend the metadata in the i915_ggtt_view structure if required.
 * 3. Add support to i915_get_vma_pages().
 *
 * New views are required to build a scatter-gather table from within the
 * i915_get_vma_pages function. This table is stored in the vma.ggtt_view and
 * exists for the lifetime of an VMA.
 *
 * Core API is designed to have copy semantics which means that passed in
 * struct i915_ggtt_view does not need to be persistent (left around after
 * calling the core API functions).
 *
 */

static int
i915_get_ggtt_vma_pages(struct i915_vma *vma);

static void gen6_ggtt_invalidate(struct drm_i915_private *dev_priv)
{
	/* Note that as an uncached mmio write, this should flush the
	 * WCB of the writes into the GGTT before it triggers the invalidate.
	 */
	I915_WRITE(GFX_FLSH_CNTL_GEN6, GFX_FLSH_CNTL_EN);
}

static void guc_ggtt_invalidate(struct drm_i915_private *dev_priv)
{
	gen6_ggtt_invalidate(dev_priv);
	I915_WRITE(GEN8_GTCR, GEN8_GTCR_INVALIDATE);
}

static void gmch_ggtt_invalidate(struct drm_i915_private *dev_priv)
{
	intel_gtt_chipset_flush();
}

static inline void i915_ggtt_invalidate(struct drm_i915_private *i915)
{
	i915->ggtt.invalidate(i915);
}

int intel_sanitize_enable_ppgtt(struct drm_i915_private *dev_priv,
			       	int enable_ppgtt)
{
	bool has_aliasing_ppgtt;
	bool has_full_ppgtt;
	bool has_full_48bit_ppgtt;

	has_aliasing_ppgtt = dev_priv->info.has_aliasing_ppgtt;
	has_full_ppgtt = dev_priv->info.has_full_ppgtt;
	has_full_48bit_ppgtt = dev_priv->info.has_full_48bit_ppgtt;

	if (intel_vgpu_active(dev_priv)) {
		/* GVT-g has no support for 32bit ppgtt */
		has_full_ppgtt = false;
		has_full_48bit_ppgtt = intel_vgpu_has_full_48bit_ppgtt(dev_priv);
	}

	if (!has_aliasing_ppgtt)
		return 0;

	/*
	 * We don't allow disabling PPGTT for gen9+ as it's a requirement for
	 * execlists, the sole mechanism available to submit work.
	 */
	if (enable_ppgtt == 0 && INTEL_GEN(dev_priv) < 9)
		return 0;

	/* Full PPGTT is required by the Gen9 cmdparser */
	if (enable_ppgtt == 1 && INTEL_GEN(dev_priv) != 9)
		return 1;

	if (enable_ppgtt == 2 && has_full_ppgtt)
		return 2;

	if (enable_ppgtt == 3 && has_full_48bit_ppgtt)
		return 3;

	/* Disable ppgtt on SNB if VT-d is on. */
	if (IS_GEN6(dev_priv) && intel_vtd_active()) {
		DRM_INFO("Disabling PPGTT because VT-d is on\n");
		return 0;
	}

	/* Early VLV doesn't have this */
	if (IS_VALLEYVIEW(dev_priv) && dev_priv->drm.pdev->revision < 0xb) {
		DRM_DEBUG_DRIVER("disabling PPGTT on pre-B3 step VLV\n");
		return 0;
	}

	if (INTEL_GEN(dev_priv) >= 8 && i915_modparams.enable_execlists) {
		if (has_full_48bit_ppgtt)
			return 3;

		if (has_full_ppgtt)
			return 2;
	}

	return has_aliasing_ppgtt ? 1 : 0;
}

static int ppgtt_bind_vma(struct i915_vma *vma,
			  enum i915_cache_level cache_level,
			  u32 unused)
{
	u32 pte_flags;
	int ret;

	if (!(vma->flags & I915_VMA_LOCAL_BIND)) {
		ret = vma->vm->allocate_va_range(vma->vm, vma->node.start,
						 vma->size);
		if (ret)
			return ret;
	}

	vma->pages = vma->obj->mm.pages;

	/* Applicable to VLV, and gen8+ */
	pte_flags = 0;
	if (i915_gem_object_is_readonly(vma->obj))
		pte_flags |= PTE_READ_ONLY;

	vma->vm->insert_entries(vma->vm, vma, cache_level, pte_flags);

	return 0;
}

static void ppgtt_unbind_vma(struct i915_vma *vma)
{
	vma->vm->clear_range(vma->vm, vma->node.start, vma->size);
}

static gen8_pte_t gen8_pte_encode(dma_addr_t addr,
				  enum i915_cache_level level,
				  u32 flags)
{
	gen8_pte_t pte = addr | _PAGE_PRESENT | _PAGE_RW;

	if (unlikely(flags & PTE_READ_ONLY))
		pte &= ~_PAGE_RW;

	switch (level) {
	case I915_CACHE_NONE:
		pte |= PPAT_UNCACHED;
		break;
	case I915_CACHE_WT:
		pte |= PPAT_DISPLAY_ELLC;
		break;
	default:
		pte |= PPAT_CACHED;
		break;
	}

	return pte;
}

static gen8_pde_t gen8_pde_encode(const dma_addr_t addr,
				  const enum i915_cache_level level)
{
	gen8_pde_t pde = _PAGE_PRESENT | _PAGE_RW;
	pde |= addr;
	if (level != I915_CACHE_NONE)
		pde |= PPAT_CACHED_PDE;
	else
		pde |= PPAT_UNCACHED;
	return pde;
}

#define gen8_pdpe_encode gen8_pde_encode
#define gen8_pml4e_encode gen8_pde_encode

static gen6_pte_t snb_pte_encode(dma_addr_t addr,
				 enum i915_cache_level level,
				 u32 unused)
{
	gen6_pte_t pte = GEN6_PTE_VALID;
	pte |= GEN6_PTE_ADDR_ENCODE(addr);

	switch (level) {
	case I915_CACHE_L3_LLC:
	case I915_CACHE_LLC:
		pte |= GEN6_PTE_CACHE_LLC;
		break;
	case I915_CACHE_NONE:
		pte |= GEN6_PTE_UNCACHED;
		break;
	default:
		MISSING_CASE(level);
	}

	return pte;
}

static gen6_pte_t ivb_pte_encode(dma_addr_t addr,
				 enum i915_cache_level level,
				 u32 unused)
{
	gen6_pte_t pte = GEN6_PTE_VALID;
	pte |= GEN6_PTE_ADDR_ENCODE(addr);

	switch (level) {
	case I915_CACHE_L3_LLC:
		pte |= GEN7_PTE_CACHE_L3_LLC;
		break;
	case I915_CACHE_LLC:
		pte |= GEN6_PTE_CACHE_LLC;
		break;
	case I915_CACHE_NONE:
		pte |= GEN6_PTE_UNCACHED;
		break;
	default:
		MISSING_CASE(level);
	}

	return pte;
}

static gen6_pte_t byt_pte_encode(dma_addr_t addr,
				 enum i915_cache_level level,
				 u32 flags)
{
	gen6_pte_t pte = GEN6_PTE_VALID;
	pte |= GEN6_PTE_ADDR_ENCODE(addr);

	if (!(flags & PTE_READ_ONLY))
		pte |= BYT_PTE_WRITEABLE;

	if (level != I915_CACHE_NONE)
		pte |= BYT_PTE_SNOOPED_BY_CPU_CACHES;

	return pte;
}

static gen6_pte_t hsw_pte_encode(dma_addr_t addr,
				 enum i915_cache_level level,
				 u32 unused)
{
	gen6_pte_t pte = GEN6_PTE_VALID;
	pte |= HSW_PTE_ADDR_ENCODE(addr);

	if (level != I915_CACHE_NONE)
		pte |= HSW_WB_LLC_AGE3;

	return pte;
}

static gen6_pte_t iris_pte_encode(dma_addr_t addr,
				  enum i915_cache_level level,
				  u32 unused)
{
	gen6_pte_t pte = GEN6_PTE_VALID;
	pte |= HSW_PTE_ADDR_ENCODE(addr);

	switch (level) {
	case I915_CACHE_NONE:
		break;
	case I915_CACHE_WT:
		pte |= HSW_WT_ELLC_LLC_AGE3;
		break;
	default:
		pte |= HSW_WB_ELLC_LLC_AGE3;
		break;
	}

	return pte;
}

static struct page *vm_alloc_page(struct i915_address_space *vm, gfp_t gfp)
{
	struct pagevec *pvec = &vm->free_pages;

	if (I915_SELFTEST_ONLY(should_fail(&vm->fault_attr, 1)))
		i915_gem_shrink_all(vm->i915);

	if (likely(pvec->nr))
		return pvec->pages[--pvec->nr];

	if (!vm->pt_kmap_wc)
		return alloc_page(gfp);

	/* A placeholder for a specific mutex to guard the WC stash */
	lockdep_assert_held(&vm->i915->drm.struct_mutex);

	/* Look in our global stash of WC pages... */
	pvec = &vm->i915->mm.wc_stash;
	if (likely(pvec->nr))
		return pvec->pages[--pvec->nr];

	/* Otherwise batch allocate pages to amoritize cost of set_pages_wc. */
	do {
		struct page *page;

		page = alloc_page(gfp);
		if (unlikely(!page))
			break;

		pvec->pages[pvec->nr++] = page;
	} while (pagevec_space(pvec));

	if (unlikely(!pvec->nr))
		return NULL;

	set_pages_array_wc(pvec->pages, pvec->nr);

	return pvec->pages[--pvec->nr];
}

static void vm_free_pages_release(struct i915_address_space *vm,
				  bool immediate)
{
	struct pagevec *pvec = &vm->free_pages;

	GEM_BUG_ON(!pagevec_count(pvec));

	if (vm->pt_kmap_wc) {
		struct pagevec *stash = &vm->i915->mm.wc_stash;

		/* When we use WC, first fill up the global stash and then
		 * only if full immediately free the overflow.
		 */

		lockdep_assert_held(&vm->i915->drm.struct_mutex);
		if (pagevec_space(stash)) {
			do {
				stash->pages[stash->nr++] =
					pvec->pages[--pvec->nr];
				if (!pvec->nr)
					return;
			} while (pagevec_space(stash));

			/* As we have made some room in the VM's free_pages,
			 * we can wait for it to fill again. Unless we are
			 * inside i915_address_space_fini() and must
			 * immediately release the pages!
			 */
			if (!immediate)
				return;
		}

		set_pages_array_wb(pvec->pages, pvec->nr);
	}

	__pagevec_release(pvec);
}

static void vm_free_page(struct i915_address_space *vm, struct page *page)
{
	if (!pagevec_add(&vm->free_pages, page))
		vm_free_pages_release(vm, false);
}

static int __setup_page_dma(struct i915_address_space *vm,
			    struct i915_page_dma *p,
			    gfp_t gfp)
{
	p->page = vm_alloc_page(vm, gfp | __GFP_NOWARN | __GFP_NORETRY);
	if (unlikely(!p->page))
		return -ENOMEM;

	p->daddr = dma_map_page(vm->dma, p->page, 0, PAGE_SIZE,
				PCI_DMA_BIDIRECTIONAL);
	if (unlikely(dma_mapping_error(vm->dma, p->daddr))) {
		vm_free_page(vm, p->page);
		return -ENOMEM;
	}

	return 0;
}

static int setup_page_dma(struct i915_address_space *vm,
			  struct i915_page_dma *p)
{
	return __setup_page_dma(vm, p, I915_GFP_DMA);
}

static void cleanup_page_dma(struct i915_address_space *vm,
			     struct i915_page_dma *p)
{
	dma_unmap_page(vm->dma, p->daddr, PAGE_SIZE, PCI_DMA_BIDIRECTIONAL);
	vm_free_page(vm, p->page);
}

#define kmap_atomic_px(px) kmap_atomic(px_base(px)->page)

#define setup_px(vm, px) setup_page_dma((vm), px_base(px))
#define cleanup_px(vm, px) cleanup_page_dma((vm), px_base(px))
#define fill_px(ppgtt, px, v) fill_page_dma((vm), px_base(px), (v))
#define fill32_px(ppgtt, px, v) fill_page_dma_32((vm), px_base(px), (v))

static void fill_page_dma(struct i915_address_space *vm,
			  struct i915_page_dma *p,
			  const u64 val)
{
	u64 * const vaddr = kmap_atomic(p->page);
	int i;

	for (i = 0; i < 512; i++)
		vaddr[i] = val;

	kunmap_atomic(vaddr);
}

static void fill_page_dma_32(struct i915_address_space *vm,
			     struct i915_page_dma *p,
			     const u32 v)
{
	fill_page_dma(vm, p, (u64)v << 32 | v);
}

static int
setup_scratch_page(struct i915_address_space *vm, gfp_t gfp)
{
	struct page *page;
	dma_addr_t addr;

	page = alloc_page(gfp | __GFP_ZERO);
	if (unlikely(!page))
		return -ENOMEM;

	addr = dma_map_page(vm->dma, page, 0, PAGE_SIZE,
			    PCI_DMA_BIDIRECTIONAL);
	if (unlikely(dma_mapping_error(vm->dma, addr))) {
		__free_page(page);
		return -ENOMEM;
	}

	vm->scratch_page.page = page;
	vm->scratch_page.daddr = addr;
	return 0;
}

static void cleanup_scratch_page(struct i915_address_space *vm)
{
	struct i915_page_dma *p = &vm->scratch_page;

	dma_unmap_page(vm->dma, p->daddr, PAGE_SIZE, PCI_DMA_BIDIRECTIONAL);
	__free_page(p->page);
}

static struct i915_page_table *alloc_pt(struct i915_address_space *vm)
{
	struct i915_page_table *pt;

	pt = kmalloc(sizeof(*pt), GFP_KERNEL | __GFP_NOWARN);
	if (unlikely(!pt))
		return ERR_PTR(-ENOMEM);

	if (unlikely(setup_px(vm, pt))) {
		kfree(pt);
		return ERR_PTR(-ENOMEM);
	}

	pt->used_ptes = 0;
	return pt;
}

static void free_pt(struct i915_address_space *vm, struct i915_page_table *pt)
{
	cleanup_px(vm, pt);
	kfree(pt);
}

static void gen8_initialize_pt(struct i915_address_space *vm,
			       struct i915_page_table *pt)
{
	fill_px(vm, pt,
		gen8_pte_encode(vm->scratch_page.daddr, I915_CACHE_LLC, 0));
}

static void gen6_initialize_pt(struct i915_address_space *vm,
			       struct i915_page_table *pt)
{
	fill32_px(vm, pt,
		  vm->pte_encode(vm->scratch_page.daddr, I915_CACHE_LLC, 0));
}

static struct i915_page_directory *alloc_pd(struct i915_address_space *vm)
{
	struct i915_page_directory *pd;

	pd = kzalloc(sizeof(*pd), GFP_KERNEL | __GFP_NOWARN);
	if (unlikely(!pd))
		return ERR_PTR(-ENOMEM);

	if (unlikely(setup_px(vm, pd))) {
		kfree(pd);
		return ERR_PTR(-ENOMEM);
	}

	pd->used_pdes = 0;
	return pd;
}

static void free_pd(struct i915_address_space *vm,
		    struct i915_page_directory *pd)
{
	cleanup_px(vm, pd);
	kfree(pd);
}

static void gen8_initialize_pd(struct i915_address_space *vm,
			       struct i915_page_directory *pd)
{
	unsigned int i;

	fill_px(vm, pd,
		gen8_pde_encode(px_dma(vm->scratch_pt), I915_CACHE_LLC));
	for (i = 0; i < I915_PDES; i++)
		pd->page_table[i] = vm->scratch_pt;
}

static int __pdp_init(struct i915_address_space *vm,
		      struct i915_page_directory_pointer *pdp)
{
	const unsigned int pdpes = i915_pdpes_per_pdp(vm);
	unsigned int i;

	pdp->page_directory = kmalloc_array(pdpes, sizeof(*pdp->page_directory),
					    GFP_KERNEL | __GFP_NOWARN);
	if (unlikely(!pdp->page_directory))
		return -ENOMEM;

	for (i = 0; i < pdpes; i++)
		pdp->page_directory[i] = vm->scratch_pd;

	return 0;
}

static void __pdp_fini(struct i915_page_directory_pointer *pdp)
{
	kfree(pdp->page_directory);
	pdp->page_directory = NULL;
}

static inline bool use_4lvl(const struct i915_address_space *vm)
{
	return i915_vm_is_48bit(vm);
}

static struct i915_page_directory_pointer *
alloc_pdp(struct i915_address_space *vm)
{
	struct i915_page_directory_pointer *pdp;
	int ret = -ENOMEM;

	WARN_ON(!use_4lvl(vm));

	pdp = kzalloc(sizeof(*pdp), GFP_KERNEL);
	if (!pdp)
		return ERR_PTR(-ENOMEM);

	ret = __pdp_init(vm, pdp);
	if (ret)
		goto fail_bitmap;

	ret = setup_px(vm, pdp);
	if (ret)
		goto fail_page_m;

	return pdp;

fail_page_m:
	__pdp_fini(pdp);
fail_bitmap:
	kfree(pdp);

	return ERR_PTR(ret);
}

static void free_pdp(struct i915_address_space *vm,
		     struct i915_page_directory_pointer *pdp)
{
	__pdp_fini(pdp);

	if (!use_4lvl(vm))
		return;

	cleanup_px(vm, pdp);
	kfree(pdp);
}

static void gen8_initialize_pdp(struct i915_address_space *vm,
				struct i915_page_directory_pointer *pdp)
{
	gen8_ppgtt_pdpe_t scratch_pdpe;

	scratch_pdpe = gen8_pdpe_encode(px_dma(vm->scratch_pd), I915_CACHE_LLC);

	fill_px(vm, pdp, scratch_pdpe);
}

static void gen8_initialize_pml4(struct i915_address_space *vm,
				 struct i915_pml4 *pml4)
{
	unsigned int i;

	fill_px(vm, pml4,
		gen8_pml4e_encode(px_dma(vm->scratch_pdp), I915_CACHE_LLC));
	for (i = 0; i < GEN8_PML4ES_PER_PML4; i++)
		pml4->pdps[i] = vm->scratch_pdp;
}

/* Broadwell Page Directory Pointer Descriptors */
static int gen8_write_pdp(struct drm_i915_gem_request *req,
			  unsigned entry,
			  dma_addr_t addr)
{
	struct intel_engine_cs *engine = req->engine;
	u32 *cs;

	BUG_ON(entry >= 4);

	cs = intel_ring_begin(req, 6);
	if (IS_ERR(cs))
		return PTR_ERR(cs);

	*cs++ = MI_LOAD_REGISTER_IMM(1);
	*cs++ = i915_mmio_reg_offset(GEN8_RING_PDP_UDW(engine, entry));
	*cs++ = upper_32_bits(addr);
	*cs++ = MI_LOAD_REGISTER_IMM(1);
	*cs++ = i915_mmio_reg_offset(GEN8_RING_PDP_LDW(engine, entry));
	*cs++ = lower_32_bits(addr);
	intel_ring_advance(req, cs);

	return 0;
}

static int gen8_mm_switch_3lvl(struct i915_hw_ppgtt *ppgtt,
			       struct drm_i915_gem_request *req)
{
	int i, ret;

	for (i = GEN8_3LVL_PDPES - 1; i >= 0; i--) {
		const dma_addr_t pd_daddr = i915_page_dir_dma_addr(ppgtt, i);

		ret = gen8_write_pdp(req, i, pd_daddr);
		if (ret)
			return ret;
	}

	return 0;
}

static int gen8_mm_switch_4lvl(struct i915_hw_ppgtt *ppgtt,
			       struct drm_i915_gem_request *req)
{
	return gen8_write_pdp(req, 0, px_dma(&ppgtt->pml4));
}

/* PDE TLBs are a pain to invalidate on GEN8+. When we modify
 * the page table structures, we mark them dirty so that
 * context switching/execlist queuing code takes extra steps
 * to ensure that tlbs are flushed.
 */
static void mark_tlbs_dirty(struct i915_hw_ppgtt *ppgtt)
{
	ppgtt->pd_dirty_rings = INTEL_INFO(ppgtt->base.i915)->ring_mask;
}

/* Removes entries from a single page table, releasing it if it's empty.
 * Caller can use the return value to update higher-level entries.
 */
static bool gen8_ppgtt_clear_pt(struct i915_address_space *vm,
				struct i915_page_table *pt,
				u64 start, u64 length)
{
	unsigned int num_entries = gen8_pte_count(start, length);
	unsigned int pte = gen8_pte_index(start);
	unsigned int pte_end = pte + num_entries;
	const gen8_pte_t scratch_pte =
		gen8_pte_encode(vm->scratch_page.daddr, I915_CACHE_LLC, 0);
	gen8_pte_t *vaddr;

	GEM_BUG_ON(num_entries > pt->used_ptes);

	pt->used_ptes -= num_entries;
	if (!pt->used_ptes)
		return true;

	vaddr = kmap_atomic_px(pt);
	while (pte < pte_end)
		vaddr[pte++] = scratch_pte;
	kunmap_atomic(vaddr);

	return false;
}

static void gen8_ppgtt_set_pde(struct i915_address_space *vm,
			       struct i915_page_directory *pd,
			       struct i915_page_table *pt,
			       unsigned int pde)
{
	gen8_pde_t *vaddr;

	pd->page_table[pde] = pt;

	vaddr = kmap_atomic_px(pd);
	vaddr[pde] = gen8_pde_encode(px_dma(pt), I915_CACHE_LLC);
	kunmap_atomic(vaddr);
}

static bool gen8_ppgtt_clear_pd(struct i915_address_space *vm,
				struct i915_page_directory *pd,
				u64 start, u64 length)
{
	struct i915_page_table *pt;
	u32 pde;

	gen8_for_each_pde(pt, pd, start, length, pde) {
		GEM_BUG_ON(pt == vm->scratch_pt);

		if (!gen8_ppgtt_clear_pt(vm, pt, start, length))
			continue;

		gen8_ppgtt_set_pde(vm, pd, vm->scratch_pt, pde);
		GEM_BUG_ON(!pd->used_pdes);
		pd->used_pdes--;

		free_pt(vm, pt);
	}

	return !pd->used_pdes;
}

static void gen8_ppgtt_set_pdpe(struct i915_address_space *vm,
				struct i915_page_directory_pointer *pdp,
				struct i915_page_directory *pd,
				unsigned int pdpe)
{
	gen8_ppgtt_pdpe_t *vaddr;

	pdp->page_directory[pdpe] = pd;
	if (!use_4lvl(vm))
		return;

	vaddr = kmap_atomic_px(pdp);
	vaddr[pdpe] = gen8_pdpe_encode(px_dma(pd), I915_CACHE_LLC);
	kunmap_atomic(vaddr);
}

/* Removes entries from a single page dir pointer, releasing it if it's empty.
 * Caller can use the return value to update higher-level entries
 */
static bool gen8_ppgtt_clear_pdp(struct i915_address_space *vm,
				 struct i915_page_directory_pointer *pdp,
				 u64 start, u64 length)
{
	struct i915_page_directory *pd;
	unsigned int pdpe;

	gen8_for_each_pdpe(pd, pdp, start, length, pdpe) {
		GEM_BUG_ON(pd == vm->scratch_pd);

		if (!gen8_ppgtt_clear_pd(vm, pd, start, length))
			continue;

		gen8_ppgtt_set_pdpe(vm, pdp, vm->scratch_pd, pdpe);
		GEM_BUG_ON(!pdp->used_pdpes);
		pdp->used_pdpes--;

		free_pd(vm, pd);
	}

	return !pdp->used_pdpes;
}

static void gen8_ppgtt_clear_3lvl(struct i915_address_space *vm,
				  u64 start, u64 length)
{
	gen8_ppgtt_clear_pdp(vm, &i915_vm_to_ppgtt(vm)->pdp, start, length);
}

static void gen8_ppgtt_set_pml4e(struct i915_pml4 *pml4,
				 struct i915_page_directory_pointer *pdp,
				 unsigned int pml4e)
{
	gen8_ppgtt_pml4e_t *vaddr;

	pml4->pdps[pml4e] = pdp;

	vaddr = kmap_atomic_px(pml4);
	vaddr[pml4e] = gen8_pml4e_encode(px_dma(pdp), I915_CACHE_LLC);
	kunmap_atomic(vaddr);
}

/* Removes entries from a single pml4.
 * This is the top-level structure in 4-level page tables used on gen8+.
 * Empty entries are always scratch pml4e.
 */
static void gen8_ppgtt_clear_4lvl(struct i915_address_space *vm,
				  u64 start, u64 length)
{
	struct i915_hw_ppgtt *ppgtt = i915_vm_to_ppgtt(vm);
	struct i915_pml4 *pml4 = &ppgtt->pml4;
	struct i915_page_directory_pointer *pdp;
	unsigned int pml4e;

	GEM_BUG_ON(!use_4lvl(vm));

	gen8_for_each_pml4e(pdp, pml4, start, length, pml4e) {
		GEM_BUG_ON(pdp == vm->scratch_pdp);

		if (!gen8_ppgtt_clear_pdp(vm, pdp, start, length))
			continue;

		gen8_ppgtt_set_pml4e(pml4, vm->scratch_pdp, pml4e);

		free_pdp(vm, pdp);
	}
}

static inline struct sgt_dma {
	struct scatterlist *sg;
	dma_addr_t dma, max;
} sgt_dma(struct i915_vma *vma) {
	struct scatterlist *sg = vma->pages->sgl;
	dma_addr_t addr = sg_dma_address(sg);
	return (struct sgt_dma) { sg, addr, addr + sg->length };
}

struct gen8_insert_pte {
	u16 pml4e;
	u16 pdpe;
	u16 pde;
	u16 pte;
};

static __always_inline struct gen8_insert_pte gen8_insert_pte(u64 start)
{
	return (struct gen8_insert_pte) {
		 gen8_pml4e_index(start),
		 gen8_pdpe_index(start),
		 gen8_pde_index(start),
		 gen8_pte_index(start),
	};
}

static __always_inline bool
gen8_ppgtt_insert_pte_entries(struct i915_hw_ppgtt *ppgtt,
			      struct i915_page_directory_pointer *pdp,
			      struct sgt_dma *iter,
			      struct gen8_insert_pte *idx,
			      enum i915_cache_level cache_level,
			      u32 flags)
{
	struct i915_page_directory *pd;
	const gen8_pte_t pte_encode = gen8_pte_encode(0, cache_level, flags);
	gen8_pte_t *vaddr;
	bool ret;

	GEM_BUG_ON(idx->pdpe >= i915_pdpes_per_pdp(&ppgtt->base));
	pd = pdp->page_directory[idx->pdpe];
	vaddr = kmap_atomic_px(pd->page_table[idx->pde]);
	do {
		vaddr[idx->pte] = pte_encode | iter->dma;

		iter->dma += PAGE_SIZE;
		if (iter->dma >= iter->max) {
			iter->sg = __sg_next(iter->sg);
			if (!iter->sg) {
				ret = false;
				break;
			}

			iter->dma = sg_dma_address(iter->sg);
			iter->max = iter->dma + iter->sg->length;
		}

		if (++idx->pte == GEN8_PTES) {
			idx->pte = 0;

			if (++idx->pde == I915_PDES) {
				idx->pde = 0;

				/* Limited by sg length for 3lvl */
				if (++idx->pdpe == GEN8_PML4ES_PER_PML4) {
					idx->pdpe = 0;
					ret = true;
					break;
				}

				GEM_BUG_ON(idx->pdpe >= i915_pdpes_per_pdp(&ppgtt->base));
				pd = pdp->page_directory[idx->pdpe];
			}

			kunmap_atomic(vaddr);
			vaddr = kmap_atomic_px(pd->page_table[idx->pde]);
		}
	} while (1);
	kunmap_atomic(vaddr);

	return ret;
}

static void gen8_ppgtt_insert_3lvl(struct i915_address_space *vm,
				   struct i915_vma *vma,
				   enum i915_cache_level cache_level,
				   u32 flags)
{
	struct i915_hw_ppgtt *ppgtt = i915_vm_to_ppgtt(vm);
	struct sgt_dma iter = sgt_dma(vma);
	struct gen8_insert_pte idx = gen8_insert_pte(vma->node.start);

	gen8_ppgtt_insert_pte_entries(ppgtt, &ppgtt->pdp, &iter, &idx,
				      cache_level, flags);
}

static void gen8_ppgtt_insert_4lvl(struct i915_address_space *vm,
				   struct i915_vma *vma,
				   enum i915_cache_level cache_level,
				   u32 flags)
{
	struct i915_hw_ppgtt *ppgtt = i915_vm_to_ppgtt(vm);
	struct sgt_dma iter = sgt_dma(vma);
	struct i915_page_directory_pointer **pdps = ppgtt->pml4.pdps;
	struct gen8_insert_pte idx = gen8_insert_pte(vma->node.start);

	while (gen8_ppgtt_insert_pte_entries(ppgtt, pdps[idx.pml4e++], &iter,
					     &idx, cache_level, flags))
		GEM_BUG_ON(idx.pml4e >= GEN8_PML4ES_PER_PML4);
}

static void gen8_free_page_tables(struct i915_address_space *vm,
				  struct i915_page_directory *pd)
{
	int i;

	if (!px_page(pd))
		return;

	for (i = 0; i < I915_PDES; i++) {
		if (pd->page_table[i] != vm->scratch_pt)
			free_pt(vm, pd->page_table[i]);
	}
}

static int gen8_init_scratch(struct i915_address_space *vm)
{
	int ret;

	ret = setup_scratch_page(vm, I915_GFP_DMA);
	if (ret)
		return ret;

	vm->scratch_pt = alloc_pt(vm);
	if (IS_ERR(vm->scratch_pt)) {
		ret = PTR_ERR(vm->scratch_pt);
		goto free_scratch_page;
	}

	vm->scratch_pd = alloc_pd(vm);
	if (IS_ERR(vm->scratch_pd)) {
		ret = PTR_ERR(vm->scratch_pd);
		goto free_pt;
	}

	if (use_4lvl(vm)) {
		vm->scratch_pdp = alloc_pdp(vm);
		if (IS_ERR(vm->scratch_pdp)) {
			ret = PTR_ERR(vm->scratch_pdp);
			goto free_pd;
		}
	}

	gen8_initialize_pt(vm, vm->scratch_pt);
	gen8_initialize_pd(vm, vm->scratch_pd);
	if (use_4lvl(vm))
		gen8_initialize_pdp(vm, vm->scratch_pdp);

	return 0;

free_pd:
	free_pd(vm, vm->scratch_pd);
free_pt:
	free_pt(vm, vm->scratch_pt);
free_scratch_page:
	cleanup_scratch_page(vm);

	return ret;
}

static int gen8_ppgtt_notify_vgt(struct i915_hw_ppgtt *ppgtt, bool create)
{
	struct i915_address_space *vm = &ppgtt->base;
	struct drm_i915_private *dev_priv = vm->i915;
	enum vgt_g2v_type msg;
	int i;

	if (use_4lvl(vm)) {
		const u64 daddr = px_dma(&ppgtt->pml4);

		I915_WRITE(vgtif_reg(pdp[0].lo), lower_32_bits(daddr));
		I915_WRITE(vgtif_reg(pdp[0].hi), upper_32_bits(daddr));

		msg = (create ? VGT_G2V_PPGTT_L4_PAGE_TABLE_CREATE :
				VGT_G2V_PPGTT_L4_PAGE_TABLE_DESTROY);
	} else {
		for (i = 0; i < GEN8_3LVL_PDPES; i++) {
			const u64 daddr = i915_page_dir_dma_addr(ppgtt, i);

			I915_WRITE(vgtif_reg(pdp[i].lo), lower_32_bits(daddr));
			I915_WRITE(vgtif_reg(pdp[i].hi), upper_32_bits(daddr));
		}

		msg = (create ? VGT_G2V_PPGTT_L3_PAGE_TABLE_CREATE :
				VGT_G2V_PPGTT_L3_PAGE_TABLE_DESTROY);
	}

	I915_WRITE(vgtif_reg(g2v_notify), msg);

	return 0;
}

static void gen8_free_scratch(struct i915_address_space *vm)
{
	if (use_4lvl(vm))
		free_pdp(vm, vm->scratch_pdp);
	free_pd(vm, vm->scratch_pd);
	free_pt(vm, vm->scratch_pt);
	cleanup_scratch_page(vm);
}

static void gen8_ppgtt_cleanup_3lvl(struct i915_address_space *vm,
				    struct i915_page_directory_pointer *pdp)
{
	const unsigned int pdpes = i915_pdpes_per_pdp(vm);
	int i;

	for (i = 0; i < pdpes; i++) {
		if (pdp->page_directory[i] == vm->scratch_pd)
			continue;

		gen8_free_page_tables(vm, pdp->page_directory[i]);
		free_pd(vm, pdp->page_directory[i]);
	}

	free_pdp(vm, pdp);
}

static void gen8_ppgtt_cleanup_4lvl(struct i915_hw_ppgtt *ppgtt)
{
	int i;

	for (i = 0; i < GEN8_PML4ES_PER_PML4; i++) {
		if (ppgtt->pml4.pdps[i] == ppgtt->base.scratch_pdp)
			continue;

		gen8_ppgtt_cleanup_3lvl(&ppgtt->base, ppgtt->pml4.pdps[i]);
	}

	cleanup_px(&ppgtt->base, &ppgtt->pml4);
}

static void gen8_ppgtt_cleanup(struct i915_address_space *vm)
{
	struct drm_i915_private *dev_priv = vm->i915;
	struct i915_hw_ppgtt *ppgtt = i915_vm_to_ppgtt(vm);

	if (intel_vgpu_active(dev_priv))
		gen8_ppgtt_notify_vgt(ppgtt, false);

	if (use_4lvl(vm))
		gen8_ppgtt_cleanup_4lvl(ppgtt);
	else
		gen8_ppgtt_cleanup_3lvl(&ppgtt->base, &ppgtt->pdp);

	gen8_free_scratch(vm);
}

static int gen8_ppgtt_alloc_pd(struct i915_address_space *vm,
			       struct i915_page_directory *pd,
			       u64 start, u64 length)
{
	struct i915_page_table *pt;
	u64 from = start;
	unsigned int pde;

	gen8_for_each_pde(pt, pd, start, length, pde) {
		int count = gen8_pte_count(start, length);

		if (pt == vm->scratch_pt) {
			pd->used_pdes++;

			pt = alloc_pt(vm);
			if (IS_ERR(pt)) {
				pd->used_pdes--;
				goto unwind;
			}

			if (count < GEN8_PTES || intel_vgpu_active(vm->i915))
				gen8_initialize_pt(vm, pt);

			gen8_ppgtt_set_pde(vm, pd, pt, pde);
			GEM_BUG_ON(pd->used_pdes > I915_PDES);
		}

		pt->used_ptes += count;
	}
	return 0;

unwind:
	gen8_ppgtt_clear_pd(vm, pd, from, start - from);
	return -ENOMEM;
}

static int gen8_ppgtt_alloc_pdp(struct i915_address_space *vm,
				struct i915_page_directory_pointer *pdp,
				u64 start, u64 length)
{
	struct i915_page_directory *pd;
	u64 from = start;
	unsigned int pdpe;
	int ret;

	gen8_for_each_pdpe(pd, pdp, start, length, pdpe) {
		if (pd == vm->scratch_pd) {
			pdp->used_pdpes++;

			pd = alloc_pd(vm);
			if (IS_ERR(pd)) {
				pdp->used_pdpes--;
				goto unwind;
			}

			gen8_initialize_pd(vm, pd);
			gen8_ppgtt_set_pdpe(vm, pdp, pd, pdpe);
			GEM_BUG_ON(pdp->used_pdpes > i915_pdpes_per_pdp(vm));

			mark_tlbs_dirty(i915_vm_to_ppgtt(vm));
		}

		ret = gen8_ppgtt_alloc_pd(vm, pd, start, length);
		if (unlikely(ret))
			goto unwind_pd;
	}

	return 0;

unwind_pd:
	if (!pd->used_pdes) {
		gen8_ppgtt_set_pdpe(vm, pdp, vm->scratch_pd, pdpe);
		GEM_BUG_ON(!pdp->used_pdpes);
		pdp->used_pdpes--;
		free_pd(vm, pd);
	}
unwind:
	gen8_ppgtt_clear_pdp(vm, pdp, from, start - from);
	return -ENOMEM;
}

static int gen8_ppgtt_alloc_3lvl(struct i915_address_space *vm,
				 u64 start, u64 length)
{
	return gen8_ppgtt_alloc_pdp(vm,
				    &i915_vm_to_ppgtt(vm)->pdp, start, length);
}

static int gen8_ppgtt_alloc_4lvl(struct i915_address_space *vm,
				 u64 start, u64 length)
{
	struct i915_hw_ppgtt *ppgtt = i915_vm_to_ppgtt(vm);
	struct i915_pml4 *pml4 = &ppgtt->pml4;
	struct i915_page_directory_pointer *pdp;
	u64 from = start;
	u32 pml4e;
	int ret;

	gen8_for_each_pml4e(pdp, pml4, start, length, pml4e) {
		if (pml4->pdps[pml4e] == vm->scratch_pdp) {
			pdp = alloc_pdp(vm);
			if (IS_ERR(pdp))
				goto unwind;

			gen8_initialize_pdp(vm, pdp);
			gen8_ppgtt_set_pml4e(pml4, pdp, pml4e);
		}

		ret = gen8_ppgtt_alloc_pdp(vm, pdp, start, length);
		if (unlikely(ret))
			goto unwind_pdp;
	}

	return 0;

unwind_pdp:
	if (!pdp->used_pdpes) {
		gen8_ppgtt_set_pml4e(pml4, vm->scratch_pdp, pml4e);
		free_pdp(vm, pdp);
	}
unwind:
	gen8_ppgtt_clear_4lvl(vm, from, start - from);
	return -ENOMEM;
}

static void gen8_dump_pdp(struct i915_hw_ppgtt *ppgtt,
			  struct i915_page_directory_pointer *pdp,
			  u64 start, u64 length,
			  gen8_pte_t scratch_pte,
			  struct seq_file *m)
{
	struct i915_address_space *vm = &ppgtt->base;
	struct i915_page_directory *pd;
	u32 pdpe;

	gen8_for_each_pdpe(pd, pdp, start, length, pdpe) {
		struct i915_page_table *pt;
		u64 pd_len = length;
		u64 pd_start = start;
		u32 pde;

		if (pdp->page_directory[pdpe] == ppgtt->base.scratch_pd)
			continue;

		seq_printf(m, "\tPDPE #%d\n", pdpe);
		gen8_for_each_pde(pt, pd, pd_start, pd_len, pde) {
			u32 pte;
			gen8_pte_t *pt_vaddr;

			if (pd->page_table[pde] == ppgtt->base.scratch_pt)
				continue;

			pt_vaddr = kmap_atomic_px(pt);
			for (pte = 0; pte < GEN8_PTES; pte += 4) {
				u64 va = (pdpe << GEN8_PDPE_SHIFT |
					  pde << GEN8_PDE_SHIFT |
					  pte << GEN8_PTE_SHIFT);
				int i;
				bool found = false;

				for (i = 0; i < 4; i++)
					if (pt_vaddr[pte + i] != scratch_pte)
						found = true;
				if (!found)
					continue;

				seq_printf(m, "\t\t0x%llx [%03d,%03d,%04d]: =", va, pdpe, pde, pte);
				for (i = 0; i < 4; i++) {
					if (pt_vaddr[pte + i] != scratch_pte)
						seq_printf(m, " %llx", pt_vaddr[pte + i]);
					else
						seq_puts(m, "  SCRATCH ");
				}
				seq_puts(m, "\n");
			}
			kunmap_atomic(pt_vaddr);
		}
	}
}

static void gen8_dump_ppgtt(struct i915_hw_ppgtt *ppgtt, struct seq_file *m)
{
	struct i915_address_space *vm = &ppgtt->base;
	const gen8_pte_t scratch_pte =
		gen8_pte_encode(vm->scratch_page.daddr, I915_CACHE_LLC, 0);
	u64 start = 0, length = ppgtt->base.total;

	if (use_4lvl(vm)) {
		u64 pml4e;
		struct i915_pml4 *pml4 = &ppgtt->pml4;
		struct i915_page_directory_pointer *pdp;

		gen8_for_each_pml4e(pdp, pml4, start, length, pml4e) {
			if (pml4->pdps[pml4e] == ppgtt->base.scratch_pdp)
				continue;

			seq_printf(m, "    PML4E #%llu\n", pml4e);
			gen8_dump_pdp(ppgtt, pdp, start, length, scratch_pte, m);
		}
	} else {
		gen8_dump_pdp(ppgtt, &ppgtt->pdp, start, length, scratch_pte, m);
	}
}

static int gen8_preallocate_top_level_pdp(struct i915_hw_ppgtt *ppgtt)
{
	struct i915_address_space *vm = &ppgtt->base;
	struct i915_page_directory_pointer *pdp = &ppgtt->pdp;
	struct i915_page_directory *pd;
	u64 start = 0, length = ppgtt->base.total;
	u64 from = start;
	unsigned int pdpe;

	gen8_for_each_pdpe(pd, pdp, start, length, pdpe) {
		pd = alloc_pd(vm);
		if (IS_ERR(pd))
			goto unwind;

		gen8_initialize_pd(vm, pd);
		gen8_ppgtt_set_pdpe(vm, pdp, pd, pdpe);
		pdp->used_pdpes++;
	}

	pdp->used_pdpes++; /* never remove */
	return 0;

unwind:
	start -= from;
	gen8_for_each_pdpe(pd, pdp, from, start, pdpe) {
		gen8_ppgtt_set_pdpe(vm, pdp, vm->scratch_pd, pdpe);
		free_pd(vm, pd);
	}
	pdp->used_pdpes = 0;
	return -ENOMEM;
}

/*
 * GEN8 legacy ppgtt programming is accomplished through a max 4 PDP registers
 * with a net effect resembling a 2-level page table in normal x86 terms. Each
 * PDP represents 1GB of memory 4 * 512 * 512 * 4096 = 4GB legacy 32b address
 * space.
 *
 */
static int gen8_ppgtt_init(struct i915_hw_ppgtt *ppgtt)
{
	struct i915_address_space *vm = &ppgtt->base;
	struct drm_i915_private *dev_priv = vm->i915;
	int ret;

	ppgtt->base.total = USES_FULL_48BIT_PPGTT(dev_priv) ?
		1ULL << 48 :
		1ULL << 32;

<<<<<<< HEAD
=======
	ret = gen8_init_scratch(&ppgtt->base);
	if (ret) {
		ppgtt->base.total = 0;
		return ret;
	}

	/*
	 * From bdw, there is support for read-only pages in the PPGTT.
	 *
	 * XXX GVT is not honouring the lack of RW in the PTE bits.
	 */
	ppgtt->base.has_read_only = !intel_vgpu_active(dev_priv);

>>>>>>> 775d01b6
	/* There are only few exceptions for gen >=6. chv and bxt.
	 * And we are not sure about the latter so play safe for now.
	 */
	if (IS_CHERRYVIEW(dev_priv) || IS_BROXTON(dev_priv))
		ppgtt->base.pt_kmap_wc = true;

	ret = gen8_init_scratch(&ppgtt->base);
	if (ret) {
		ppgtt->base.total = 0;
		return ret;
	}

	if (use_4lvl(vm)) {
		ret = setup_px(&ppgtt->base, &ppgtt->pml4);
		if (ret)
			goto free_scratch;

		gen8_initialize_pml4(&ppgtt->base, &ppgtt->pml4);

		ppgtt->switch_mm = gen8_mm_switch_4lvl;
		ppgtt->base.allocate_va_range = gen8_ppgtt_alloc_4lvl;
		ppgtt->base.insert_entries = gen8_ppgtt_insert_4lvl;
		ppgtt->base.clear_range = gen8_ppgtt_clear_4lvl;
	} else {
		ret = __pdp_init(&ppgtt->base, &ppgtt->pdp);
		if (ret)
			goto free_scratch;

		if (intel_vgpu_active(dev_priv)) {
			ret = gen8_preallocate_top_level_pdp(ppgtt);
			if (ret) {
				__pdp_fini(&ppgtt->pdp);
				goto free_scratch;
			}
		}

		ppgtt->switch_mm = gen8_mm_switch_3lvl;
		ppgtt->base.allocate_va_range = gen8_ppgtt_alloc_3lvl;
		ppgtt->base.insert_entries = gen8_ppgtt_insert_3lvl;
		ppgtt->base.clear_range = gen8_ppgtt_clear_3lvl;
	}

	if (intel_vgpu_active(dev_priv))
		gen8_ppgtt_notify_vgt(ppgtt, true);

	ppgtt->base.cleanup = gen8_ppgtt_cleanup;
	ppgtt->base.unbind_vma = ppgtt_unbind_vma;
	ppgtt->base.bind_vma = ppgtt_bind_vma;
	ppgtt->debug_dump = gen8_dump_ppgtt;

	return 0;

free_scratch:
	gen8_free_scratch(&ppgtt->base);
	return ret;
}

static void gen6_dump_ppgtt(struct i915_hw_ppgtt *ppgtt, struct seq_file *m)
{
	struct i915_address_space *vm = &ppgtt->base;
	struct i915_page_table *unused;
	gen6_pte_t scratch_pte;
	u32 pd_entry, pte, pde;
	u32 start = 0, length = ppgtt->base.total;

	scratch_pte = vm->pte_encode(vm->scratch_page.daddr,
				     I915_CACHE_LLC, 0);

	gen6_for_each_pde(unused, &ppgtt->pd, start, length, pde) {
		u32 expected;
		gen6_pte_t *pt_vaddr;
		const dma_addr_t pt_addr = px_dma(ppgtt->pd.page_table[pde]);
		pd_entry = readl(ppgtt->pd_addr + pde);
		expected = (GEN6_PDE_ADDR_ENCODE(pt_addr) | GEN6_PDE_VALID);

		if (pd_entry != expected)
			seq_printf(m, "\tPDE #%d mismatch: Actual PDE: %x Expected PDE: %x\n",
				   pde,
				   pd_entry,
				   expected);
		seq_printf(m, "\tPDE: %x\n", pd_entry);

		pt_vaddr = kmap_atomic_px(ppgtt->pd.page_table[pde]);

		for (pte = 0; pte < GEN6_PTES; pte+=4) {
			unsigned long va =
				(pde * PAGE_SIZE * GEN6_PTES) +
				(pte * PAGE_SIZE);
			int i;
			bool found = false;
			for (i = 0; i < 4; i++)
				if (pt_vaddr[pte + i] != scratch_pte)
					found = true;
			if (!found)
				continue;

			seq_printf(m, "\t\t0x%lx [%03d,%04d]: =", va, pde, pte);
			for (i = 0; i < 4; i++) {
				if (pt_vaddr[pte + i] != scratch_pte)
					seq_printf(m, " %08x", pt_vaddr[pte + i]);
				else
					seq_puts(m, "  SCRATCH ");
			}
			seq_puts(m, "\n");
		}
		kunmap_atomic(pt_vaddr);
	}
}

/* Write pde (index) from the page directory @pd to the page table @pt */
static inline void gen6_write_pde(const struct i915_hw_ppgtt *ppgtt,
				  const unsigned int pde,
				  const struct i915_page_table *pt)
{
	/* Caller needs to make sure the write completes if necessary */
	writel_relaxed(GEN6_PDE_ADDR_ENCODE(px_dma(pt)) | GEN6_PDE_VALID,
		       ppgtt->pd_addr + pde);
}

/* Write all the page tables found in the ppgtt structure to incrementing page
 * directories. */
static void gen6_write_page_range(struct i915_hw_ppgtt *ppgtt,
				  u32 start, u32 length)
{
	struct i915_page_table *pt;
	unsigned int pde;

	gen6_for_each_pde(pt, &ppgtt->pd, start, length, pde)
		gen6_write_pde(ppgtt, pde, pt);

	mark_tlbs_dirty(ppgtt);
	wmb();
}

static inline u32 get_pd_offset(struct i915_hw_ppgtt *ppgtt)
{
	GEM_BUG_ON(ppgtt->pd.base.ggtt_offset & 0x3f);
	return ppgtt->pd.base.ggtt_offset << 10;
}

static int hsw_mm_switch(struct i915_hw_ppgtt *ppgtt,
			 struct drm_i915_gem_request *req)
{
	struct intel_engine_cs *engine = req->engine;
	u32 *cs;

	/* NB: TLBs must be flushed and invalidated before a switch */
	cs = intel_ring_begin(req, 6);
	if (IS_ERR(cs))
		return PTR_ERR(cs);

	*cs++ = MI_LOAD_REGISTER_IMM(2);
	*cs++ = i915_mmio_reg_offset(RING_PP_DIR_DCLV(engine));
	*cs++ = PP_DIR_DCLV_2G;
	*cs++ = i915_mmio_reg_offset(RING_PP_DIR_BASE(engine));
	*cs++ = get_pd_offset(ppgtt);
	*cs++ = MI_NOOP;
	intel_ring_advance(req, cs);

	return 0;
}

static int gen7_mm_switch(struct i915_hw_ppgtt *ppgtt,
			  struct drm_i915_gem_request *req)
{
	struct intel_engine_cs *engine = req->engine;
	u32 *cs;

	/* NB: TLBs must be flushed and invalidated before a switch */
	cs = intel_ring_begin(req, 6);
	if (IS_ERR(cs))
		return PTR_ERR(cs);

	*cs++ = MI_LOAD_REGISTER_IMM(2);
	*cs++ = i915_mmio_reg_offset(RING_PP_DIR_DCLV(engine));
	*cs++ = PP_DIR_DCLV_2G;
	*cs++ = i915_mmio_reg_offset(RING_PP_DIR_BASE(engine));
	*cs++ = get_pd_offset(ppgtt);
	*cs++ = MI_NOOP;
	intel_ring_advance(req, cs);

	return 0;
}

static int gen6_mm_switch(struct i915_hw_ppgtt *ppgtt,
			  struct drm_i915_gem_request *req)
{
	struct intel_engine_cs *engine = req->engine;
	struct drm_i915_private *dev_priv = req->i915;

	I915_WRITE(RING_PP_DIR_DCLV(engine), PP_DIR_DCLV_2G);
	I915_WRITE(RING_PP_DIR_BASE(engine), get_pd_offset(ppgtt));
	return 0;
}

static void gen8_ppgtt_enable(struct drm_i915_private *dev_priv)
{
	struct intel_engine_cs *engine;
	enum intel_engine_id id;

	for_each_engine(engine, dev_priv, id) {
		u32 four_level = USES_FULL_48BIT_PPGTT(dev_priv) ?
				 GEN8_GFX_PPGTT_48B : 0;
		I915_WRITE(RING_MODE_GEN7(engine),
			   _MASKED_BIT_ENABLE(GFX_PPGTT_ENABLE | four_level));
	}
}

static void gen7_ppgtt_enable(struct drm_i915_private *dev_priv)
{
	struct intel_engine_cs *engine;
	u32 ecochk, ecobits;
	enum intel_engine_id id;

	ecobits = I915_READ(GAC_ECO_BITS);
	I915_WRITE(GAC_ECO_BITS, ecobits | ECOBITS_PPGTT_CACHE64B);

	ecochk = I915_READ(GAM_ECOCHK);
	if (IS_HASWELL(dev_priv)) {
		ecochk |= ECOCHK_PPGTT_WB_HSW;
	} else {
		ecochk |= ECOCHK_PPGTT_LLC_IVB;
		ecochk &= ~ECOCHK_PPGTT_GFDT_IVB;
	}
	I915_WRITE(GAM_ECOCHK, ecochk);

	for_each_engine(engine, dev_priv, id) {
		/* GFX_MODE is per-ring on gen7+ */
		I915_WRITE(RING_MODE_GEN7(engine),
			   _MASKED_BIT_ENABLE(GFX_PPGTT_ENABLE));
	}
}

static void gen6_ppgtt_enable(struct drm_i915_private *dev_priv)
{
	u32 ecochk, gab_ctl, ecobits;

	ecobits = I915_READ(GAC_ECO_BITS);
	I915_WRITE(GAC_ECO_BITS, ecobits | ECOBITS_SNB_BIT |
		   ECOBITS_PPGTT_CACHE64B);

	gab_ctl = I915_READ(GAB_CTL);
	I915_WRITE(GAB_CTL, gab_ctl | GAB_CTL_CONT_AFTER_PAGEFAULT);

	ecochk = I915_READ(GAM_ECOCHK);
	I915_WRITE(GAM_ECOCHK, ecochk | ECOCHK_SNB_BIT | ECOCHK_PPGTT_CACHE64B);

	I915_WRITE(GFX_MODE, _MASKED_BIT_ENABLE(GFX_PPGTT_ENABLE));
}

/* PPGTT support for Sandybdrige/Gen6 and later */
static void gen6_ppgtt_clear_range(struct i915_address_space *vm,
				   u64 start, u64 length)
{
	struct i915_hw_ppgtt *ppgtt = i915_vm_to_ppgtt(vm);
	unsigned int first_entry = start >> PAGE_SHIFT;
	unsigned int pde = first_entry / GEN6_PTES;
	unsigned int pte = first_entry % GEN6_PTES;
	unsigned int num_entries = length >> PAGE_SHIFT;
	gen6_pte_t scratch_pte =
		vm->pte_encode(vm->scratch_page.daddr, I915_CACHE_LLC, 0);

	while (num_entries) {
		struct i915_page_table *pt = ppgtt->pd.page_table[pde++];
		unsigned int end = min(pte + num_entries, GEN6_PTES);
		gen6_pte_t *vaddr;

		num_entries -= end - pte;

		/* Note that the hw doesn't support removing PDE on the fly
		 * (they are cached inside the context with no means to
		 * invalidate the cache), so we can only reset the PTE
		 * entries back to scratch.
		 */

		vaddr = kmap_atomic_px(pt);
		do {
			vaddr[pte++] = scratch_pte;
		} while (pte < end);
		kunmap_atomic(vaddr);

		pte = 0;
	}
}

static void gen6_ppgtt_insert_entries(struct i915_address_space *vm,
				      struct i915_vma *vma,
				      enum i915_cache_level cache_level,
				      u32 flags)
{
	struct i915_hw_ppgtt *ppgtt = i915_vm_to_ppgtt(vm);
	unsigned first_entry = vma->node.start >> PAGE_SHIFT;
	unsigned act_pt = first_entry / GEN6_PTES;
	unsigned act_pte = first_entry % GEN6_PTES;
	const u32 pte_encode = vm->pte_encode(0, cache_level, flags);
	struct sgt_dma iter = sgt_dma(vma);
	gen6_pte_t *vaddr;

	vaddr = kmap_atomic_px(ppgtt->pd.page_table[act_pt]);
	do {
		vaddr[act_pte] = pte_encode | GEN6_PTE_ADDR_ENCODE(iter.dma);

		iter.dma += PAGE_SIZE;
		if (iter.dma == iter.max) {
			iter.sg = __sg_next(iter.sg);
			if (!iter.sg)
				break;

			iter.dma = sg_dma_address(iter.sg);
			iter.max = iter.dma + iter.sg->length;
		}

		if (++act_pte == GEN6_PTES) {
			kunmap_atomic(vaddr);
			vaddr = kmap_atomic_px(ppgtt->pd.page_table[++act_pt]);
			act_pte = 0;
		}
	} while (1);
	kunmap_atomic(vaddr);
}

static int gen6_alloc_va_range(struct i915_address_space *vm,
			       u64 start, u64 length)
{
	struct i915_hw_ppgtt *ppgtt = i915_vm_to_ppgtt(vm);
	struct i915_page_table *pt;
	u64 from = start;
	unsigned int pde;
	bool flush = false;

	gen6_for_each_pde(pt, &ppgtt->pd, start, length, pde) {
		if (pt == vm->scratch_pt) {
			pt = alloc_pt(vm);
			if (IS_ERR(pt))
				goto unwind_out;

			gen6_initialize_pt(vm, pt);
			ppgtt->pd.page_table[pde] = pt;
			gen6_write_pde(ppgtt, pde, pt);
			flush = true;
		}
	}

	if (flush) {
		mark_tlbs_dirty(ppgtt);
		wmb();
	}

	return 0;

unwind_out:
	gen6_ppgtt_clear_range(vm, from, start);
	return -ENOMEM;
}

static int gen6_init_scratch(struct i915_address_space *vm)
{
	int ret;

	ret = setup_scratch_page(vm, I915_GFP_DMA);
	if (ret)
		return ret;

	vm->scratch_pt = alloc_pt(vm);
	if (IS_ERR(vm->scratch_pt)) {
		cleanup_scratch_page(vm);
		return PTR_ERR(vm->scratch_pt);
	}

	gen6_initialize_pt(vm, vm->scratch_pt);

	return 0;
}

static void gen6_free_scratch(struct i915_address_space *vm)
{
	free_pt(vm, vm->scratch_pt);
	cleanup_scratch_page(vm);
}

static void gen6_ppgtt_cleanup(struct i915_address_space *vm)
{
	struct i915_hw_ppgtt *ppgtt = i915_vm_to_ppgtt(vm);
	struct i915_page_directory *pd = &ppgtt->pd;
	struct i915_page_table *pt;
	u32 pde;

	drm_mm_remove_node(&ppgtt->node);

	gen6_for_all_pdes(pt, pd, pde)
		if (pt != vm->scratch_pt)
			free_pt(vm, pt);

	gen6_free_scratch(vm);
}

static int gen6_ppgtt_allocate_page_directories(struct i915_hw_ppgtt *ppgtt)
{
	struct i915_address_space *vm = &ppgtt->base;
	struct drm_i915_private *dev_priv = ppgtt->base.i915;
	struct i915_ggtt *ggtt = &dev_priv->ggtt;
	int ret;

	/* PPGTT PDEs reside in the GGTT and consists of 512 entries. The
	 * allocator works in address space sizes, so it's multiplied by page
	 * size. We allocate at the top of the GTT to avoid fragmentation.
	 */
	BUG_ON(!drm_mm_initialized(&ggtt->base.mm));

	ret = gen6_init_scratch(vm);
	if (ret)
		return ret;

	ret = i915_gem_gtt_insert(&ggtt->base, &ppgtt->node,
				  GEN6_PD_SIZE, GEN6_PD_ALIGN,
				  I915_COLOR_UNEVICTABLE,
				  0, ggtt->base.total,
				  PIN_HIGH);
	if (ret)
		goto err_out;

	if (ppgtt->node.start < ggtt->mappable_end)
		DRM_DEBUG("Forced to use aperture for PDEs\n");

	ppgtt->pd.base.ggtt_offset =
		ppgtt->node.start / PAGE_SIZE * sizeof(gen6_pte_t);

	ppgtt->pd_addr = (gen6_pte_t __iomem *)ggtt->gsm +
		ppgtt->pd.base.ggtt_offset / sizeof(gen6_pte_t);

	return 0;

err_out:
	gen6_free_scratch(vm);
	return ret;
}

static int gen6_ppgtt_alloc(struct i915_hw_ppgtt *ppgtt)
{
	return gen6_ppgtt_allocate_page_directories(ppgtt);
}

static void gen6_scratch_va_range(struct i915_hw_ppgtt *ppgtt,
				  u64 start, u64 length)
{
	struct i915_page_table *unused;
	u32 pde;

	gen6_for_each_pde(unused, &ppgtt->pd, start, length, pde)
		ppgtt->pd.page_table[pde] = ppgtt->base.scratch_pt;
}

static int gen6_ppgtt_init(struct i915_hw_ppgtt *ppgtt)
{
	struct drm_i915_private *dev_priv = ppgtt->base.i915;
	struct i915_ggtt *ggtt = &dev_priv->ggtt;
	int ret;

	ppgtt->base.pte_encode = ggtt->base.pte_encode;
	if (intel_vgpu_active(dev_priv) || IS_GEN6(dev_priv))
		ppgtt->switch_mm = gen6_mm_switch;
	else if (IS_HASWELL(dev_priv))
		ppgtt->switch_mm = hsw_mm_switch;
	else if (IS_GEN7(dev_priv))
		ppgtt->switch_mm = gen7_mm_switch;
	else
		BUG();

	ret = gen6_ppgtt_alloc(ppgtt);
	if (ret)
		return ret;

	ppgtt->base.total = I915_PDES * GEN6_PTES * PAGE_SIZE;

	gen6_scratch_va_range(ppgtt, 0, ppgtt->base.total);
	gen6_write_page_range(ppgtt, 0, ppgtt->base.total);

	ret = gen6_alloc_va_range(&ppgtt->base, 0, ppgtt->base.total);
	if (ret) {
		gen6_ppgtt_cleanup(&ppgtt->base);
		return ret;
	}

	ppgtt->base.clear_range = gen6_ppgtt_clear_range;
	ppgtt->base.insert_entries = gen6_ppgtt_insert_entries;
	ppgtt->base.unbind_vma = ppgtt_unbind_vma;
	ppgtt->base.bind_vma = ppgtt_bind_vma;
	ppgtt->base.cleanup = gen6_ppgtt_cleanup;
	ppgtt->debug_dump = gen6_dump_ppgtt;

	DRM_DEBUG_DRIVER("Allocated pde space (%lldM) at GTT entry: %llx\n",
			 ppgtt->node.size >> 20,
			 ppgtt->node.start / PAGE_SIZE);

	DRM_DEBUG_DRIVER("Adding PPGTT at offset %x\n",
			 ppgtt->pd.base.ggtt_offset << 10);

	return 0;
}

static int __hw_ppgtt_init(struct i915_hw_ppgtt *ppgtt,
			   struct drm_i915_private *dev_priv)
{
	ppgtt->base.i915 = dev_priv;
	ppgtt->base.dma = &dev_priv->drm.pdev->dev;

	if (INTEL_INFO(dev_priv)->gen < 8)
		return gen6_ppgtt_init(ppgtt);
	else
		return gen8_ppgtt_init(ppgtt);
}

static void i915_address_space_init(struct i915_address_space *vm,
				    struct drm_i915_private *dev_priv,
				    const char *name)
{
	i915_gem_timeline_init(dev_priv, &vm->timeline, name);

	drm_mm_init(&vm->mm, 0, vm->total);
	vm->mm.head_node.color = I915_COLOR_UNEVICTABLE;

	INIT_LIST_HEAD(&vm->active_list);
	INIT_LIST_HEAD(&vm->inactive_list);
	INIT_LIST_HEAD(&vm->unbound_list);

	list_add_tail(&vm->global_link, &dev_priv->vm_list);
	pagevec_init(&vm->free_pages, false);
}

static void i915_address_space_fini(struct i915_address_space *vm)
{
	if (pagevec_count(&vm->free_pages))
		vm_free_pages_release(vm, true);

	i915_gem_timeline_fini(&vm->timeline);
	drm_mm_takedown(&vm->mm);
	list_del(&vm->global_link);
}

static void gtt_write_workarounds(struct drm_i915_private *dev_priv)
{
	/* This function is for gtt related workarounds. This function is
	 * called on driver load and after a GPU reset, so you can place
	 * workarounds here even if they get overwritten by GPU reset.
	 */
	/* WaIncreaseDefaultTLBEntries:chv,bdw,skl,bxt,kbl,glk,cfl,cnl */
	if (IS_BROADWELL(dev_priv))
		I915_WRITE(GEN8_L3_LRA_1_GPGPU, GEN8_L3_LRA_1_GPGPU_DEFAULT_VALUE_BDW);
	else if (IS_CHERRYVIEW(dev_priv))
		I915_WRITE(GEN8_L3_LRA_1_GPGPU, GEN8_L3_LRA_1_GPGPU_DEFAULT_VALUE_CHV);
	else if (IS_GEN9_BC(dev_priv) || IS_GEN10(dev_priv))
		I915_WRITE(GEN8_L3_LRA_1_GPGPU, GEN9_L3_LRA_1_GPGPU_DEFAULT_VALUE_SKL);
	else if (IS_GEN9_LP(dev_priv))
		I915_WRITE(GEN8_L3_LRA_1_GPGPU, GEN9_L3_LRA_1_GPGPU_DEFAULT_VALUE_BXT);
}

int i915_ppgtt_init_hw(struct drm_i915_private *dev_priv)
{
	gtt_write_workarounds(dev_priv);

	/* In the case of execlists, PPGTT is enabled by the context descriptor
	 * and the PDPs are contained within the context itself.  We don't
	 * need to do anything here. */
	if (i915_modparams.enable_execlists)
		return 0;

	if (!USES_PPGTT(dev_priv))
		return 0;

	if (IS_GEN6(dev_priv))
		gen6_ppgtt_enable(dev_priv);
	else if (IS_GEN7(dev_priv))
		gen7_ppgtt_enable(dev_priv);
	else if (INTEL_GEN(dev_priv) >= 8)
		gen8_ppgtt_enable(dev_priv);
	else
		MISSING_CASE(INTEL_GEN(dev_priv));

	return 0;
}

struct i915_hw_ppgtt *
i915_ppgtt_create(struct drm_i915_private *dev_priv,
		  struct drm_i915_file_private *fpriv,
		  const char *name)
{
	struct i915_hw_ppgtt *ppgtt;
	int ret;

	ppgtt = kzalloc(sizeof(*ppgtt), GFP_KERNEL);
	if (!ppgtt)
		return ERR_PTR(-ENOMEM);

	ret = __hw_ppgtt_init(ppgtt, dev_priv);
	if (ret) {
		kfree(ppgtt);
		return ERR_PTR(ret);
	}

	kref_init(&ppgtt->ref);
	i915_address_space_init(&ppgtt->base, dev_priv, name);
	ppgtt->base.file = fpriv;

	trace_i915_ppgtt_create(&ppgtt->base);

	return ppgtt;
}

void i915_ppgtt_close(struct i915_address_space *vm)
{
	struct list_head *phases[] = {
		&vm->active_list,
		&vm->inactive_list,
		&vm->unbound_list,
		NULL,
	}, **phase;

	GEM_BUG_ON(vm->closed);
	vm->closed = true;

	for (phase = phases; *phase; phase++) {
		struct i915_vma *vma, *vn;

		list_for_each_entry_safe(vma, vn, *phase, vm_link)
			if (!i915_vma_is_closed(vma))
				i915_vma_close(vma);
	}
}

void i915_ppgtt_release(struct kref *kref)
{
	struct i915_hw_ppgtt *ppgtt =
		container_of(kref, struct i915_hw_ppgtt, ref);

	trace_i915_ppgtt_release(&ppgtt->base);

	/* vmas should already be unbound and destroyed */
	WARN_ON(!list_empty(&ppgtt->base.active_list));
	WARN_ON(!list_empty(&ppgtt->base.inactive_list));
	WARN_ON(!list_empty(&ppgtt->base.unbound_list));

	ppgtt->base.cleanup(&ppgtt->base);
	i915_address_space_fini(&ppgtt->base);
	kfree(ppgtt);
}

/* Certain Gen5 chipsets require require idling the GPU before
 * unmapping anything from the GTT when VT-d is enabled.
 */
static bool needs_idle_maps(struct drm_i915_private *dev_priv)
{
	/* Query intel_iommu to see if we need the workaround. Presumably that
	 * was loaded first.
	 */
	return IS_GEN5(dev_priv) && IS_MOBILE(dev_priv) && intel_vtd_active();
}

void i915_check_and_clear_faults(struct drm_i915_private *dev_priv)
{
	struct intel_engine_cs *engine;
	enum intel_engine_id id;

	if (INTEL_INFO(dev_priv)->gen < 6)
		return;

	for_each_engine(engine, dev_priv, id) {
		u32 fault_reg;
		fault_reg = I915_READ(RING_FAULT_REG(engine));
		if (fault_reg & RING_FAULT_VALID) {
			DRM_DEBUG_DRIVER("Unexpected fault\n"
					 "\tAddr: 0x%08lx\n"
					 "\tAddress space: %s\n"
					 "\tSource ID: %d\n"
					 "\tType: %d\n",
					 fault_reg & PAGE_MASK,
					 fault_reg & RING_FAULT_GTTSEL_MASK ? "GGTT" : "PPGTT",
					 RING_FAULT_SRCID(fault_reg),
					 RING_FAULT_FAULT_TYPE(fault_reg));
			I915_WRITE(RING_FAULT_REG(engine),
				   fault_reg & ~RING_FAULT_VALID);
		}
	}

	/* Engine specific init may not have been done till this point. */
	if (dev_priv->engine[RCS])
		POSTING_READ(RING_FAULT_REG(dev_priv->engine[RCS]));
}

void i915_gem_suspend_gtt_mappings(struct drm_i915_private *dev_priv)
{
	struct i915_ggtt *ggtt = &dev_priv->ggtt;

	/* Don't bother messing with faults pre GEN6 as we have little
	 * documentation supporting that it's a good idea.
	 */
	if (INTEL_GEN(dev_priv) < 6)
		return;

	i915_check_and_clear_faults(dev_priv);

	ggtt->base.clear_range(&ggtt->base, 0, ggtt->base.total);

	i915_ggtt_invalidate(dev_priv);
}

int i915_gem_gtt_prepare_pages(struct drm_i915_gem_object *obj,
			       struct sg_table *pages)
{
	do {
		if (dma_map_sg(&obj->base.dev->pdev->dev,
			       pages->sgl, pages->nents,
			       PCI_DMA_BIDIRECTIONAL))
			return 0;

		/* If the DMA remap fails, one cause can be that we have
		 * too many objects pinned in a small remapping table,
		 * such as swiotlb. Incrementally purge all other objects and
		 * try again - if there are no more pages to remove from
		 * the DMA remapper, i915_gem_shrink will return 0.
		 */
		GEM_BUG_ON(obj->mm.pages == pages);
	} while (i915_gem_shrink(to_i915(obj->base.dev),
				 obj->base.size >> PAGE_SHIFT, NULL,
				 I915_SHRINK_BOUND |
				 I915_SHRINK_UNBOUND |
				 I915_SHRINK_ACTIVE));

	return -ENOSPC;
}

static void gen8_set_pte(void __iomem *addr, gen8_pte_t pte)
{
	writeq(pte, addr);
}

static void gen8_ggtt_insert_page(struct i915_address_space *vm,
				  dma_addr_t addr,
				  u64 offset,
				  enum i915_cache_level level,
				  u32 unused)
{
	struct i915_ggtt *ggtt = i915_vm_to_ggtt(vm);
	gen8_pte_t __iomem *pte =
		(gen8_pte_t __iomem *)ggtt->gsm + (offset >> PAGE_SHIFT);

	gen8_set_pte(pte, gen8_pte_encode(addr, level, 0));

	ggtt->invalidate(vm->i915);
}

static void gen8_ggtt_insert_entries(struct i915_address_space *vm,
				     struct i915_vma *vma,
				     enum i915_cache_level level,
				     u32 flags)
{
	struct i915_ggtt *ggtt = i915_vm_to_ggtt(vm);
	struct sgt_iter sgt_iter;
	gen8_pte_t __iomem *gtt_entries;
	const gen8_pte_t pte_encode = gen8_pte_encode(0, level, 0);
	dma_addr_t addr;

	/*
	 * Note that we ignore PTE_READ_ONLY here. The caller must be careful
	 * not to allow the user to override access to a read only page.
	 */

	gtt_entries = (gen8_pte_t __iomem *)ggtt->gsm;
	gtt_entries += vma->node.start >> PAGE_SHIFT;
	for_each_sgt_dma(addr, sgt_iter, vma->pages)
		gen8_set_pte(gtt_entries++, pte_encode | addr);

	wmb();

	/* This next bit makes the above posting read even more important. We
	 * want to flush the TLBs only after we're certain all the PTE updates
	 * have finished.
	 */
	ggtt->invalidate(vm->i915);
}

static void gen6_ggtt_insert_page(struct i915_address_space *vm,
				  dma_addr_t addr,
				  u64 offset,
				  enum i915_cache_level level,
				  u32 flags)
{
	struct i915_ggtt *ggtt = i915_vm_to_ggtt(vm);
	gen6_pte_t __iomem *pte =
		(gen6_pte_t __iomem *)ggtt->gsm + (offset >> PAGE_SHIFT);

	iowrite32(vm->pte_encode(addr, level, flags), pte);

	ggtt->invalidate(vm->i915);
}

/*
 * Binds an object into the global gtt with the specified cache level. The object
 * will be accessible to the GPU via commands whose operands reference offsets
 * within the global GTT as well as accessible by the GPU through the GMADR
 * mapped BAR (dev_priv->mm.gtt->gtt).
 */
static void gen6_ggtt_insert_entries(struct i915_address_space *vm,
				     struct i915_vma *vma,
				     enum i915_cache_level level,
				     u32 flags)
{
	struct i915_ggtt *ggtt = i915_vm_to_ggtt(vm);
	gen6_pte_t __iomem *entries = (gen6_pte_t __iomem *)ggtt->gsm;
	unsigned int i = vma->node.start >> PAGE_SHIFT;
	struct sgt_iter iter;
	dma_addr_t addr;
	for_each_sgt_dma(addr, iter, vma->pages)
		iowrite32(vm->pte_encode(addr, level, flags), &entries[i++]);
	wmb();

	/* This next bit makes the above posting read even more important. We
	 * want to flush the TLBs only after we're certain all the PTE updates
	 * have finished.
	 */
	ggtt->invalidate(vm->i915);
}

static void nop_clear_range(struct i915_address_space *vm,
			    u64 start, u64 length)
{
}

static void gen8_ggtt_clear_range(struct i915_address_space *vm,
				  u64 start, u64 length)
{
	struct i915_ggtt *ggtt = i915_vm_to_ggtt(vm);
	unsigned first_entry = start >> PAGE_SHIFT;
	unsigned num_entries = length >> PAGE_SHIFT;
	const gen8_pte_t scratch_pte =
		gen8_pte_encode(vm->scratch_page.daddr, I915_CACHE_LLC, 0);
	gen8_pte_t __iomem *gtt_base =
		(gen8_pte_t __iomem *)ggtt->gsm + first_entry;
	const int max_entries = ggtt_total_entries(ggtt) - first_entry;
	int i;

	if (WARN(num_entries > max_entries,
		 "First entry = %d; Num entries = %d (max=%d)\n",
		 first_entry, num_entries, max_entries))
		num_entries = max_entries;

	for (i = 0; i < num_entries; i++)
		gen8_set_pte(&gtt_base[i], scratch_pte);
}

static void bxt_vtd_ggtt_wa(struct i915_address_space *vm)
{
	struct drm_i915_private *dev_priv = vm->i915;

	/*
	 * Make sure the internal GAM fifo has been cleared of all GTT
	 * writes before exiting stop_machine(). This guarantees that
	 * any aperture accesses waiting to start in another process
	 * cannot back up behind the GTT writes causing a hang.
	 * The register can be any arbitrary GAM register.
	 */
	POSTING_READ(GFX_FLSH_CNTL_GEN6);
}

struct insert_page {
	struct i915_address_space *vm;
	dma_addr_t addr;
	u64 offset;
	enum i915_cache_level level;
};

static int bxt_vtd_ggtt_insert_page__cb(void *_arg)
{
	struct insert_page *arg = _arg;

	gen8_ggtt_insert_page(arg->vm, arg->addr, arg->offset, arg->level, 0);
	bxt_vtd_ggtt_wa(arg->vm);

	return 0;
}

static void bxt_vtd_ggtt_insert_page__BKL(struct i915_address_space *vm,
					  dma_addr_t addr,
					  u64 offset,
					  enum i915_cache_level level,
					  u32 unused)
{
	struct insert_page arg = { vm, addr, offset, level };

	stop_machine(bxt_vtd_ggtt_insert_page__cb, &arg, NULL);
}

struct insert_entries {
	struct i915_address_space *vm;
	struct i915_vma *vma;
	enum i915_cache_level level;
	u32 flags;
};

static int bxt_vtd_ggtt_insert_entries__cb(void *_arg)
{
	struct insert_entries *arg = _arg;

	gen8_ggtt_insert_entries(arg->vm, arg->vma, arg->level, arg->flags);
	bxt_vtd_ggtt_wa(arg->vm);

	return 0;
}

static void bxt_vtd_ggtt_insert_entries__BKL(struct i915_address_space *vm,
					     struct i915_vma *vma,
					     enum i915_cache_level level,
					     u32 flags)
{
	struct insert_entries arg = { vm, vma, level, flags };

	stop_machine(bxt_vtd_ggtt_insert_entries__cb, &arg, NULL);
}

struct clear_range {
	struct i915_address_space *vm;
	u64 start;
	u64 length;
};

static int bxt_vtd_ggtt_clear_range__cb(void *_arg)
{
	struct clear_range *arg = _arg;

	gen8_ggtt_clear_range(arg->vm, arg->start, arg->length);
	bxt_vtd_ggtt_wa(arg->vm);

	return 0;
}

static void bxt_vtd_ggtt_clear_range__BKL(struct i915_address_space *vm,
					  u64 start,
					  u64 length)
{
	struct clear_range arg = { vm, start, length };

	stop_machine(bxt_vtd_ggtt_clear_range__cb, &arg, NULL);
}

static void gen6_ggtt_clear_range(struct i915_address_space *vm,
				  u64 start, u64 length)
{
	struct i915_ggtt *ggtt = i915_vm_to_ggtt(vm);
	unsigned first_entry = start >> PAGE_SHIFT;
	unsigned num_entries = length >> PAGE_SHIFT;
	gen6_pte_t scratch_pte, __iomem *gtt_base =
		(gen6_pte_t __iomem *)ggtt->gsm + first_entry;
	const int max_entries = ggtt_total_entries(ggtt) - first_entry;
	int i;

	if (WARN(num_entries > max_entries,
		 "First entry = %d; Num entries = %d (max=%d)\n",
		 first_entry, num_entries, max_entries))
		num_entries = max_entries;

	scratch_pte = vm->pte_encode(vm->scratch_page.daddr,
				     I915_CACHE_LLC, 0);

	for (i = 0; i < num_entries; i++)
		iowrite32(scratch_pte, &gtt_base[i]);
}

static void i915_ggtt_insert_page(struct i915_address_space *vm,
				  dma_addr_t addr,
				  u64 offset,
				  enum i915_cache_level cache_level,
				  u32 unused)
{
	unsigned int flags = (cache_level == I915_CACHE_NONE) ?
		AGP_USER_MEMORY : AGP_USER_CACHED_MEMORY;

	intel_gtt_insert_page(addr, offset >> PAGE_SHIFT, flags);
}

static void i915_ggtt_insert_entries(struct i915_address_space *vm,
				     struct i915_vma *vma,
				     enum i915_cache_level cache_level,
				     u32 unused)
{
	unsigned int flags = (cache_level == I915_CACHE_NONE) ?
		AGP_USER_MEMORY : AGP_USER_CACHED_MEMORY;

	intel_gtt_insert_sg_entries(vma->pages, vma->node.start >> PAGE_SHIFT,
				    flags);
}

static void i915_ggtt_clear_range(struct i915_address_space *vm,
				  u64 start, u64 length)
{
	intel_gtt_clear_range(start >> PAGE_SHIFT, length >> PAGE_SHIFT);
}

static int ggtt_bind_vma(struct i915_vma *vma,
			 enum i915_cache_level cache_level,
			 u32 flags)
{
	struct drm_i915_private *i915 = vma->vm->i915;
	struct drm_i915_gem_object *obj = vma->obj;
	u32 pte_flags;

	if (unlikely(!vma->pages)) {
		int ret = i915_get_ggtt_vma_pages(vma);
		if (ret)
			return ret;
	}

	/* Applicable to VLV (gen8+ do not support RO in the GGTT) */
	pte_flags = 0;
	if (i915_gem_object_is_readonly(obj))
		pte_flags |= PTE_READ_ONLY;

	intel_runtime_pm_get(i915);
	vma->vm->insert_entries(vma->vm, vma, cache_level, pte_flags);
	intel_runtime_pm_put(i915);

	/*
	 * Without aliasing PPGTT there's no difference between
	 * GLOBAL/LOCAL_BIND, it's all the same ptes. Hence unconditionally
	 * upgrade to both bound if we bind either to avoid double-binding.
	 */
	vma->flags |= I915_VMA_GLOBAL_BIND | I915_VMA_LOCAL_BIND;

	return 0;
}

static void ggtt_unbind_vma(struct i915_vma *vma)
{
	struct drm_i915_private *i915 = vma->vm->i915;

	intel_runtime_pm_get(i915);
	vma->vm->clear_range(vma->vm, vma->node.start, vma->size);
	intel_runtime_pm_put(i915);
}

static int aliasing_gtt_bind_vma(struct i915_vma *vma,
				 enum i915_cache_level cache_level,
				 u32 flags)
{
	struct drm_i915_private *i915 = vma->vm->i915;
	u32 pte_flags;
	int ret;

	if (unlikely(!vma->pages)) {
		ret = i915_get_ggtt_vma_pages(vma);
		if (ret)
			return ret;
	}

	/* Currently applicable only to VLV */
	pte_flags = 0;
	if (i915_gem_object_is_readonly(vma->obj))
		pte_flags |= PTE_READ_ONLY;

	if (flags & I915_VMA_LOCAL_BIND) {
		struct i915_hw_ppgtt *appgtt = i915->mm.aliasing_ppgtt;

		if (!(vma->flags & I915_VMA_LOCAL_BIND) &&
		    appgtt->base.allocate_va_range) {
			ret = appgtt->base.allocate_va_range(&appgtt->base,
							     vma->node.start,
							     vma->size);
			if (ret)
				goto err_pages;
		}

		appgtt->base.insert_entries(&appgtt->base, vma, cache_level,
					    pte_flags);
	}

	if (flags & I915_VMA_GLOBAL_BIND) {
		intel_runtime_pm_get(i915);
		vma->vm->insert_entries(vma->vm, vma, cache_level, pte_flags);
		intel_runtime_pm_put(i915);
	}

	return 0;

err_pages:
	if (!(vma->flags & (I915_VMA_GLOBAL_BIND | I915_VMA_LOCAL_BIND))) {
		if (vma->pages != vma->obj->mm.pages) {
			GEM_BUG_ON(!vma->pages);
			sg_free_table(vma->pages);
			kfree(vma->pages);
		}
		vma->pages = NULL;
	}
	return ret;
}

static void aliasing_gtt_unbind_vma(struct i915_vma *vma)
{
	struct drm_i915_private *i915 = vma->vm->i915;

	if (vma->flags & I915_VMA_GLOBAL_BIND) {
		intel_runtime_pm_get(i915);
		vma->vm->clear_range(vma->vm, vma->node.start, vma->size);
		intel_runtime_pm_put(i915);
	}

	if (vma->flags & I915_VMA_LOCAL_BIND) {
		struct i915_address_space *vm = &i915->mm.aliasing_ppgtt->base;

		vm->clear_range(vm, vma->node.start, vma->size);
	}
}

void i915_gem_gtt_finish_pages(struct drm_i915_gem_object *obj,
			       struct sg_table *pages)
{
	struct drm_i915_private *dev_priv = to_i915(obj->base.dev);
	struct device *kdev = &dev_priv->drm.pdev->dev;
	struct i915_ggtt *ggtt = &dev_priv->ggtt;

	if (unlikely(ggtt->do_idle_maps)) {
		if (i915_gem_wait_for_idle(dev_priv, 0)) {
			DRM_ERROR("Failed to wait for idle; VT'd may hang.\n");
			/* Wait a bit, in hopes it avoids the hang */
			udelay(10);
		}
	}

	dma_unmap_sg(kdev, pages->sgl, pages->nents, PCI_DMA_BIDIRECTIONAL);
}

static void i915_gtt_color_adjust(const struct drm_mm_node *node,
				  unsigned long color,
				  u64 *start,
				  u64 *end)
{
	if (node->allocated && node->color != color)
		*start += I915_GTT_PAGE_SIZE;

	/* Also leave a space between the unallocated reserved node after the
	 * GTT and any objects within the GTT, i.e. we use the color adjustment
	 * to insert a guard page to prevent prefetches crossing over the
	 * GTT boundary.
	 */
	node = list_next_entry(node, node_list);
	if (node->color != color)
		*end -= I915_GTT_PAGE_SIZE;
}

int i915_gem_init_aliasing_ppgtt(struct drm_i915_private *i915)
{
	struct i915_ggtt *ggtt = &i915->ggtt;
	struct i915_hw_ppgtt *ppgtt;
	int err;

	ppgtt = i915_ppgtt_create(i915, ERR_PTR(-EPERM), "[alias]");
	if (IS_ERR(ppgtt))
		return PTR_ERR(ppgtt);

	if (WARN_ON(ppgtt->base.total < ggtt->base.total)) {
		err = -ENODEV;
		goto err_ppgtt;
	}

	if (ppgtt->base.allocate_va_range) {
		/* Note we only pre-allocate as far as the end of the global
		 * GTT. On 48b / 4-level page-tables, the difference is very,
		 * very significant! We have to preallocate as GVT/vgpu does
		 * not like the page directory disappearing.
		 */
		err = ppgtt->base.allocate_va_range(&ppgtt->base,
						    0, ggtt->base.total);
		if (err)
			goto err_ppgtt;
	}

	i915->mm.aliasing_ppgtt = ppgtt;

	WARN_ON(ggtt->base.bind_vma != ggtt_bind_vma);
	ggtt->base.bind_vma = aliasing_gtt_bind_vma;

	WARN_ON(ggtt->base.unbind_vma != ggtt_unbind_vma);
	ggtt->base.unbind_vma = aliasing_gtt_unbind_vma;

	return 0;

err_ppgtt:
	i915_ppgtt_put(ppgtt);
	return err;
}

void i915_gem_fini_aliasing_ppgtt(struct drm_i915_private *i915)
{
	struct i915_ggtt *ggtt = &i915->ggtt;
	struct i915_hw_ppgtt *ppgtt;

	ppgtt = fetch_and_zero(&i915->mm.aliasing_ppgtt);
	if (!ppgtt)
		return;

	i915_ppgtt_put(ppgtt);

	ggtt->base.bind_vma = ggtt_bind_vma;
	ggtt->base.unbind_vma = ggtt_unbind_vma;
}

int i915_gem_init_ggtt(struct drm_i915_private *dev_priv)
{
	/* Let GEM Manage all of the aperture.
	 *
	 * However, leave one page at the end still bound to the scratch page.
	 * There are a number of places where the hardware apparently prefetches
	 * past the end of the object, and we've seen multiple hangs with the
	 * GPU head pointer stuck in a batchbuffer bound at the last page of the
	 * aperture.  One page should be enough to keep any prefetching inside
	 * of the aperture.
	 */
	struct i915_ggtt *ggtt = &dev_priv->ggtt;
	unsigned long hole_start, hole_end;
	struct drm_mm_node *entry;
	int ret;

	ret = intel_vgt_balloon(dev_priv);
	if (ret)
		return ret;

	/* Reserve a mappable slot for our lockless error capture */
	ret = drm_mm_insert_node_in_range(&ggtt->base.mm, &ggtt->error_capture,
					  PAGE_SIZE, 0, I915_COLOR_UNEVICTABLE,
					  0, ggtt->mappable_end,
					  DRM_MM_INSERT_LOW);
	if (ret)
		return ret;

	/* Clear any non-preallocated blocks */
	drm_mm_for_each_hole(entry, &ggtt->base.mm, hole_start, hole_end) {
		DRM_DEBUG_KMS("clearing unused GTT space: [%lx, %lx]\n",
			      hole_start, hole_end);
		ggtt->base.clear_range(&ggtt->base, hole_start,
				       hole_end - hole_start);
	}

	/* And finally clear the reserved guard page */
	ggtt->base.clear_range(&ggtt->base,
			       ggtt->base.total - PAGE_SIZE, PAGE_SIZE);

	if (USES_PPGTT(dev_priv) && !USES_FULL_PPGTT(dev_priv)) {
		ret = i915_gem_init_aliasing_ppgtt(dev_priv);
		if (ret)
			goto err;
	}

	return 0;

err:
	drm_mm_remove_node(&ggtt->error_capture);
	return ret;
}

/**
 * i915_ggtt_cleanup_hw - Clean up GGTT hardware initialization
 * @dev_priv: i915 device
 */
void i915_ggtt_cleanup_hw(struct drm_i915_private *dev_priv)
{
	struct i915_ggtt *ggtt = &dev_priv->ggtt;
	struct i915_vma *vma, *vn;
	struct pagevec *pvec;

	ggtt->base.closed = true;

	mutex_lock(&dev_priv->drm.struct_mutex);
	WARN_ON(!list_empty(&ggtt->base.active_list));
	list_for_each_entry_safe(vma, vn, &ggtt->base.inactive_list, vm_link)
		WARN_ON(i915_vma_unbind(vma));
	mutex_unlock(&dev_priv->drm.struct_mutex);

	i915_gem_cleanup_stolen(&dev_priv->drm);

	mutex_lock(&dev_priv->drm.struct_mutex);
	i915_gem_fini_aliasing_ppgtt(dev_priv);

	if (drm_mm_node_allocated(&ggtt->error_capture))
		drm_mm_remove_node(&ggtt->error_capture);

	if (drm_mm_initialized(&ggtt->base.mm)) {
		intel_vgt_deballoon(dev_priv);
		i915_address_space_fini(&ggtt->base);
	}

	ggtt->base.cleanup(&ggtt->base);

	pvec = &dev_priv->mm.wc_stash;
	if (pvec->nr) {
		set_pages_array_wb(pvec->pages, pvec->nr);
		__pagevec_release(pvec);
	}

	mutex_unlock(&dev_priv->drm.struct_mutex);

	arch_phys_wc_del(ggtt->mtrr);
	io_mapping_fini(&ggtt->mappable);
}

static unsigned int gen6_get_total_gtt_size(u16 snb_gmch_ctl)
{
	snb_gmch_ctl >>= SNB_GMCH_GGMS_SHIFT;
	snb_gmch_ctl &= SNB_GMCH_GGMS_MASK;
	return snb_gmch_ctl << 20;
}

static unsigned int gen8_get_total_gtt_size(u16 bdw_gmch_ctl)
{
	bdw_gmch_ctl >>= BDW_GMCH_GGMS_SHIFT;
	bdw_gmch_ctl &= BDW_GMCH_GGMS_MASK;
	if (bdw_gmch_ctl)
		bdw_gmch_ctl = 1 << bdw_gmch_ctl;

#ifdef CONFIG_X86_32
	/* Limit 32b platforms to a 2GB GGTT: 4 << 20 / pte size * PAGE_SIZE */
	if (bdw_gmch_ctl > 4)
		bdw_gmch_ctl = 4;
#endif

	return bdw_gmch_ctl << 20;
}

static unsigned int chv_get_total_gtt_size(u16 gmch_ctrl)
{
	gmch_ctrl >>= SNB_GMCH_GGMS_SHIFT;
	gmch_ctrl &= SNB_GMCH_GGMS_MASK;

	if (gmch_ctrl)
		return 1 << (20 + gmch_ctrl);

	return 0;
}

static size_t gen6_get_stolen_size(u16 snb_gmch_ctl)
{
	snb_gmch_ctl >>= SNB_GMCH_GMS_SHIFT;
	snb_gmch_ctl &= SNB_GMCH_GMS_MASK;
	return (size_t)snb_gmch_ctl << 25; /* 32 MB units */
}

static size_t gen8_get_stolen_size(u16 bdw_gmch_ctl)
{
	bdw_gmch_ctl >>= BDW_GMCH_GMS_SHIFT;
	bdw_gmch_ctl &= BDW_GMCH_GMS_MASK;
	return (size_t)bdw_gmch_ctl << 25; /* 32 MB units */
}

static size_t chv_get_stolen_size(u16 gmch_ctrl)
{
	gmch_ctrl >>= SNB_GMCH_GMS_SHIFT;
	gmch_ctrl &= SNB_GMCH_GMS_MASK;

	/*
	 * 0x0  to 0x10: 32MB increments starting at 0MB
	 * 0x11 to 0x16: 4MB increments starting at 8MB
	 * 0x17 to 0x1d: 4MB increments start at 36MB
	 */
	if (gmch_ctrl < 0x11)
		return (size_t)gmch_ctrl << 25;
	else if (gmch_ctrl < 0x17)
		return (size_t)(gmch_ctrl - 0x11 + 2) << 22;
	else
		return (size_t)(gmch_ctrl - 0x17 + 9) << 22;
}

static size_t gen9_get_stolen_size(u16 gen9_gmch_ctl)
{
	gen9_gmch_ctl >>= BDW_GMCH_GMS_SHIFT;
	gen9_gmch_ctl &= BDW_GMCH_GMS_MASK;

	if (gen9_gmch_ctl < 0xf0)
		return (size_t)gen9_gmch_ctl << 25; /* 32 MB units */
	else
		/* 4MB increments starting at 0xf0 for 4MB */
		return (size_t)(gen9_gmch_ctl - 0xf0 + 1) << 22;
}

static int ggtt_probe_common(struct i915_ggtt *ggtt, u64 size)
{
	struct drm_i915_private *dev_priv = ggtt->base.i915;
	struct pci_dev *pdev = dev_priv->drm.pdev;
	phys_addr_t phys_addr;
	int ret;

	/* For Modern GENs the PTEs and register space are split in the BAR */
	phys_addr = pci_resource_start(pdev, 0) + pci_resource_len(pdev, 0) / 2;

	/*
	 * On BXT+/CNL+ writes larger than 64 bit to the GTT pagetable range
	 * will be dropped. For WC mappings in general we have 64 byte burst
	 * writes when the WC buffer is flushed, so we can't use it, but have to
	 * resort to an uncached mapping. The WC issue is easily caught by the
	 * readback check when writing GTT PTE entries.
	 */
	if (IS_GEN9_LP(dev_priv) || INTEL_GEN(dev_priv) >= 10)
		ggtt->gsm = ioremap_nocache(phys_addr, size);
	else
		ggtt->gsm = ioremap_wc(phys_addr, size);
	if (!ggtt->gsm) {
		DRM_ERROR("Failed to map the ggtt page table\n");
		return -ENOMEM;
	}

	ret = setup_scratch_page(&ggtt->base, GFP_DMA32);
	if (ret) {
		DRM_ERROR("Scratch setup failed\n");
		/* iounmap will also get called at remove, but meh */
		iounmap(ggtt->gsm);
		return ret;
	}

	return 0;
}

static struct intel_ppat_entry *
__alloc_ppat_entry(struct intel_ppat *ppat, unsigned int index, u8 value)
{
	struct intel_ppat_entry *entry = &ppat->entries[index];

	GEM_BUG_ON(index >= ppat->max_entries);
	GEM_BUG_ON(test_bit(index, ppat->used));

	entry->ppat = ppat;
	entry->value = value;
	kref_init(&entry->ref);
	set_bit(index, ppat->used);
	set_bit(index, ppat->dirty);

	return entry;
}

static void __free_ppat_entry(struct intel_ppat_entry *entry)
{
	struct intel_ppat *ppat = entry->ppat;
	unsigned int index = entry - ppat->entries;

	GEM_BUG_ON(index >= ppat->max_entries);
	GEM_BUG_ON(!test_bit(index, ppat->used));

	entry->value = ppat->clear_value;
	clear_bit(index, ppat->used);
	set_bit(index, ppat->dirty);
}

/**
 * intel_ppat_get - get a usable PPAT entry
 * @i915: i915 device instance
 * @value: the PPAT value required by the caller
 *
 * The function tries to search if there is an existing PPAT entry which
 * matches with the required value. If perfectly matched, the existing PPAT
 * entry will be used. If only partially matched, it will try to check if
 * there is any available PPAT index. If yes, it will allocate a new PPAT
 * index for the required entry and update the HW. If not, the partially
 * matched entry will be used.
 */
const struct intel_ppat_entry *
intel_ppat_get(struct drm_i915_private *i915, u8 value)
{
	struct intel_ppat *ppat = &i915->ppat;
	struct intel_ppat_entry *entry;
	unsigned int scanned, best_score;
	int i;

	GEM_BUG_ON(!ppat->max_entries);

	scanned = best_score = 0;
	for_each_set_bit(i, ppat->used, ppat->max_entries) {
		unsigned int score;

		score = ppat->match(ppat->entries[i].value, value);
		if (score > best_score) {
			entry = &ppat->entries[i];
			if (score == INTEL_PPAT_PERFECT_MATCH) {
				kref_get(&entry->ref);
				return entry;
			}
			best_score = score;
		}
		scanned++;
	}

	if (scanned == ppat->max_entries) {
		if (!best_score)
			return ERR_PTR(-ENOSPC);

		kref_get(&entry->ref);
		return entry;
	}

	i = find_first_zero_bit(ppat->used, ppat->max_entries);
	entry = __alloc_ppat_entry(ppat, i, value);
	ppat->update_hw(i915);
	return entry;
}

static void release_ppat(struct kref *kref)
{
	struct intel_ppat_entry *entry =
		container_of(kref, struct intel_ppat_entry, ref);
	struct drm_i915_private *i915 = entry->ppat->i915;

	__free_ppat_entry(entry);
	entry->ppat->update_hw(i915);
}

/**
 * intel_ppat_put - put back the PPAT entry got from intel_ppat_get()
 * @entry: an intel PPAT entry
 *
 * Put back the PPAT entry got from intel_ppat_get(). If the PPAT index of the
 * entry is dynamically allocated, its reference count will be decreased. Once
 * the reference count becomes into zero, the PPAT index becomes free again.
 */
void intel_ppat_put(const struct intel_ppat_entry *entry)
{
	struct intel_ppat *ppat = entry->ppat;
	unsigned int index = entry - ppat->entries;

	GEM_BUG_ON(!ppat->max_entries);

	kref_put(&ppat->entries[index].ref, release_ppat);
}

static void cnl_private_pat_update_hw(struct drm_i915_private *dev_priv)
{
	struct intel_ppat *ppat = &dev_priv->ppat;
	int i;

	for_each_set_bit(i, ppat->dirty, ppat->max_entries) {
		I915_WRITE(GEN10_PAT_INDEX(i), ppat->entries[i].value);
		clear_bit(i, ppat->dirty);
	}
}

static void bdw_private_pat_update_hw(struct drm_i915_private *dev_priv)
{
	struct intel_ppat *ppat = &dev_priv->ppat;
	u64 pat = 0;
	int i;

	for (i = 0; i < ppat->max_entries; i++)
		pat |= GEN8_PPAT(i, ppat->entries[i].value);

	bitmap_clear(ppat->dirty, 0, ppat->max_entries);

	I915_WRITE(GEN8_PRIVATE_PAT_LO, lower_32_bits(pat));
	I915_WRITE(GEN8_PRIVATE_PAT_HI, upper_32_bits(pat));
}

static unsigned int bdw_private_pat_match(u8 src, u8 dst)
{
	unsigned int score = 0;
	enum {
		AGE_MATCH = BIT(0),
		TC_MATCH = BIT(1),
		CA_MATCH = BIT(2),
	};

	/* Cache attribute has to be matched. */
	if (GEN8_PPAT_GET_CA(src) != GEN8_PPAT_GET_CA(dst))
		return 0;

	score |= CA_MATCH;

	if (GEN8_PPAT_GET_TC(src) == GEN8_PPAT_GET_TC(dst))
		score |= TC_MATCH;

	if (GEN8_PPAT_GET_AGE(src) == GEN8_PPAT_GET_AGE(dst))
		score |= AGE_MATCH;

	if (score == (AGE_MATCH | TC_MATCH | CA_MATCH))
		return INTEL_PPAT_PERFECT_MATCH;

	return score;
}

static unsigned int chv_private_pat_match(u8 src, u8 dst)
{
	return (CHV_PPAT_GET_SNOOP(src) == CHV_PPAT_GET_SNOOP(dst)) ?
		INTEL_PPAT_PERFECT_MATCH : 0;
}

static void cnl_setup_private_ppat(struct intel_ppat *ppat)
{
	ppat->max_entries = 8;
	ppat->update_hw = cnl_private_pat_update_hw;
	ppat->match = bdw_private_pat_match;
	ppat->clear_value = GEN8_PPAT_WB | GEN8_PPAT_LLCELLC | GEN8_PPAT_AGE(3);

	__alloc_ppat_entry(ppat, 0, GEN8_PPAT_WB | GEN8_PPAT_LLC);
	__alloc_ppat_entry(ppat, 1, GEN8_PPAT_WC | GEN8_PPAT_LLCELLC);
	__alloc_ppat_entry(ppat, 2, GEN8_PPAT_WT | GEN8_PPAT_LLCELLC);
	__alloc_ppat_entry(ppat, 3, GEN8_PPAT_UC);
	__alloc_ppat_entry(ppat, 4, GEN8_PPAT_WB | GEN8_PPAT_LLCELLC | GEN8_PPAT_AGE(0));
	__alloc_ppat_entry(ppat, 5, GEN8_PPAT_WB | GEN8_PPAT_LLCELLC | GEN8_PPAT_AGE(1));
	__alloc_ppat_entry(ppat, 6, GEN8_PPAT_WB | GEN8_PPAT_LLCELLC | GEN8_PPAT_AGE(2));
	__alloc_ppat_entry(ppat, 7, GEN8_PPAT_WB | GEN8_PPAT_LLCELLC | GEN8_PPAT_AGE(3));
}

/* The GGTT and PPGTT need a private PPAT setup in order to handle cacheability
 * bits. When using advanced contexts each context stores its own PAT, but
 * writing this data shouldn't be harmful even in those cases. */
static void bdw_setup_private_ppat(struct intel_ppat *ppat)
{
	ppat->max_entries = 8;
	ppat->update_hw = bdw_private_pat_update_hw;
	ppat->match = bdw_private_pat_match;
	ppat->clear_value = GEN8_PPAT_WB | GEN8_PPAT_LLCELLC | GEN8_PPAT_AGE(3);

	if (!USES_PPGTT(ppat->i915)) {
		/* Spec: "For GGTT, there is NO pat_sel[2:0] from the entry,
		 * so RTL will always use the value corresponding to
		 * pat_sel = 000".
		 * So let's disable cache for GGTT to avoid screen corruptions.
		 * MOCS still can be used though.
		 * - System agent ggtt writes (i.e. cpu gtt mmaps) already work
		 * before this patch, i.e. the same uncached + snooping access
		 * like on gen6/7 seems to be in effect.
		 * - So this just fixes blitter/render access. Again it looks
		 * like it's not just uncached access, but uncached + snooping.
		 * So we can still hold onto all our assumptions wrt cpu
		 * clflushing on LLC machines.
		 */
		__alloc_ppat_entry(ppat, 0, GEN8_PPAT_UC);
		return;
	}

	__alloc_ppat_entry(ppat, 0, GEN8_PPAT_WB | GEN8_PPAT_LLC);      /* for normal objects, no eLLC */
	__alloc_ppat_entry(ppat, 1, GEN8_PPAT_WC | GEN8_PPAT_LLCELLC);  /* for something pointing to ptes? */
	__alloc_ppat_entry(ppat, 2, GEN8_PPAT_WT | GEN8_PPAT_LLCELLC);  /* for scanout with eLLC */
	__alloc_ppat_entry(ppat, 3, GEN8_PPAT_UC);                      /* Uncached objects, mostly for scanout */
	__alloc_ppat_entry(ppat, 4, GEN8_PPAT_WB | GEN8_PPAT_LLCELLC | GEN8_PPAT_AGE(0));
	__alloc_ppat_entry(ppat, 5, GEN8_PPAT_WB | GEN8_PPAT_LLCELLC | GEN8_PPAT_AGE(1));
	__alloc_ppat_entry(ppat, 6, GEN8_PPAT_WB | GEN8_PPAT_LLCELLC | GEN8_PPAT_AGE(2));
	__alloc_ppat_entry(ppat, 7, GEN8_PPAT_WB | GEN8_PPAT_LLCELLC | GEN8_PPAT_AGE(3));
}

static void chv_setup_private_ppat(struct intel_ppat *ppat)
{
	ppat->max_entries = 8;
	ppat->update_hw = bdw_private_pat_update_hw;
	ppat->match = chv_private_pat_match;
	ppat->clear_value = CHV_PPAT_SNOOP;

	/*
	 * Map WB on BDW to snooped on CHV.
	 *
	 * Only the snoop bit has meaning for CHV, the rest is
	 * ignored.
	 *
	 * The hardware will never snoop for certain types of accesses:
	 * - CPU GTT (GMADR->GGTT->no snoop->memory)
	 * - PPGTT page tables
	 * - some other special cycles
	 *
	 * As with BDW, we also need to consider the following for GT accesses:
	 * "For GGTT, there is NO pat_sel[2:0] from the entry,
	 * so RTL will always use the value corresponding to
	 * pat_sel = 000".
	 * Which means we must set the snoop bit in PAT entry 0
	 * in order to keep the global status page working.
	 */

	__alloc_ppat_entry(ppat, 0, CHV_PPAT_SNOOP);
	__alloc_ppat_entry(ppat, 1, 0);
	__alloc_ppat_entry(ppat, 2, 0);
	__alloc_ppat_entry(ppat, 3, 0);
	__alloc_ppat_entry(ppat, 4, CHV_PPAT_SNOOP);
	__alloc_ppat_entry(ppat, 5, CHV_PPAT_SNOOP);
	__alloc_ppat_entry(ppat, 6, CHV_PPAT_SNOOP);
	__alloc_ppat_entry(ppat, 7, CHV_PPAT_SNOOP);
}

static void gen6_gmch_remove(struct i915_address_space *vm)
{
	struct i915_ggtt *ggtt = i915_vm_to_ggtt(vm);

	iounmap(ggtt->gsm);
	cleanup_scratch_page(vm);
}

static void setup_private_pat(struct drm_i915_private *dev_priv)
{
	struct intel_ppat *ppat = &dev_priv->ppat;
	int i;

	ppat->i915 = dev_priv;

	if (INTEL_GEN(dev_priv) >= 10)
		cnl_setup_private_ppat(ppat);
	else if (IS_CHERRYVIEW(dev_priv) || IS_GEN9_LP(dev_priv))
		chv_setup_private_ppat(ppat);
	else
		bdw_setup_private_ppat(ppat);

	GEM_BUG_ON(ppat->max_entries > INTEL_MAX_PPAT_ENTRIES);

	for_each_clear_bit(i, ppat->used, ppat->max_entries) {
		ppat->entries[i].value = ppat->clear_value;
		ppat->entries[i].ppat = ppat;
		set_bit(i, ppat->dirty);
	}

	ppat->update_hw(dev_priv);
}

static int gen8_gmch_probe(struct i915_ggtt *ggtt)
{
	struct drm_i915_private *dev_priv = ggtt->base.i915;
	struct pci_dev *pdev = dev_priv->drm.pdev;
	unsigned int size;
	u16 snb_gmch_ctl;
	int err;

	/* TODO: We're not aware of mappable constraints on gen8 yet */
	ggtt->mappable_base = pci_resource_start(pdev, 2);
	ggtt->mappable_end = pci_resource_len(pdev, 2);

	err = pci_set_dma_mask(pdev, DMA_BIT_MASK(39));
	if (!err)
		err = pci_set_consistent_dma_mask(pdev, DMA_BIT_MASK(39));
	if (err)
		DRM_ERROR("Can't set DMA mask/consistent mask (%d)\n", err);

	pci_read_config_word(pdev, SNB_GMCH_CTRL, &snb_gmch_ctl);

	if (INTEL_GEN(dev_priv) >= 9) {
		ggtt->stolen_size = gen9_get_stolen_size(snb_gmch_ctl);
		size = gen8_get_total_gtt_size(snb_gmch_ctl);
	} else if (IS_CHERRYVIEW(dev_priv)) {
		ggtt->stolen_size = chv_get_stolen_size(snb_gmch_ctl);
		size = chv_get_total_gtt_size(snb_gmch_ctl);
	} else {
		ggtt->stolen_size = gen8_get_stolen_size(snb_gmch_ctl);
		size = gen8_get_total_gtt_size(snb_gmch_ctl);
	}

	ggtt->base.total = (size / sizeof(gen8_pte_t)) << PAGE_SHIFT;
	ggtt->base.cleanup = gen6_gmch_remove;
	ggtt->base.bind_vma = ggtt_bind_vma;
	ggtt->base.unbind_vma = ggtt_unbind_vma;
	ggtt->base.insert_page = gen8_ggtt_insert_page;
	ggtt->base.clear_range = nop_clear_range;
	if (!USES_FULL_PPGTT(dev_priv) || intel_scanout_needs_vtd_wa(dev_priv))
		ggtt->base.clear_range = gen8_ggtt_clear_range;

	ggtt->base.insert_entries = gen8_ggtt_insert_entries;

	/* Serialize GTT updates with aperture access on BXT if VT-d is on. */
	if (intel_ggtt_update_needs_vtd_wa(dev_priv)) {
		ggtt->base.insert_entries = bxt_vtd_ggtt_insert_entries__BKL;
		ggtt->base.insert_page    = bxt_vtd_ggtt_insert_page__BKL;
		if (ggtt->base.clear_range != nop_clear_range)
			ggtt->base.clear_range = bxt_vtd_ggtt_clear_range__BKL;
	}

	ggtt->invalidate = gen6_ggtt_invalidate;

	setup_private_pat(dev_priv);

	return ggtt_probe_common(ggtt, size);
}

static int gen6_gmch_probe(struct i915_ggtt *ggtt)
{
	struct drm_i915_private *dev_priv = ggtt->base.i915;
	struct pci_dev *pdev = dev_priv->drm.pdev;
	unsigned int size;
	u16 snb_gmch_ctl;
	int err;

	ggtt->mappable_base = pci_resource_start(pdev, 2);
	ggtt->mappable_end = pci_resource_len(pdev, 2);

	/* 64/512MB is the current min/max we actually know of, but this is just
	 * a coarse sanity check.
	 */
	if (ggtt->mappable_end < (64<<20) || ggtt->mappable_end > (512<<20)) {
		DRM_ERROR("Unknown GMADR size (%llx)\n", ggtt->mappable_end);
		return -ENXIO;
	}

	err = pci_set_dma_mask(pdev, DMA_BIT_MASK(40));
	if (!err)
		err = pci_set_consistent_dma_mask(pdev, DMA_BIT_MASK(40));
	if (err)
		DRM_ERROR("Can't set DMA mask/consistent mask (%d)\n", err);
	pci_read_config_word(pdev, SNB_GMCH_CTRL, &snb_gmch_ctl);

	ggtt->stolen_size = gen6_get_stolen_size(snb_gmch_ctl);

	size = gen6_get_total_gtt_size(snb_gmch_ctl);
	ggtt->base.total = (size / sizeof(gen6_pte_t)) << PAGE_SHIFT;

	ggtt->base.clear_range = gen6_ggtt_clear_range;
	ggtt->base.insert_page = gen6_ggtt_insert_page;
	ggtt->base.insert_entries = gen6_ggtt_insert_entries;
	ggtt->base.bind_vma = ggtt_bind_vma;
	ggtt->base.unbind_vma = ggtt_unbind_vma;
	ggtt->base.cleanup = gen6_gmch_remove;

	ggtt->invalidate = gen6_ggtt_invalidate;

	if (HAS_EDRAM(dev_priv))
		ggtt->base.pte_encode = iris_pte_encode;
	else if (IS_HASWELL(dev_priv))
		ggtt->base.pte_encode = hsw_pte_encode;
	else if (IS_VALLEYVIEW(dev_priv))
		ggtt->base.pte_encode = byt_pte_encode;
	else if (INTEL_GEN(dev_priv) >= 7)
		ggtt->base.pte_encode = ivb_pte_encode;
	else
		ggtt->base.pte_encode = snb_pte_encode;

	return ggtt_probe_common(ggtt, size);
}

static void i915_gmch_remove(struct i915_address_space *vm)
{
	intel_gmch_remove();
}

static int i915_gmch_probe(struct i915_ggtt *ggtt)
{
	struct drm_i915_private *dev_priv = ggtt->base.i915;
	int ret;

	ret = intel_gmch_probe(dev_priv->bridge_dev, dev_priv->drm.pdev, NULL);
	if (!ret) {
		DRM_ERROR("failed to set up gmch\n");
		return -EIO;
	}

	intel_gtt_get(&ggtt->base.total,
		      &ggtt->stolen_size,
		      &ggtt->mappable_base,
		      &ggtt->mappable_end);

	ggtt->do_idle_maps = needs_idle_maps(dev_priv);
	ggtt->base.insert_page = i915_ggtt_insert_page;
	ggtt->base.insert_entries = i915_ggtt_insert_entries;
	ggtt->base.clear_range = i915_ggtt_clear_range;
	ggtt->base.bind_vma = ggtt_bind_vma;
	ggtt->base.unbind_vma = ggtt_unbind_vma;
	ggtt->base.cleanup = i915_gmch_remove;

	ggtt->invalidate = gmch_ggtt_invalidate;

	if (unlikely(ggtt->do_idle_maps))
		DRM_INFO("applying Ironlake quirks for intel_iommu\n");

	return 0;
}

/**
 * i915_ggtt_probe_hw - Probe GGTT hardware location
 * @dev_priv: i915 device
 */
int i915_ggtt_probe_hw(struct drm_i915_private *dev_priv)
{
	struct i915_ggtt *ggtt = &dev_priv->ggtt;
	int ret;

	ggtt->base.i915 = dev_priv;
	ggtt->base.dma = &dev_priv->drm.pdev->dev;

	if (INTEL_GEN(dev_priv) <= 5)
		ret = i915_gmch_probe(ggtt);
	else if (INTEL_GEN(dev_priv) < 8)
		ret = gen6_gmch_probe(ggtt);
	else
		ret = gen8_gmch_probe(ggtt);
	if (ret)
		return ret;

	/* Trim the GGTT to fit the GuC mappable upper range (when enabled).
	 * This is easier than doing range restriction on the fly, as we
	 * currently don't have any bits spare to pass in this upper
	 * restriction!
	 */
	if (HAS_GUC(dev_priv) && i915_modparams.enable_guc_loading) {
		ggtt->base.total = min_t(u64, ggtt->base.total, GUC_GGTT_TOP);
		ggtt->mappable_end = min(ggtt->mappable_end, ggtt->base.total);
	}

	if ((ggtt->base.total - 1) >> 32) {
		DRM_ERROR("We never expected a Global GTT with more than 32bits"
			  " of address space! Found %lldM!\n",
			  ggtt->base.total >> 20);
		ggtt->base.total = 1ULL << 32;
		ggtt->mappable_end = min(ggtt->mappable_end, ggtt->base.total);
	}

	if (ggtt->mappable_end > ggtt->base.total) {
		DRM_ERROR("mappable aperture extends past end of GGTT,"
			  " aperture=%llx, total=%llx\n",
			  ggtt->mappable_end, ggtt->base.total);
		ggtt->mappable_end = ggtt->base.total;
	}

	/* GMADR is the PCI mmio aperture into the global GTT. */
	DRM_INFO("Memory usable by graphics device = %lluM\n",
		 ggtt->base.total >> 20);
	DRM_DEBUG_DRIVER("GMADR size = %lldM\n", ggtt->mappable_end >> 20);
	DRM_DEBUG_DRIVER("GTT stolen size = %uM\n", ggtt->stolen_size >> 20);
	if (intel_vtd_active())
		DRM_INFO("VT-d active for gfx access\n");

	return 0;
}

/**
 * i915_ggtt_init_hw - Initialize GGTT hardware
 * @dev_priv: i915 device
 */
int i915_ggtt_init_hw(struct drm_i915_private *dev_priv)
{
	struct i915_ggtt *ggtt = &dev_priv->ggtt;
	int ret;

	INIT_LIST_HEAD(&dev_priv->vm_list);

	/* Note that we use page colouring to enforce a guard page at the
	 * end of the address space. This is required as the CS may prefetch
	 * beyond the end of the batch buffer, across the page boundary,
	 * and beyond the end of the GTT if we do not provide a guard.
	 */
	mutex_lock(&dev_priv->drm.struct_mutex);
	i915_address_space_init(&ggtt->base, dev_priv, "[global]");

	/* Only VLV supports read-only GGTT mappings */
	ggtt->base.has_read_only = IS_VALLEYVIEW(dev_priv);

	if (!HAS_LLC(dev_priv) && !USES_PPGTT(dev_priv))
		ggtt->base.mm.color_adjust = i915_gtt_color_adjust;
	mutex_unlock(&dev_priv->drm.struct_mutex);

	if (!io_mapping_init_wc(&dev_priv->ggtt.mappable,
				dev_priv->ggtt.mappable_base,
				dev_priv->ggtt.mappable_end)) {
		ret = -EIO;
		goto out_gtt_cleanup;
	}

	ggtt->mtrr = arch_phys_wc_add(ggtt->mappable_base, ggtt->mappable_end);

	/*
	 * Initialise stolen early so that we may reserve preallocated
	 * objects for the BIOS to KMS transition.
	 */
	ret = i915_gem_init_stolen(dev_priv);
	if (ret)
		goto out_gtt_cleanup;

	return 0;

out_gtt_cleanup:
	ggtt->base.cleanup(&ggtt->base);
	return ret;
}

int i915_ggtt_enable_hw(struct drm_i915_private *dev_priv)
{
	if (INTEL_GEN(dev_priv) < 6 && !intel_enable_gtt())
		return -EIO;
	return 0;
}

void i915_ggtt_enable_guc(struct drm_i915_private *i915)
{
	GEM_BUG_ON(i915->ggtt.invalidate != gen6_ggtt_invalidate);

	i915->ggtt.invalidate = guc_ggtt_invalidate;
}

void i915_ggtt_disable_guc(struct drm_i915_private *i915)
{
	/* We should only be called after i915_ggtt_enable_guc() */
	GEM_BUG_ON(i915->ggtt.invalidate != guc_ggtt_invalidate);

	i915->ggtt.invalidate = gen6_ggtt_invalidate;
}

void i915_gem_restore_gtt_mappings(struct drm_i915_private *dev_priv)
{
	struct i915_ggtt *ggtt = &dev_priv->ggtt;
	struct drm_i915_gem_object *obj, *on;

	i915_check_and_clear_faults(dev_priv);

	/* First fill our portion of the GTT with scratch pages */
	ggtt->base.clear_range(&ggtt->base, 0, ggtt->base.total);

	ggtt->base.closed = true; /* skip rewriting PTE on VMA unbind */

	/* clflush objects bound into the GGTT and rebind them. */
	list_for_each_entry_safe(obj, on,
				 &dev_priv->mm.bound_list, global_link) {
		bool ggtt_bound = false;
		struct i915_vma *vma;

		list_for_each_entry(vma, &obj->vma_list, obj_link) {
			if (vma->vm != &ggtt->base)
				continue;

			if (!i915_vma_unbind(vma))
				continue;

			WARN_ON(i915_vma_bind(vma, obj->cache_level,
					      PIN_UPDATE));
			ggtt_bound = true;
		}

		if (ggtt_bound)
			WARN_ON(i915_gem_object_set_to_gtt_domain(obj, false));
	}

	ggtt->base.closed = false;

	if (INTEL_GEN(dev_priv) >= 8) {
		struct intel_ppat *ppat = &dev_priv->ppat;

		bitmap_set(ppat->dirty, 0, ppat->max_entries);
		dev_priv->ppat.update_hw(dev_priv);
		return;
	}

	if (USES_PPGTT(dev_priv)) {
		struct i915_address_space *vm;

		list_for_each_entry(vm, &dev_priv->vm_list, global_link) {
			struct i915_hw_ppgtt *ppgtt;

			if (i915_is_ggtt(vm))
				ppgtt = dev_priv->mm.aliasing_ppgtt;
			else
				ppgtt = i915_vm_to_ppgtt(vm);

			gen6_write_page_range(ppgtt, 0, ppgtt->base.total);
		}
	}

	i915_ggtt_invalidate(dev_priv);
}

static struct scatterlist *
rotate_pages(const dma_addr_t *in, unsigned int offset,
	     unsigned int width, unsigned int height,
	     unsigned int stride,
	     struct sg_table *st, struct scatterlist *sg)
{
	unsigned int column, row;
	unsigned int src_idx;

	for (column = 0; column < width; column++) {
		src_idx = stride * (height - 1) + column;
		for (row = 0; row < height; row++) {
			st->nents++;
			/* We don't need the pages, but need to initialize
			 * the entries so the sg list can be happily traversed.
			 * The only thing we need are DMA addresses.
			 */
			sg_set_page(sg, NULL, PAGE_SIZE, 0);
			sg_dma_address(sg) = in[offset + src_idx];
			sg_dma_len(sg) = PAGE_SIZE;
			sg = sg_next(sg);
			src_idx -= stride;
		}
	}

	return sg;
}

static noinline struct sg_table *
intel_rotate_pages(struct intel_rotation_info *rot_info,
		   struct drm_i915_gem_object *obj)
{
	const unsigned long n_pages = obj->base.size / PAGE_SIZE;
	unsigned int size = intel_rotation_info_size(rot_info);
	struct sgt_iter sgt_iter;
	dma_addr_t dma_addr;
	unsigned long i;
	dma_addr_t *page_addr_list;
	struct sg_table *st;
	struct scatterlist *sg;
	int ret = -ENOMEM;

	/* Allocate a temporary list of source pages for random access. */
	page_addr_list = kvmalloc_array(n_pages,
					sizeof(dma_addr_t),
					GFP_KERNEL);
	if (!page_addr_list)
		return ERR_PTR(ret);

	/* Allocate target SG list. */
	st = kmalloc(sizeof(*st), GFP_KERNEL);
	if (!st)
		goto err_st_alloc;

	ret = sg_alloc_table(st, size, GFP_KERNEL);
	if (ret)
		goto err_sg_alloc;

	/* Populate source page list from the object. */
	i = 0;
	for_each_sgt_dma(dma_addr, sgt_iter, obj->mm.pages)
		page_addr_list[i++] = dma_addr;

	GEM_BUG_ON(i != n_pages);
	st->nents = 0;
	sg = st->sgl;

	for (i = 0 ; i < ARRAY_SIZE(rot_info->plane); i++) {
		sg = rotate_pages(page_addr_list, rot_info->plane[i].offset,
				  rot_info->plane[i].width, rot_info->plane[i].height,
				  rot_info->plane[i].stride, st, sg);
	}

	DRM_DEBUG_KMS("Created rotated page mapping for object size %zu (%ux%u tiles, %u pages)\n",
		      obj->base.size, rot_info->plane[0].width, rot_info->plane[0].height, size);

	kvfree(page_addr_list);

	return st;

err_sg_alloc:
	kfree(st);
err_st_alloc:
	kvfree(page_addr_list);

	DRM_DEBUG_KMS("Failed to create rotated mapping for object size %zu! (%ux%u tiles, %u pages)\n",
		      obj->base.size, rot_info->plane[0].width, rot_info->plane[0].height, size);

	return ERR_PTR(ret);
}

static noinline struct sg_table *
intel_partial_pages(const struct i915_ggtt_view *view,
		    struct drm_i915_gem_object *obj)
{
	struct sg_table *st;
	struct scatterlist *sg, *iter;
	unsigned int count = view->partial.size;
	unsigned int offset;
	int ret = -ENOMEM;

	st = kmalloc(sizeof(*st), GFP_KERNEL);
	if (!st)
		goto err_st_alloc;

	ret = sg_alloc_table(st, count, GFP_KERNEL);
	if (ret)
		goto err_sg_alloc;

	iter = i915_gem_object_get_sg(obj, view->partial.offset, &offset);
	GEM_BUG_ON(!iter);

	sg = st->sgl;
	st->nents = 0;
	do {
		unsigned int len;

		len = min(iter->length - (offset << PAGE_SHIFT),
			  count << PAGE_SHIFT);
		sg_set_page(sg, NULL, len, 0);
		sg_dma_address(sg) =
			sg_dma_address(iter) + (offset << PAGE_SHIFT);
		sg_dma_len(sg) = len;

		st->nents++;
		count -= len >> PAGE_SHIFT;
		if (count == 0) {
			sg_mark_end(sg);
			return st;
		}

		sg = __sg_next(sg);
		iter = __sg_next(iter);
		offset = 0;
	} while (1);

err_sg_alloc:
	kfree(st);
err_st_alloc:
	return ERR_PTR(ret);
}

static int
i915_get_ggtt_vma_pages(struct i915_vma *vma)
{
	int ret;

	/* The vma->pages are only valid within the lifespan of the borrowed
	 * obj->mm.pages. When the obj->mm.pages sg_table is regenerated, so
	 * must be the vma->pages. A simple rule is that vma->pages must only
	 * be accessed when the obj->mm.pages are pinned.
	 */
	GEM_BUG_ON(!i915_gem_object_has_pinned_pages(vma->obj));

	switch (vma->ggtt_view.type) {
	case I915_GGTT_VIEW_NORMAL:
		vma->pages = vma->obj->mm.pages;
		return 0;

	case I915_GGTT_VIEW_ROTATED:
		vma->pages =
			intel_rotate_pages(&vma->ggtt_view.rotated, vma->obj);
		break;

	case I915_GGTT_VIEW_PARTIAL:
		vma->pages = intel_partial_pages(&vma->ggtt_view, vma->obj);
		break;

	default:
		WARN_ONCE(1, "GGTT view %u not implemented!\n",
			  vma->ggtt_view.type);
		return -EINVAL;
	}

	ret = 0;
	if (unlikely(IS_ERR(vma->pages))) {
		ret = PTR_ERR(vma->pages);
		vma->pages = NULL;
		DRM_ERROR("Failed to get pages for VMA view type %u (%d)!\n",
			  vma->ggtt_view.type, ret);
	}
	return ret;
}

/**
 * i915_gem_gtt_reserve - reserve a node in an address_space (GTT)
 * @vm: the &struct i915_address_space
 * @node: the &struct drm_mm_node (typically i915_vma.mode)
 * @size: how much space to allocate inside the GTT,
 *        must be #I915_GTT_PAGE_SIZE aligned
 * @offset: where to insert inside the GTT,
 *          must be #I915_GTT_MIN_ALIGNMENT aligned, and the node
 *          (@offset + @size) must fit within the address space
 * @color: color to apply to node, if this node is not from a VMA,
 *         color must be #I915_COLOR_UNEVICTABLE
 * @flags: control search and eviction behaviour
 *
 * i915_gem_gtt_reserve() tries to insert the @node at the exact @offset inside
 * the address space (using @size and @color). If the @node does not fit, it
 * tries to evict any overlapping nodes from the GTT, including any
 * neighbouring nodes if the colors do not match (to ensure guard pages between
 * differing domains). See i915_gem_evict_for_node() for the gory details
 * on the eviction algorithm. #PIN_NONBLOCK may used to prevent waiting on
 * evicting active overlapping objects, and any overlapping node that is pinned
 * or marked as unevictable will also result in failure.
 *
 * Returns: 0 on success, -ENOSPC if no suitable hole is found, -EINTR if
 * asked to wait for eviction and interrupted.
 */
int i915_gem_gtt_reserve(struct i915_address_space *vm,
			 struct drm_mm_node *node,
			 u64 size, u64 offset, unsigned long color,
			 unsigned int flags)
{
	int err;

	GEM_BUG_ON(!size);
	GEM_BUG_ON(!IS_ALIGNED(size, I915_GTT_PAGE_SIZE));
	GEM_BUG_ON(!IS_ALIGNED(offset, I915_GTT_MIN_ALIGNMENT));
	GEM_BUG_ON(range_overflows(offset, size, vm->total));
	GEM_BUG_ON(vm == &vm->i915->mm.aliasing_ppgtt->base);
	GEM_BUG_ON(drm_mm_node_allocated(node));

	node->size = size;
	node->start = offset;
	node->color = color;

	err = drm_mm_reserve_node(&vm->mm, node);
	if (err != -ENOSPC)
		return err;

	if (flags & PIN_NOEVICT)
		return -ENOSPC;

	err = i915_gem_evict_for_node(vm, node, flags);
	if (err == 0)
		err = drm_mm_reserve_node(&vm->mm, node);

	return err;
}

static u64 random_offset(u64 start, u64 end, u64 len, u64 align)
{
	u64 range, addr;

	GEM_BUG_ON(range_overflows(start, len, end));
	GEM_BUG_ON(round_up(start, align) > round_down(end - len, align));

	range = round_down(end - len, align) - round_up(start, align);
	if (range) {
		if (sizeof(unsigned long) == sizeof(u64)) {
			addr = get_random_long();
		} else {
			addr = get_random_int();
			if (range > U32_MAX) {
				addr <<= 32;
				addr |= get_random_int();
			}
		}
		div64_u64_rem(addr, range, &addr);
		start += addr;
	}

	return round_up(start, align);
}

/**
 * i915_gem_gtt_insert - insert a node into an address_space (GTT)
 * @vm: the &struct i915_address_space
 * @node: the &struct drm_mm_node (typically i915_vma.node)
 * @size: how much space to allocate inside the GTT,
 *        must be #I915_GTT_PAGE_SIZE aligned
 * @alignment: required alignment of starting offset, may be 0 but
 *             if specified, this must be a power-of-two and at least
 *             #I915_GTT_MIN_ALIGNMENT
 * @color: color to apply to node
 * @start: start of any range restriction inside GTT (0 for all),
 *         must be #I915_GTT_PAGE_SIZE aligned
 * @end: end of any range restriction inside GTT (U64_MAX for all),
 *       must be #I915_GTT_PAGE_SIZE aligned if not U64_MAX
 * @flags: control search and eviction behaviour
 *
 * i915_gem_gtt_insert() first searches for an available hole into which
 * is can insert the node. The hole address is aligned to @alignment and
 * its @size must then fit entirely within the [@start, @end] bounds. The
 * nodes on either side of the hole must match @color, or else a guard page
 * will be inserted between the two nodes (or the node evicted). If no
 * suitable hole is found, first a victim is randomly selected and tested
 * for eviction, otherwise then the LRU list of objects within the GTT
 * is scanned to find the first set of replacement nodes to create the hole.
 * Those old overlapping nodes are evicted from the GTT (and so must be
 * rebound before any future use). Any node that is currently pinned cannot
 * be evicted (see i915_vma_pin()). Similar if the node's VMA is currently
 * active and #PIN_NONBLOCK is specified, that node is also skipped when
 * searching for an eviction candidate. See i915_gem_evict_something() for
 * the gory details on the eviction algorithm.
 *
 * Returns: 0 on success, -ENOSPC if no suitable hole is found, -EINTR if
 * asked to wait for eviction and interrupted.
 */
int i915_gem_gtt_insert(struct i915_address_space *vm,
			struct drm_mm_node *node,
			u64 size, u64 alignment, unsigned long color,
			u64 start, u64 end, unsigned int flags)
{
	enum drm_mm_insert_mode mode;
	u64 offset;
	int err;

	lockdep_assert_held(&vm->i915->drm.struct_mutex);
	GEM_BUG_ON(!size);
	GEM_BUG_ON(!IS_ALIGNED(size, I915_GTT_PAGE_SIZE));
	GEM_BUG_ON(alignment && !is_power_of_2(alignment));
	GEM_BUG_ON(alignment && !IS_ALIGNED(alignment, I915_GTT_MIN_ALIGNMENT));
	GEM_BUG_ON(start >= end);
	GEM_BUG_ON(start > 0  && !IS_ALIGNED(start, I915_GTT_PAGE_SIZE));
	GEM_BUG_ON(end < U64_MAX && !IS_ALIGNED(end, I915_GTT_PAGE_SIZE));
	GEM_BUG_ON(vm == &vm->i915->mm.aliasing_ppgtt->base);
	GEM_BUG_ON(drm_mm_node_allocated(node));

	if (unlikely(range_overflows(start, size, end)))
		return -ENOSPC;

	if (unlikely(round_up(start, alignment) > round_down(end - size, alignment)))
		return -ENOSPC;

	mode = DRM_MM_INSERT_BEST;
	if (flags & PIN_HIGH)
		mode = DRM_MM_INSERT_HIGH;
	if (flags & PIN_MAPPABLE)
		mode = DRM_MM_INSERT_LOW;

	/* We only allocate in PAGE_SIZE/GTT_PAGE_SIZE (4096) chunks,
	 * so we know that we always have a minimum alignment of 4096.
	 * The drm_mm range manager is optimised to return results
	 * with zero alignment, so where possible use the optimal
	 * path.
	 */
	BUILD_BUG_ON(I915_GTT_MIN_ALIGNMENT > I915_GTT_PAGE_SIZE);
	if (alignment <= I915_GTT_MIN_ALIGNMENT)
		alignment = 0;

	err = drm_mm_insert_node_in_range(&vm->mm, node,
					  size, alignment, color,
					  start, end, mode);
	if (err != -ENOSPC)
		return err;

	if (flags & PIN_NOEVICT)
		return -ENOSPC;

	/* No free space, pick a slot at random.
	 *
	 * There is a pathological case here using a GTT shared between
	 * mmap and GPU (i.e. ggtt/aliasing_ppgtt but not full-ppgtt):
	 *
	 *    |<-- 256 MiB aperture -->||<-- 1792 MiB unmappable -->|
	 *         (64k objects)             (448k objects)
	 *
	 * Now imagine that the eviction LRU is ordered top-down (just because
	 * pathology meets real life), and that we need to evict an object to
	 * make room inside the aperture. The eviction scan then has to walk
	 * the 448k list before it finds one within range. And now imagine that
	 * it has to search for a new hole between every byte inside the memcpy,
	 * for several simultaneous clients.
	 *
	 * On a full-ppgtt system, if we have run out of available space, there
	 * will be lots and lots of objects in the eviction list! Again,
	 * searching that LRU list may be slow if we are also applying any
	 * range restrictions (e.g. restriction to low 4GiB) and so, for
	 * simplicity and similarilty between different GTT, try the single
	 * random replacement first.
	 */
	offset = random_offset(start, end,
			       size, alignment ?: I915_GTT_MIN_ALIGNMENT);
	err = i915_gem_gtt_reserve(vm, node, size, offset, color, flags);
	if (err != -ENOSPC)
		return err;

	/* Randomly selected placement is pinned, do a search */
	err = i915_gem_evict_something(vm, size, alignment, color,
				       start, end, flags);
	if (err)
		return err;

	return drm_mm_insert_node_in_range(&vm->mm, node,
					   size, alignment, color,
					   start, end, DRM_MM_INSERT_EVICT);
}

#if IS_ENABLED(CONFIG_DRM_I915_SELFTEST)
#include "selftests/mock_gtt.c"
#include "selftests/i915_gem_gtt.c"
#endif<|MERGE_RESOLUTION|>--- conflicted
+++ resolved
@@ -1413,14 +1413,6 @@
 		1ULL << 48 :
 		1ULL << 32;
 
-<<<<<<< HEAD
-=======
-	ret = gen8_init_scratch(&ppgtt->base);
-	if (ret) {
-		ppgtt->base.total = 0;
-		return ret;
-	}
-
 	/*
 	 * From bdw, there is support for read-only pages in the PPGTT.
 	 *
@@ -1428,7 +1420,6 @@
 	 */
 	ppgtt->base.has_read_only = !intel_vgpu_active(dev_priv);
 
->>>>>>> 775d01b6
 	/* There are only few exceptions for gen >=6. chv and bxt.
 	 * And we are not sure about the latter so play safe for now.
 	 */
