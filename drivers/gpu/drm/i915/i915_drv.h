/* i915_drv.h -- Private header for the I915 driver -*- linux-c -*-
 */
/*
 *
 * Copyright 2003 Tungsten Graphics, Inc., Cedar Park, Texas.
 * All Rights Reserved.
 *
 * Permission is hereby granted, free of charge, to any person obtaining a
 * copy of this software and associated documentation files (the
 * "Software"), to deal in the Software without restriction, including
 * without limitation the rights to use, copy, modify, merge, publish,
 * distribute, sub license, and/or sell copies of the Software, and to
 * permit persons to whom the Software is furnished to do so, subject to
 * the following conditions:
 *
 * The above copyright notice and this permission notice (including the
 * next paragraph) shall be included in all copies or substantial portions
 * of the Software.
 *
 * THE SOFTWARE IS PROVIDED "AS IS", WITHOUT WARRANTY OF ANY KIND, EXPRESS
 * OR IMPLIED, INCLUDING BUT NOT LIMITED TO THE WARRANTIES OF
 * MERCHANTABILITY, FITNESS FOR A PARTICULAR PURPOSE AND NON-INFRINGEMENT.
 * IN NO EVENT SHALL TUNGSTEN GRAPHICS AND/OR ITS SUPPLIERS BE LIABLE FOR
 * ANY CLAIM, DAMAGES OR OTHER LIABILITY, WHETHER IN AN ACTION OF CONTRACT,
 * TORT OR OTHERWISE, ARISING FROM, OUT OF OR IN CONNECTION WITH THE
 * SOFTWARE OR THE USE OR OTHER DEALINGS IN THE SOFTWARE.
 *
 */

#ifndef _I915_DRV_H_
#define _I915_DRV_H_

#include <uapi/drm/i915_drm.h>
#include <uapi/drm/drm_fourcc.h>

#include <linux/io-mapping.h>
#include <linux/i2c.h>
#include <linux/i2c-algo-bit.h>
#include <linux/backlight.h>
#include <linux/hash.h>
#include <linux/intel-iommu.h>
#include <linux/kref.h>
#include <linux/pm_qos.h>
#include <linux/reservation.h>
#include <linux/shmem_fs.h>

#include <drm/drmP.h>
#include <drm/intel-gtt.h>
#include <drm/drm_legacy.h> /* for struct drm_dma_handle */
#include <drm/drm_gem.h>
#include <drm/drm_auth.h>
#include <drm/drm_cache.h>

#include "i915_params.h"
#include "i915_reg.h"
#include "i915_utils.h"

#include "intel_uncore.h"
#include "intel_bios.h"
#include "intel_dpll_mgr.h"
#include "intel_uc.h"
#include "intel_lrc.h"
#include "intel_ringbuffer.h"

#include "i915_gem.h"
#include "i915_gem_context.h"
#include "i915_gem_fence_reg.h"
#include "i915_gem_object.h"
#include "i915_gem_gtt.h"
#include "i915_gem_render_state.h"
#include "i915_gem_request.h"
#include "i915_gem_timeline.h"

#include "i915_vma.h"

#include "intel_gvt.h"

/* General customization:
 */

#define DRIVER_NAME		"i915"
#define DRIVER_DESC		"Intel Graphics"
#define DRIVER_DATE		"20170907"
#define DRIVER_TIMESTAMP	1504772900

/* Use I915_STATE_WARN(x) and I915_STATE_WARN_ON() (rather than WARN() and
 * WARN_ON()) for hw state sanity checks to check for unexpected conditions
 * which may not necessarily be a user visible problem.  This will either
 * WARN() or DRM_ERROR() depending on the verbose_checks moduleparam, to
 * enable distros and users to tailor their preferred amount of i915 abrt
 * spam.
 */
#define I915_STATE_WARN(condition, format...) ({			\
	int __ret_warn_on = !!(condition);				\
	if (unlikely(__ret_warn_on))					\
		if (!WARN(i915_modparams.verbose_state_checks, format))	\
			DRM_ERROR(format);				\
	unlikely(__ret_warn_on);					\
})

#define I915_STATE_WARN_ON(x)						\
	I915_STATE_WARN((x), "%s", "WARN_ON(" __stringify(x) ")")

bool __i915_inject_load_failure(const char *func, int line);
#define i915_inject_load_failure() \
	__i915_inject_load_failure(__func__, __LINE__)

typedef struct {
	uint32_t val;
} uint_fixed_16_16_t;

#define FP_16_16_MAX ({ \
	uint_fixed_16_16_t fp; \
	fp.val = UINT_MAX; \
	fp; \
})

static inline bool is_fixed16_zero(uint_fixed_16_16_t val)
{
	if (val.val == 0)
		return true;
	return false;
}

static inline uint_fixed_16_16_t u32_to_fixed16(uint32_t val)
{
	uint_fixed_16_16_t fp;

	WARN_ON(val > U16_MAX);

	fp.val = val << 16;
	return fp;
}

static inline uint32_t fixed16_to_u32_round_up(uint_fixed_16_16_t fp)
{
	return DIV_ROUND_UP(fp.val, 1 << 16);
}

static inline uint32_t fixed16_to_u32(uint_fixed_16_16_t fp)
{
	return fp.val >> 16;
}

static inline uint_fixed_16_16_t min_fixed16(uint_fixed_16_16_t min1,
						 uint_fixed_16_16_t min2)
{
	uint_fixed_16_16_t min;

	min.val = min(min1.val, min2.val);
	return min;
}

static inline uint_fixed_16_16_t max_fixed16(uint_fixed_16_16_t max1,
						 uint_fixed_16_16_t max2)
{
	uint_fixed_16_16_t max;

	max.val = max(max1.val, max2.val);
	return max;
}

static inline uint_fixed_16_16_t clamp_u64_to_fixed16(uint64_t val)
{
	uint_fixed_16_16_t fp;
	WARN_ON(val > U32_MAX);
	fp.val = (uint32_t) val;
	return fp;
}

static inline uint32_t div_round_up_fixed16(uint_fixed_16_16_t val,
					    uint_fixed_16_16_t d)
{
	return DIV_ROUND_UP(val.val, d.val);
}

static inline uint32_t mul_round_up_u32_fixed16(uint32_t val,
						uint_fixed_16_16_t mul)
{
	uint64_t intermediate_val;

	intermediate_val = (uint64_t) val * mul.val;
	intermediate_val = DIV_ROUND_UP_ULL(intermediate_val, 1 << 16);
	WARN_ON(intermediate_val > U32_MAX);
	return (uint32_t) intermediate_val;
}

static inline uint_fixed_16_16_t mul_fixed16(uint_fixed_16_16_t val,
					     uint_fixed_16_16_t mul)
{
	uint64_t intermediate_val;

	intermediate_val = (uint64_t) val.val * mul.val;
	intermediate_val = intermediate_val >> 16;
	return clamp_u64_to_fixed16(intermediate_val);
}

static inline uint_fixed_16_16_t div_fixed16(uint32_t val, uint32_t d)
{
	uint64_t interm_val;

	interm_val = (uint64_t)val << 16;
	interm_val = DIV_ROUND_UP_ULL(interm_val, d);
	return clamp_u64_to_fixed16(interm_val);
}

static inline uint32_t div_round_up_u32_fixed16(uint32_t val,
						uint_fixed_16_16_t d)
{
	uint64_t interm_val;

	interm_val = (uint64_t)val << 16;
	interm_val = DIV_ROUND_UP_ULL(interm_val, d.val);
	WARN_ON(interm_val > U32_MAX);
	return (uint32_t) interm_val;
}

static inline uint_fixed_16_16_t mul_u32_fixed16(uint32_t val,
						     uint_fixed_16_16_t mul)
{
	uint64_t intermediate_val;

	intermediate_val = (uint64_t) val * mul.val;
	return clamp_u64_to_fixed16(intermediate_val);
}

static inline uint_fixed_16_16_t add_fixed16(uint_fixed_16_16_t add1,
					     uint_fixed_16_16_t add2)
{
	uint64_t interm_sum;

	interm_sum = (uint64_t) add1.val + add2.val;
	return clamp_u64_to_fixed16(interm_sum);
}

static inline uint_fixed_16_16_t add_fixed16_u32(uint_fixed_16_16_t add1,
						 uint32_t add2)
{
	uint64_t interm_sum;
	uint_fixed_16_16_t interm_add2 = u32_to_fixed16(add2);

	interm_sum = (uint64_t) add1.val + interm_add2.val;
	return clamp_u64_to_fixed16(interm_sum);
}

static inline const char *yesno(bool v)
{
	return v ? "yes" : "no";
}

static inline const char *onoff(bool v)
{
	return v ? "on" : "off";
}

static inline const char *enableddisabled(bool v)
{
	return v ? "enabled" : "disabled";
}

enum pipe {
	INVALID_PIPE = -1,
	PIPE_A = 0,
	PIPE_B,
	PIPE_C,
	_PIPE_EDP,
	I915_MAX_PIPES = _PIPE_EDP
};
#define pipe_name(p) ((p) + 'A')

enum transcoder {
	TRANSCODER_A = 0,
	TRANSCODER_B,
	TRANSCODER_C,
	TRANSCODER_EDP,
	TRANSCODER_DSI_A,
	TRANSCODER_DSI_C,
	I915_MAX_TRANSCODERS
};

static inline const char *transcoder_name(enum transcoder transcoder)
{
	switch (transcoder) {
	case TRANSCODER_A:
		return "A";
	case TRANSCODER_B:
		return "B";
	case TRANSCODER_C:
		return "C";
	case TRANSCODER_EDP:
		return "EDP";
	case TRANSCODER_DSI_A:
		return "DSI A";
	case TRANSCODER_DSI_C:
		return "DSI C";
	default:
		return "<invalid>";
	}
}

static inline bool transcoder_is_dsi(enum transcoder transcoder)
{
	return transcoder == TRANSCODER_DSI_A || transcoder == TRANSCODER_DSI_C;
}

/*
 * Global legacy plane identifier. Valid only for primary/sprite
 * planes on pre-g4x, and only for primary planes on g4x-bdw.
 */
enum i9xx_plane_id {
	PLANE_A,
	PLANE_B,
	PLANE_C,
};
#define plane_name(p) ((p) + 'A')

#define sprite_name(p, s) ((p) * INTEL_INFO(dev_priv)->num_sprites[(p)] + (s) + 'A')

/*
 * Per-pipe plane identifier.
 * I915_MAX_PLANES in the enum below is the maximum (across all platforms)
 * number of planes per CRTC.  Not all platforms really have this many planes,
 * which means some arrays of size I915_MAX_PLANES may have unused entries
 * between the topmost sprite plane and the cursor plane.
 *
 * This is expected to be passed to various register macros
 * (eg. PLANE_CTL(), PS_PLANE_SEL(), etc.) so adjust with care.
 */
enum plane_id {
	PLANE_PRIMARY,
	PLANE_SPRITE0,
	PLANE_SPRITE1,
	PLANE_SPRITE2,
	PLANE_CURSOR,
	I915_MAX_PLANES,
};

#define for_each_plane_id_on_crtc(__crtc, __p) \
	for ((__p) = PLANE_PRIMARY; (__p) < I915_MAX_PLANES; (__p)++) \
		for_each_if ((__crtc)->plane_ids_mask & BIT(__p))

enum port {
	PORT_NONE = -1,
	PORT_A = 0,
	PORT_B,
	PORT_C,
	PORT_D,
	PORT_E,
	I915_MAX_PORTS
};
#define port_name(p) ((p) + 'A')

#define I915_NUM_PHYS_VLV 2

enum dpio_channel {
	DPIO_CH0,
	DPIO_CH1
};

enum dpio_phy {
	DPIO_PHY0,
	DPIO_PHY1,
	DPIO_PHY2,
};

enum intel_display_power_domain {
	POWER_DOMAIN_PIPE_A,
	POWER_DOMAIN_PIPE_B,
	POWER_DOMAIN_PIPE_C,
	POWER_DOMAIN_PIPE_A_PANEL_FITTER,
	POWER_DOMAIN_PIPE_B_PANEL_FITTER,
	POWER_DOMAIN_PIPE_C_PANEL_FITTER,
	POWER_DOMAIN_TRANSCODER_A,
	POWER_DOMAIN_TRANSCODER_B,
	POWER_DOMAIN_TRANSCODER_C,
	POWER_DOMAIN_TRANSCODER_EDP,
	POWER_DOMAIN_TRANSCODER_DSI_A,
	POWER_DOMAIN_TRANSCODER_DSI_C,
	POWER_DOMAIN_PORT_DDI_A_LANES,
	POWER_DOMAIN_PORT_DDI_B_LANES,
	POWER_DOMAIN_PORT_DDI_C_LANES,
	POWER_DOMAIN_PORT_DDI_D_LANES,
	POWER_DOMAIN_PORT_DDI_E_LANES,
	POWER_DOMAIN_PORT_DDI_A_IO,
	POWER_DOMAIN_PORT_DDI_B_IO,
	POWER_DOMAIN_PORT_DDI_C_IO,
	POWER_DOMAIN_PORT_DDI_D_IO,
	POWER_DOMAIN_PORT_DDI_E_IO,
	POWER_DOMAIN_PORT_DSI,
	POWER_DOMAIN_PORT_CRT,
	POWER_DOMAIN_PORT_OTHER,
	POWER_DOMAIN_VGA,
	POWER_DOMAIN_AUDIO,
	POWER_DOMAIN_PLLS,
	POWER_DOMAIN_AUX_A,
	POWER_DOMAIN_AUX_B,
	POWER_DOMAIN_AUX_C,
	POWER_DOMAIN_AUX_D,
	POWER_DOMAIN_GMBUS,
	POWER_DOMAIN_MODESET,
	POWER_DOMAIN_INIT,

	POWER_DOMAIN_NUM,
};

#define POWER_DOMAIN_PIPE(pipe) ((pipe) + POWER_DOMAIN_PIPE_A)
#define POWER_DOMAIN_PIPE_PANEL_FITTER(pipe) \
		((pipe) + POWER_DOMAIN_PIPE_A_PANEL_FITTER)
#define POWER_DOMAIN_TRANSCODER(tran) \
	((tran) == TRANSCODER_EDP ? POWER_DOMAIN_TRANSCODER_EDP : \
	 (tran) + POWER_DOMAIN_TRANSCODER_A)

enum hpd_pin {
	HPD_NONE = 0,
	HPD_TV = HPD_NONE,     /* TV is known to be unreliable */
	HPD_CRT,
	HPD_SDVO_B,
	HPD_SDVO_C,
	HPD_PORT_A,
	HPD_PORT_B,
	HPD_PORT_C,
	HPD_PORT_D,
	HPD_PORT_E,
	HPD_NUM_PINS
};

#define for_each_hpd_pin(__pin) \
	for ((__pin) = (HPD_NONE + 1); (__pin) < HPD_NUM_PINS; (__pin)++)

#define HPD_STORM_DEFAULT_THRESHOLD 5

struct i915_hotplug {
	struct work_struct hotplug_work;

	struct {
		unsigned long last_jiffies;
		int count;
		enum {
			HPD_ENABLED = 0,
			HPD_DISABLED = 1,
			HPD_MARK_DISABLED = 2
		} state;
	} stats[HPD_NUM_PINS];
	u32 event_bits;
	struct delayed_work reenable_work;

	struct intel_digital_port *irq_port[I915_MAX_PORTS];
	u32 long_port_mask;
	u32 short_port_mask;
	struct work_struct dig_port_work;

	struct work_struct poll_init_work;
	bool poll_enabled;

	unsigned int hpd_storm_threshold;

	/*
	 * if we get a HPD irq from DP and a HPD irq from non-DP
	 * the non-DP HPD could block the workqueue on a mode config
	 * mutex getting, that userspace may have taken. However
	 * userspace is waiting on the DP workqueue to run which is
	 * blocked behind the non-DP one.
	 */
	struct workqueue_struct *dp_wq;
};

#define I915_GEM_GPU_DOMAINS \
	(I915_GEM_DOMAIN_RENDER | \
	 I915_GEM_DOMAIN_SAMPLER | \
	 I915_GEM_DOMAIN_COMMAND | \
	 I915_GEM_DOMAIN_INSTRUCTION | \
	 I915_GEM_DOMAIN_VERTEX)

#define for_each_pipe(__dev_priv, __p) \
	for ((__p) = 0; (__p) < INTEL_INFO(__dev_priv)->num_pipes; (__p)++)
#define for_each_pipe_masked(__dev_priv, __p, __mask) \
	for ((__p) = 0; (__p) < INTEL_INFO(__dev_priv)->num_pipes; (__p)++) \
		for_each_if ((__mask) & (1 << (__p)))
#define for_each_universal_plane(__dev_priv, __pipe, __p)		\
	for ((__p) = 0;							\
	     (__p) < INTEL_INFO(__dev_priv)->num_sprites[(__pipe)] + 1;	\
	     (__p)++)
#define for_each_sprite(__dev_priv, __p, __s)				\
	for ((__s) = 0;							\
	     (__s) < INTEL_INFO(__dev_priv)->num_sprites[(__p)];	\
	     (__s)++)

#define for_each_port_masked(__port, __ports_mask) \
	for ((__port) = PORT_A; (__port) < I915_MAX_PORTS; (__port)++)	\
		for_each_if ((__ports_mask) & (1 << (__port)))

#define for_each_crtc(dev, crtc) \
	list_for_each_entry(crtc, &(dev)->mode_config.crtc_list, head)

#define for_each_intel_plane(dev, intel_plane) \
	list_for_each_entry(intel_plane,			\
			    &(dev)->mode_config.plane_list,	\
			    base.head)

#define for_each_intel_plane_mask(dev, intel_plane, plane_mask)		\
	list_for_each_entry(intel_plane,				\
			    &(dev)->mode_config.plane_list,		\
			    base.head)					\
		for_each_if ((plane_mask) &				\
			     (1 << drm_plane_index(&intel_plane->base)))

#define for_each_intel_plane_on_crtc(dev, intel_crtc, intel_plane)	\
	list_for_each_entry(intel_plane,				\
			    &(dev)->mode_config.plane_list,		\
			    base.head)					\
		for_each_if ((intel_plane)->pipe == (intel_crtc)->pipe)

#define for_each_intel_crtc(dev, intel_crtc)				\
	list_for_each_entry(intel_crtc,					\
			    &(dev)->mode_config.crtc_list,		\
			    base.head)

#define for_each_intel_crtc_mask(dev, intel_crtc, crtc_mask)		\
	list_for_each_entry(intel_crtc,					\
			    &(dev)->mode_config.crtc_list,		\
			    base.head)					\
		for_each_if ((crtc_mask) & (1 << drm_crtc_index(&intel_crtc->base)))

#define for_each_intel_encoder(dev, intel_encoder)		\
	list_for_each_entry(intel_encoder,			\
			    &(dev)->mode_config.encoder_list,	\
			    base.head)

#define for_each_intel_connector_iter(intel_connector, iter) \
	while ((intel_connector = to_intel_connector(drm_connector_list_iter_next(iter))))

#define for_each_encoder_on_crtc(dev, __crtc, intel_encoder) \
	list_for_each_entry((intel_encoder), &(dev)->mode_config.encoder_list, base.head) \
		for_each_if ((intel_encoder)->base.crtc == (__crtc))

#define for_each_connector_on_encoder(dev, __encoder, intel_connector) \
	list_for_each_entry((intel_connector), &(dev)->mode_config.connector_list, base.head) \
		for_each_if ((intel_connector)->base.encoder == (__encoder))

#define for_each_power_domain(domain, mask)				\
	for ((domain) = 0; (domain) < POWER_DOMAIN_NUM; (domain)++)	\
		for_each_if (BIT_ULL(domain) & (mask))

#define for_each_power_well(__dev_priv, __power_well)				\
	for ((__power_well) = (__dev_priv)->power_domains.power_wells;	\
	     (__power_well) - (__dev_priv)->power_domains.power_wells <	\
		(__dev_priv)->power_domains.power_well_count;		\
	     (__power_well)++)

#define for_each_power_well_rev(__dev_priv, __power_well)			\
	for ((__power_well) = (__dev_priv)->power_domains.power_wells +		\
			      (__dev_priv)->power_domains.power_well_count - 1;	\
	     (__power_well) - (__dev_priv)->power_domains.power_wells >= 0;	\
	     (__power_well)--)

#define for_each_power_domain_well(__dev_priv, __power_well, __domain_mask)	\
	for_each_power_well(__dev_priv, __power_well)				\
		for_each_if ((__power_well)->domains & (__domain_mask))

#define for_each_power_domain_well_rev(__dev_priv, __power_well, __domain_mask) \
	for_each_power_well_rev(__dev_priv, __power_well)		        \
		for_each_if ((__power_well)->domains & (__domain_mask))

#define for_each_new_intel_plane_in_state(__state, plane, new_plane_state, __i) \
	for ((__i) = 0; \
	     (__i) < (__state)->base.dev->mode_config.num_total_plane && \
		     ((plane) = to_intel_plane((__state)->base.planes[__i].ptr), \
		      (new_plane_state) = to_intel_plane_state((__state)->base.planes[__i].new_state), 1); \
	     (__i)++) \
		for_each_if (plane)

#define for_each_new_intel_crtc_in_state(__state, crtc, new_crtc_state, __i) \
	for ((__i) = 0; \
	     (__i) < (__state)->base.dev->mode_config.num_crtc && \
		     ((crtc) = to_intel_crtc((__state)->base.crtcs[__i].ptr), \
		      (new_crtc_state) = to_intel_crtc_state((__state)->base.crtcs[__i].new_state), 1); \
	     (__i)++) \
		for_each_if (crtc)

#define for_each_oldnew_intel_plane_in_state(__state, plane, old_plane_state, new_plane_state, __i) \
	for ((__i) = 0; \
	     (__i) < (__state)->base.dev->mode_config.num_total_plane && \
		     ((plane) = to_intel_plane((__state)->base.planes[__i].ptr), \
		      (old_plane_state) = to_intel_plane_state((__state)->base.planes[__i].old_state), \
		      (new_plane_state) = to_intel_plane_state((__state)->base.planes[__i].new_state), 1); \
	     (__i)++) \
		for_each_if (plane)

struct drm_i915_private;
struct i915_mm_struct;
struct i915_mmu_object;

struct drm_i915_file_private {
	struct drm_i915_private *dev_priv;
	struct drm_file *file;

	struct {
		spinlock_t lock;
		struct list_head request_list;
/* 20ms is a fairly arbitrary limit (greater than the average frame time)
 * chosen to prevent the CPU getting more than a frame ahead of the GPU
 * (when using lax throttling for the frontbuffer). We also use it to
 * offer free GPU waitboosts for severely congested workloads.
 */
#define DRM_I915_THROTTLE_JIFFIES msecs_to_jiffies(20)
	} mm;
	struct idr context_idr;

	struct intel_rps_client {
		atomic_t boosts;
	} rps_client;

	unsigned int bsd_engine;

/* Client can have a maximum of 3 contexts banned before
 * it is denied of creating new contexts. As one context
 * ban needs 4 consecutive hangs, and more if there is
 * progress in between, this is a last resort stop gap measure
 * to limit the badly behaving clients access to gpu.
 */
#define I915_MAX_CLIENT_CONTEXT_BANS 3
	atomic_t context_bans;
};

/* Used by dp and fdi links */
struct intel_link_m_n {
	uint32_t	tu;
	uint32_t	gmch_m;
	uint32_t	gmch_n;
	uint32_t	link_m;
	uint32_t	link_n;
};

void intel_link_compute_m_n(int bpp, int nlanes,
			    int pixel_clock, int link_clock,
			    struct intel_link_m_n *m_n,
			    bool constant_n);

/* Interface history:
 *
 * 1.1: Original.
 * 1.2: Add Power Management
 * 1.3: Add vblank support
 * 1.4: Fix cmdbuffer path, add heap destroy
 * 1.5: Add vblank pipe configuration
 * 1.6: - New ioctl for scheduling buffer swaps on vertical blank
 *      - Support vertical blank on secondary display pipe
 */
#define DRIVER_MAJOR		1
#define DRIVER_MINOR		6
#define DRIVER_PATCHLEVEL	0

struct opregion_header;
struct opregion_acpi;
struct opregion_swsci;
struct opregion_asle;

struct intel_opregion {
	struct opregion_header *header;
	struct opregion_acpi *acpi;
	struct opregion_swsci *swsci;
	u32 swsci_gbda_sub_functions;
	u32 swsci_sbcb_sub_functions;
	struct opregion_asle *asle;
	void *rvda;
	void *vbt_firmware;
	const void *vbt;
	u32 vbt_size;
	u32 *lid_state;
	struct work_struct asle_work;
};
#define OPREGION_SIZE            (8*1024)

struct intel_overlay;
struct intel_overlay_error_state;

struct sdvo_device_mapping {
	u8 initialized;
	u8 dvo_port;
	u8 slave_addr;
	u8 dvo_wiring;
	u8 i2c_pin;
	u8 ddc_pin;
};

struct intel_connector;
struct intel_encoder;
struct intel_atomic_state;
struct intel_crtc_state;
struct intel_initial_plane_config;
struct intel_crtc;
struct intel_limit;
struct dpll;
struct intel_cdclk_state;

struct drm_i915_display_funcs {
	void (*get_cdclk)(struct drm_i915_private *dev_priv,
			  struct intel_cdclk_state *cdclk_state);
	void (*set_cdclk)(struct drm_i915_private *dev_priv,
			  const struct intel_cdclk_state *cdclk_state);
	int (*get_fifo_size)(struct drm_i915_private *dev_priv,
			     enum i9xx_plane_id i9xx_plane);
	int (*compute_pipe_wm)(struct intel_crtc_state *cstate);
	int (*compute_intermediate_wm)(struct drm_device *dev,
				       struct intel_crtc *intel_crtc,
				       struct intel_crtc_state *newstate);
	void (*initial_watermarks)(struct intel_atomic_state *state,
				   struct intel_crtc_state *cstate);
	void (*atomic_update_watermarks)(struct intel_atomic_state *state,
					 struct intel_crtc_state *cstate);
	void (*optimize_watermarks)(struct intel_atomic_state *state,
				    struct intel_crtc_state *cstate);
	int (*compute_global_watermarks)(struct drm_atomic_state *state);
	void (*update_wm)(struct intel_crtc *crtc);
	int (*modeset_calc_cdclk)(struct drm_atomic_state *state);
	/* Returns the active state of the crtc, and if the crtc is active,
	 * fills out the pipe-config with the hw state. */
	bool (*get_pipe_config)(struct intel_crtc *,
				struct intel_crtc_state *);
	void (*get_initial_plane_config)(struct intel_crtc *,
					 struct intel_initial_plane_config *);
	int (*crtc_compute_clock)(struct intel_crtc *crtc,
				  struct intel_crtc_state *crtc_state);
	void (*crtc_enable)(struct intel_crtc_state *pipe_config,
			    struct drm_atomic_state *old_state);
	void (*crtc_disable)(struct intel_crtc_state *old_crtc_state,
			     struct drm_atomic_state *old_state);
	void (*update_crtcs)(struct drm_atomic_state *state);
	void (*audio_codec_enable)(struct drm_connector *connector,
				   struct intel_encoder *encoder,
				   const struct drm_display_mode *adjusted_mode);
	void (*audio_codec_disable)(struct intel_encoder *encoder);
	void (*fdi_link_train)(struct intel_crtc *crtc,
			       const struct intel_crtc_state *crtc_state);
	void (*init_clock_gating)(struct drm_i915_private *dev_priv);
	void (*hpd_irq_setup)(struct drm_i915_private *dev_priv);
	/* clock updates for mode set */
	/* cursor updates */
	/* render clock increase/decrease */
	/* display clock increase/decrease */
	/* pll clock increase/decrease */

	void (*load_csc_matrix)(struct drm_crtc_state *crtc_state);
	void (*load_luts)(struct drm_crtc_state *crtc_state);
};

#define CSR_VERSION(major, minor)	((major) << 16 | (minor))
#define CSR_VERSION_MAJOR(version)	((version) >> 16)
#define CSR_VERSION_MINOR(version)	((version) & 0xffff)

struct intel_csr {
	struct work_struct work;
	const char *fw_path;
	uint32_t *dmc_payload;
	uint32_t dmc_fw_size;
	uint32_t version;
	uint32_t mmio_count;
	i915_reg_t mmioaddr[8];
	uint32_t mmiodata[8];
	uint32_t dc_state;
	uint32_t allowed_dc_mask;
};

#define DEV_INFO_FOR_EACH_FLAG(func) \
	func(is_mobile); \
	func(is_lp); \
	func(is_alpha_support); \
	/* Keep has_* in alphabetical order */ \
	func(has_64bit_reloc); \
	func(has_aliasing_ppgtt); \
	func(has_csr); \
	func(has_ddi); \
	func(has_dp_mst); \
	func(has_reset_engine); \
	func(has_fbc); \
	func(has_fpga_dbg); \
	func(has_full_ppgtt); \
	func(has_full_48bit_ppgtt); \
	func(has_gmch_display); \
	func(has_guc); \
	func(has_guc_ct); \
	func(has_hotplug); \
	func(has_l3_dpf); \
	func(has_llc); \
	func(has_logical_ring_contexts); \
	func(has_logical_ring_preemption); \
	func(has_overlay); \
	func(has_pipe_cxsr); \
	func(has_pooled_eu); \
	func(has_psr); \
	func(has_rc6); \
	func(has_rc6p); \
	func(has_resource_streamer); \
	func(has_runtime_pm); \
	func(has_snoop); \
	func(unfenced_needs_alignment); \
	func(cursor_needs_physical); \
	func(hws_needs_physical); \
	func(overlay_needs_physical); \
	func(supports_tv); \
	func(has_ipc);

struct sseu_dev_info {
	u8 slice_mask;
	u8 subslice_mask;
	u8 eu_total;
	u8 eu_per_subslice;
	u8 min_eu_in_pool;
	/* For each slice, which subslice(s) has(have) 7 EUs (bitfield)? */
	u8 subslice_7eu[3];
	u8 has_slice_pg:1;
	u8 has_subslice_pg:1;
	u8 has_eu_pg:1;
};

static inline unsigned int sseu_subslice_total(const struct sseu_dev_info *sseu)
{
	return hweight8(sseu->slice_mask) * hweight8(sseu->subslice_mask);
}

/* Keep in gen based order, and chronological order within a gen */
enum intel_platform {
	INTEL_PLATFORM_UNINITIALIZED = 0,
	INTEL_I830,
	INTEL_I845G,
	INTEL_I85X,
	INTEL_I865G,
	INTEL_I915G,
	INTEL_I915GM,
	INTEL_I945G,
	INTEL_I945GM,
	INTEL_G33,
	INTEL_PINEVIEW,
	INTEL_I965G,
	INTEL_I965GM,
	INTEL_G45,
	INTEL_GM45,
	INTEL_IRONLAKE,
	INTEL_SANDYBRIDGE,
	INTEL_IVYBRIDGE,
	INTEL_VALLEYVIEW,
	INTEL_HASWELL,
	INTEL_BROADWELL,
	INTEL_CHERRYVIEW,
	INTEL_SKYLAKE,
	INTEL_BROXTON,
	INTEL_KABYLAKE,
	INTEL_GEMINILAKE,
	INTEL_COFFEELAKE,
	INTEL_CANNONLAKE,
	INTEL_MAX_PLATFORMS
};

struct intel_device_info {
	u16 device_id;
	u16 gen_mask;

	u8 gen;
	u8 gt; /* GT number, 0 if undefined */
	u8 num_rings;
	u8 ring_mask; /* Rings supported by the HW */

	enum intel_platform platform;

	u32 display_mmio_offset;

	u8 num_pipes;
	u8 num_sprites[I915_MAX_PIPES];
	u8 num_scalers[I915_MAX_PIPES];

#define DEFINE_FLAG(name) u8 name:1
	DEV_INFO_FOR_EACH_FLAG(DEFINE_FLAG);
#undef DEFINE_FLAG
	u16 ddb_size; /* in blocks */

	/* Register offsets for the various display pipes and transcoders */
	int pipe_offsets[I915_MAX_TRANSCODERS];
	int trans_offsets[I915_MAX_TRANSCODERS];
	int palette_offsets[I915_MAX_PIPES];
	int cursor_offsets[I915_MAX_PIPES];

	/* Slice/subslice/EU info */
	struct sseu_dev_info sseu;

	struct color_luts {
		u16 degamma_lut_size;
		u16 gamma_lut_size;
	} color;
};

struct intel_display_error_state;

struct i915_gpu_state {
	struct kref ref;
	struct timeval time;
	struct timeval boottime;
	struct timeval uptime;

	struct drm_i915_private *i915;

	char error_msg[128];
	bool simulated;
	bool awake;
	bool wakelock;
	bool suspended;
	int iommu;
	u32 reset_count;
	u32 suspend_count;
	struct intel_device_info device_info;
	struct i915_params params;

	/* Generic register state */
	u32 eir;
	u32 pgtbl_er;
	u32 ier;
	u32 gtier[4], ngtier;
	u32 ccid;
	u32 derrmr;
	u32 forcewake;
	u32 error; /* gen6+ */
	u32 err_int; /* gen7 */
	u32 fault_data0; /* gen8, gen9 */
	u32 fault_data1; /* gen8, gen9 */
	u32 done_reg;
	u32 gac_eco;
	u32 gam_ecochk;
	u32 gab_ctl;
	u32 gfx_mode;

	u32 nfence;
	u64 fence[I915_MAX_NUM_FENCES];
	struct intel_overlay_error_state *overlay;
	struct intel_display_error_state *display;
	struct drm_i915_error_object *semaphore;
	struct drm_i915_error_object *guc_log;

	struct drm_i915_error_engine {
		int engine_id;
		/* Software tracked state */
		bool waiting;
		int num_waiters;
		unsigned long hangcheck_timestamp;
		bool hangcheck_stalled;
		enum intel_engine_hangcheck_action hangcheck_action;
		struct i915_address_space *vm;
		int num_requests;
		u32 reset_count;

		/* position of active request inside the ring */
		u32 rq_head, rq_post, rq_tail;

		/* our own tracking of ring head and tail */
		u32 cpu_ring_head;
		u32 cpu_ring_tail;

		u32 last_seqno;

		/* Register state */
		u32 start;
		u32 tail;
		u32 head;
		u32 ctl;
		u32 mode;
		u32 hws;
		u32 ipeir;
		u32 ipehr;
		u32 bbstate;
		u32 instpm;
		u32 instps;
		u32 seqno;
		u64 bbaddr;
		u64 acthd;
		u32 fault_reg;
		u64 faddr;
		u32 rc_psmi; /* sleep state */
		u32 semaphore_mboxes[I915_NUM_ENGINES - 1];
		struct intel_instdone instdone;

		struct drm_i915_error_context {
			char comm[TASK_COMM_LEN];
			pid_t pid;
			u32 handle;
			u32 hw_id;
			int ban_score;
			int active;
			int guilty;
		} context;

		struct drm_i915_error_object {
			u64 gtt_offset;
			u64 gtt_size;
			int page_count;
			int unused;
			u32 *pages[0];
		} *ringbuffer, *batchbuffer, *wa_batchbuffer, *ctx, *hws_page;

		struct drm_i915_error_object **user_bo;
		long user_bo_count;

		struct drm_i915_error_object *wa_ctx;

		struct drm_i915_error_request {
			long jiffies;
			pid_t pid;
			u32 context;
			int ban_score;
			u32 seqno;
			u32 head;
			u32 tail;
		} *requests, execlist[EXECLIST_MAX_PORTS];
		unsigned int num_ports;

		struct drm_i915_error_waiter {
			char comm[TASK_COMM_LEN];
			pid_t pid;
			u32 seqno;
		} *waiters;

		struct {
			u32 gfx_mode;
			union {
				u64 pdp[4];
				u32 pp_dir_base;
			};
		} vm_info;
	} engine[I915_NUM_ENGINES];

	struct drm_i915_error_buffer {
		u32 size;
		u32 name;
		u32 rseqno[I915_NUM_ENGINES], wseqno;
		u64 gtt_offset;
		u32 read_domains;
		u32 write_domain;
		s32 fence_reg:I915_MAX_NUM_FENCE_BITS;
		u32 tiling:2;
		u32 dirty:1;
		u32 purgeable:1;
		u32 userptr:1;
		s32 engine:4;
		u32 cache_level:3;
	} *active_bo[I915_NUM_ENGINES], *pinned_bo;
	u32 active_bo_count[I915_NUM_ENGINES], pinned_bo_count;
	struct i915_address_space *active_vm[I915_NUM_ENGINES];
};

enum i915_cache_level {
	I915_CACHE_NONE = 0,
	I915_CACHE_LLC, /* also used for snoopable memory on non-LLC */
	I915_CACHE_L3_LLC, /* gen7+, L3 sits between the domain specifc
			      caches, eg sampler/render caches, and the
			      large Last-Level-Cache. LLC is coherent with
			      the CPU, but L3 is only visible to the GPU. */
	I915_CACHE_WT, /* hsw:gt3e WriteThrough for scanouts */
};

#define I915_COLOR_UNEVICTABLE (-1) /* a non-vma sharing the address space */

enum fb_op_origin {
	ORIGIN_GTT,
	ORIGIN_CPU,
	ORIGIN_CS,
	ORIGIN_FLIP,
	ORIGIN_DIRTYFB,
};

struct intel_fbc {
	/* This is always the inner lock when overlapping with struct_mutex and
	 * it's the outer lock when overlapping with stolen_lock. */
	struct mutex lock;
	unsigned threshold;
	unsigned int possible_framebuffer_bits;
	unsigned int busy_bits;
	unsigned int visible_pipes_mask;
	struct intel_crtc *crtc;

	struct drm_mm_node compressed_fb;
	struct drm_mm_node *compressed_llb;

	bool false_color;

	bool enabled;
	bool active;

	bool underrun_detected;
	struct work_struct underrun_work;

	/*
	 * Due to the atomic rules we can't access some structures without the
	 * appropriate locking, so we cache information here in order to avoid
	 * these problems.
	 */
	struct intel_fbc_state_cache {
		struct i915_vma *vma;

		struct {
			unsigned int mode_flags;
			uint32_t hsw_bdw_pixel_rate;
		} crtc;

		struct {
			unsigned int rotation;
			int src_w;
			int src_h;
			bool visible;
			/*
			 * Display surface base address adjustement for
			 * pageflips. Note that on gen4+ this only adjusts up
			 * to a tile, offsets within a tile are handled in
			 * the hw itself (with the TILEOFF register).
			 */
			int adjusted_x;
			int adjusted_y;

			int y;
		} plane;

		struct {
			const struct drm_format_info *format;
			unsigned int stride;
		} fb;
	} state_cache;

	/*
	 * This structure contains everything that's relevant to program the
	 * hardware registers. When we want to figure out if we need to disable
	 * and re-enable FBC for a new configuration we just check if there's
	 * something different in the struct. The genx_fbc_activate functions
	 * are supposed to read from it in order to program the registers.
	 */
	struct intel_fbc_reg_params {
		struct i915_vma *vma;

		struct {
			enum pipe pipe;
			enum i9xx_plane_id i9xx_plane;
			unsigned int fence_y_offset;
		} crtc;

		struct {
			const struct drm_format_info *format;
			unsigned int stride;
		} fb;

		int cfb_size;
		unsigned int gen9_wa_cfb_stride;
	} params;

	struct intel_fbc_work {
		bool scheduled;
		u32 scheduled_vblank;
		struct work_struct work;
	} work;

	const char *no_fbc_reason;
};

/*
 * HIGH_RR is the highest eDP panel refresh rate read from EDID
 * LOW_RR is the lowest eDP panel refresh rate found from EDID
 * parsing for same resolution.
 */
enum drrs_refresh_rate_type {
	DRRS_HIGH_RR,
	DRRS_LOW_RR,
	DRRS_MAX_RR, /* RR count */
};

enum drrs_support_type {
	DRRS_NOT_SUPPORTED = 0,
	STATIC_DRRS_SUPPORT = 1,
	SEAMLESS_DRRS_SUPPORT = 2
};

struct intel_dp;
struct i915_drrs {
	struct mutex mutex;
	struct delayed_work work;
	struct intel_dp *dp;
	unsigned busy_frontbuffer_bits;
	enum drrs_refresh_rate_type refresh_rate_type;
	enum drrs_support_type type;
};

struct i915_psr {
	struct mutex lock;
	bool sink_support;
	bool source_ok;
	struct intel_dp *enabled;
	bool active;
	struct delayed_work work;
	unsigned busy_frontbuffer_bits;
	bool psr2_support;
	bool aux_frame_sync;
	bool link_standby;
	bool y_cord_support;
	bool colorimetry_support;
	bool alpm;

	void (*enable_source)(struct intel_dp *,
			      const struct intel_crtc_state *);
	void (*disable_source)(struct intel_dp *,
			       const struct intel_crtc_state *);
	void (*enable_sink)(struct intel_dp *);
	void (*activate)(struct intel_dp *);
	void (*setup_vsc)(struct intel_dp *, const struct intel_crtc_state *);
};

enum intel_pch {
	PCH_NONE = 0,	/* No PCH present */
	PCH_IBX,	/* Ibexpeak PCH */
	PCH_CPT,	/* Cougarpoint/Pantherpoint PCH */
	PCH_LPT,	/* Lynxpoint/Wildcatpoint PCH */
	PCH_SPT,        /* Sunrisepoint PCH */
	PCH_KBP,        /* Kaby Lake PCH */
	PCH_CNP,        /* Cannon Lake PCH */
	PCH_NOP,
};

enum intel_sbi_destination {
	SBI_ICLK,
	SBI_MPHY,
};

#define QUIRK_LVDS_SSC_DISABLE (1<<1)
#define QUIRK_INVERT_BRIGHTNESS (1<<2)
#define QUIRK_BACKLIGHT_PRESENT (1<<3)
#define QUIRK_PIN_SWIZZLED_PAGES (1<<5)
#define QUIRK_INCREASE_T12_DELAY (1<<6)
#define QUIRK_INCREASE_DDI_DISABLED_TIME (1<<7)

struct intel_fbdev;
struct intel_fbc_work;

struct intel_gmbus {
	struct i2c_adapter adapter;
#define GMBUS_FORCE_BIT_RETRY (1U << 31)
	u32 force_bit;
	u32 reg0;
	i915_reg_t gpio_reg;
	struct i2c_algo_bit_data bit_algo;
	struct drm_i915_private *dev_priv;
};

struct i915_suspend_saved_registers {
	u32 saveDSPARB;
	u32 saveFBC_CONTROL;
	u32 saveCACHE_MODE_0;
	u32 saveMI_ARB_STATE;
	u32 saveSWF0[16];
	u32 saveSWF1[16];
	u32 saveSWF3[3];
	uint64_t saveFENCE[I915_MAX_NUM_FENCES];
	u32 savePCH_PORT_HOTPLUG;
	u16 saveGCDGMBUS;
};

struct vlv_s0ix_state {
	/* GAM */
	u32 wr_watermark;
	u32 gfx_prio_ctrl;
	u32 arb_mode;
	u32 gfx_pend_tlb0;
	u32 gfx_pend_tlb1;
	u32 lra_limits[GEN7_LRA_LIMITS_REG_NUM];
	u32 media_max_req_count;
	u32 gfx_max_req_count;
	u32 render_hwsp;
	u32 ecochk;
	u32 bsd_hwsp;
	u32 blt_hwsp;
	u32 tlb_rd_addr;

	/* MBC */
	u32 g3dctl;
	u32 gsckgctl;
	u32 mbctl;

	/* GCP */
	u32 ucgctl1;
	u32 ucgctl3;
	u32 rcgctl1;
	u32 rcgctl2;
	u32 rstctl;
	u32 misccpctl;

	/* GPM */
	u32 gfxpause;
	u32 rpdeuhwtc;
	u32 rpdeuc;
	u32 ecobus;
	u32 pwrdwnupctl;
	u32 rp_down_timeout;
	u32 rp_deucsw;
	u32 rcubmabdtmr;
	u32 rcedata;
	u32 spare2gh;

	/* Display 1 CZ domain */
	u32 gt_imr;
	u32 gt_ier;
	u32 pm_imr;
	u32 pm_ier;
	u32 gt_scratch[GEN7_GT_SCRATCH_REG_NUM];

	/* GT SA CZ domain */
	u32 tilectl;
	u32 gt_fifoctl;
	u32 gtlc_wake_ctrl;
	u32 gtlc_survive;
	u32 pmwgicz;

	/* Display 2 CZ domain */
	u32 gu_ctl0;
	u32 gu_ctl1;
	u32 pcbr;
	u32 clock_gate_dis2;
};

struct intel_rps_ei {
	ktime_t ktime;
	u32 render_c0;
	u32 media_c0;
};

struct intel_rps {
	/*
	 * work, interrupts_enabled and pm_iir are protected by
	 * dev_priv->irq_lock
	 */
	struct work_struct work;
	bool interrupts_enabled;
	u32 pm_iir;

	/* PM interrupt bits that should never be masked */
	u32 pm_intrmsk_mbz;

	/* Frequencies are stored in potentially platform dependent multiples.
	 * In other words, *_freq needs to be multiplied by X to be interesting.
	 * Soft limits are those which are used for the dynamic reclocking done
	 * by the driver (raise frequencies under heavy loads, and lower for
	 * lighter loads). Hard limits are those imposed by the hardware.
	 *
	 * A distinction is made for overclocking, which is never enabled by
	 * default, and is considered to be above the hard limit if it's
	 * possible at all.
	 */
	u8 cur_freq;		/* Current frequency (cached, may not == HW) */
	u8 min_freq_softlimit;	/* Minimum frequency permitted by the driver */
	u8 max_freq_softlimit;	/* Max frequency permitted by the driver */
	u8 max_freq;		/* Maximum frequency, RP0 if not overclocking */
	u8 min_freq;		/* AKA RPn. Minimum frequency */
	u8 boost_freq;		/* Frequency to request when wait boosting */
	u8 idle_freq;		/* Frequency to request when we are idle */
	u8 efficient_freq;	/* AKA RPe. Pre-determined balanced frequency */
	u8 rp1_freq;		/* "less than" RP0 power/freqency */
	u8 rp0_freq;		/* Non-overclocked max frequency. */
	u16 gpll_ref_freq;	/* vlv/chv GPLL reference frequency */

	int last_adj;

	struct {
		struct mutex mutex;

		enum { LOW_POWER, BETWEEN, HIGH_POWER } mode;
		unsigned int interactive;

		u8 up_threshold; /* Current %busy required to uplock */
		u8 down_threshold; /* Current %busy required to downclock */
	} power;

	bool enabled;
<<<<<<< HEAD
=======
	bool ctx_corrupted;
	struct delayed_work autoenable_work;
>>>>>>> 775d01b6
	atomic_t num_waiters;
	atomic_t boosts;

	/* manual wa residency calculations */
	struct intel_rps_ei ei;
};

struct intel_gen6_power_mgmt {
	struct intel_rps rps;
	struct delayed_work autoenable_work;
};

/* defined intel_pm.c */
extern spinlock_t mchdev_lock;

struct intel_ilk_power_mgmt {
	u8 cur_delay;
	u8 min_delay;
	u8 max_delay;
	u8 fmax;
	u8 fstart;

	u64 last_count1;
	unsigned long last_time1;
	unsigned long chipset_power;
	u64 last_count2;
	u64 last_time2;
	unsigned long gfx_power;
	u8 corr;

	int c_m;
	int r_t;
};

struct drm_i915_private;
struct i915_power_well;

struct i915_power_well_ops {
	/*
	 * Synchronize the well's hw state to match the current sw state, for
	 * example enable/disable it based on the current refcount. Called
	 * during driver init and resume time, possibly after first calling
	 * the enable/disable handlers.
	 */
	void (*sync_hw)(struct drm_i915_private *dev_priv,
			struct i915_power_well *power_well);
	/*
	 * Enable the well and resources that depend on it (for example
	 * interrupts located on the well). Called after the 0->1 refcount
	 * transition.
	 */
	void (*enable)(struct drm_i915_private *dev_priv,
		       struct i915_power_well *power_well);
	/*
	 * Disable the well and resources that depend on it. Called after
	 * the 1->0 refcount transition.
	 */
	void (*disable)(struct drm_i915_private *dev_priv,
			struct i915_power_well *power_well);
	/* Returns the hw enabled state. */
	bool (*is_enabled)(struct drm_i915_private *dev_priv,
			   struct i915_power_well *power_well);
};

/* Power well structure for haswell */
struct i915_power_well {
	const char *name;
	bool always_on;
	/* power well enable/disable usage count */
	int count;
	/* cached hw enabled state */
	bool hw_enabled;
	u64 domains;
	/* unique identifier for this power well */
	enum i915_power_well_id id;
	/*
	 * Arbitraty data associated with this power well. Platform and power
	 * well specific.
	 */
	union {
		struct {
			enum dpio_phy phy;
		} bxt;
		struct {
			/* Mask of pipes whose IRQ logic is backed by the pw */
			u8 irq_pipe_mask;
			/* The pw is backing the VGA functionality */
			bool has_vga:1;
			bool has_fuses:1;
		} hsw;
	};
	const struct i915_power_well_ops *ops;
};

struct i915_power_domains {
	/*
	 * Power wells needed for initialization at driver init and suspend
	 * time are on. They are kept on until after the first modeset.
	 */
	bool init_power_on;
	bool initializing;
	int power_well_count;

	struct mutex lock;
	int domain_use_count[POWER_DOMAIN_NUM];
	struct i915_power_well *power_wells;
};

#define MAX_L3_SLICES 2
struct intel_l3_parity {
	u32 *remap_info[MAX_L3_SLICES];
	struct work_struct error_work;
	int which_slice;
};

struct i915_gem_mm {
	/** Memory allocator for GTT stolen memory */
	struct drm_mm stolen;
	/** Protects the usage of the GTT stolen memory allocator. This is
	 * always the inner lock when overlapping with struct_mutex. */
	struct mutex stolen_lock;

	/** List of all objects in gtt_space. Used to restore gtt
	 * mappings on resume */
	struct list_head bound_list;
	/**
	 * List of objects which are not bound to the GTT (thus
	 * are idle and not used by the GPU). These objects may or may
	 * not actually have any pages attached.
	 */
	struct list_head unbound_list;

	/** List of all objects in gtt_space, currently mmaped by userspace.
	 * All objects within this list must also be on bound_list.
	 */
	struct list_head userfault_list;

	/**
	 * List of objects which are pending destruction.
	 */
	struct llist_head free_list;
	struct work_struct free_work;

	/**
	 * Small stash of WC pages
	 */
	struct pagevec wc_stash;

	/** Usable portion of the GTT for GEM */
	dma_addr_t stolen_base; /* limited to low memory (32-bit) */

	/** PPGTT used for aliasing the PPGTT with the GTT */
	struct i915_hw_ppgtt *aliasing_ppgtt;

	struct notifier_block oom_notifier;
	struct notifier_block vmap_notifier;
	struct shrinker shrinker;

	/** LRU list of objects with fence regs on them. */
	struct list_head fence_list;

	/**
	 * Workqueue to fault in userptr pages, flushed by the execbuf
	 * when required but otherwise left to userspace to try again
	 * on EAGAIN.
	 */
	struct workqueue_struct *userptr_wq;

	u64 unordered_timeline;

	/* the indicator for dispatch video commands on two BSD rings */
	atomic_t bsd_engine_dispatch_index;

	/** Bit 6 swizzling required for X tiling */
	uint32_t bit_6_swizzle_x;
	/** Bit 6 swizzling required for Y tiling */
	uint32_t bit_6_swizzle_y;

	/* accounting, useful for userland debugging */
	spinlock_t object_stat_lock;
	u64 object_memory;
	u32 object_count;
};

struct drm_i915_error_state_buf {
	struct drm_i915_private *i915;
	unsigned bytes;
	unsigned size;
	int err;
	u8 *buf;
	loff_t start;
	loff_t pos;
};

#define I915_RESET_TIMEOUT (10 * HZ) /* 10s */
#define I915_FENCE_TIMEOUT (10 * HZ) /* 10s */

#define I915_ENGINE_DEAD_TIMEOUT  (4 * HZ)  /* Seqno, head and subunits dead */
#define I915_SEQNO_DEAD_TIMEOUT   (12 * HZ) /* Seqno dead with active head */

struct i915_gpu_error {
	/* For hangcheck timer */
#define DRM_I915_HANGCHECK_PERIOD 1500 /* in ms */
#define DRM_I915_HANGCHECK_JIFFIES msecs_to_jiffies(DRM_I915_HANGCHECK_PERIOD)

	struct delayed_work hangcheck_work;

	/* For reset and error_state handling. */
	spinlock_t lock;
	/* Protected by the above dev->gpu_error.lock. */
	struct i915_gpu_state *first_error;

	atomic_t pending_fb_pin;

	unsigned long missed_irq_rings;

	/**
	 * State variable controlling the reset flow and count
	 *
	 * This is a counter which gets incremented when reset is triggered,
	 *
	 * Before the reset commences, the I915_RESET_BACKOFF bit is set
	 * meaning that any waiters holding onto the struct_mutex should
	 * relinquish the lock immediately in order for the reset to start.
	 *
	 * If reset is not completed succesfully, the I915_WEDGE bit is
	 * set meaning that hardware is terminally sour and there is no
	 * recovery. All waiters on the reset_queue will be woken when
	 * that happens.
	 *
	 * This counter is used by the wait_seqno code to notice that reset
	 * event happened and it needs to restart the entire ioctl (since most
	 * likely the seqno it waited for won't ever signal anytime soon).
	 *
	 * This is important for lock-free wait paths, where no contended lock
	 * naturally enforces the correct ordering between the bail-out of the
	 * waiter and the gpu reset work code.
	 */
	unsigned long reset_count;

	/**
	 * flags: Control various stages of the GPU reset
	 *
	 * #I915_RESET_BACKOFF - When we start a reset, we want to stop any
	 * other users acquiring the struct_mutex. To do this we set the
	 * #I915_RESET_BACKOFF bit in the error flags when we detect a reset
	 * and then check for that bit before acquiring the struct_mutex (in
	 * i915_mutex_lock_interruptible()?). I915_RESET_BACKOFF serves a
	 * secondary role in preventing two concurrent global reset attempts.
	 *
	 * #I915_RESET_HANDOFF - To perform the actual GPU reset, we need the
	 * struct_mutex. We try to acquire the struct_mutex in the reset worker,
	 * but it may be held by some long running waiter (that we cannot
	 * interrupt without causing trouble). Once we are ready to do the GPU
	 * reset, we set the I915_RESET_HANDOFF bit and wakeup any waiters. If
	 * they already hold the struct_mutex and want to participate they can
	 * inspect the bit and do the reset directly, otherwise the worker
	 * waits for the struct_mutex.
	 *
	 * #I915_RESET_ENGINE[num_engines] - Since the driver doesn't need to
	 * acquire the struct_mutex to reset an engine, we need an explicit
	 * flag to prevent two concurrent reset attempts in the same engine.
	 * As the number of engines continues to grow, allocate the flags from
	 * the most significant bits.
	 *
	 * #I915_WEDGED - If reset fails and we can no longer use the GPU,
	 * we set the #I915_WEDGED bit. Prior to command submission, e.g.
	 * i915_gem_request_alloc(), this bit is checked and the sequence
	 * aborted (with -EIO reported to userspace) if set.
	 */
	unsigned long flags;
#define I915_RESET_BACKOFF	0
#define I915_RESET_HANDOFF	1
#define I915_RESET_MODESET	2
#define I915_WEDGED		(BITS_PER_LONG - 1)
#define I915_RESET_ENGINE	(I915_WEDGED - I915_NUM_ENGINES)

	/** Number of times an engine has been reset */
	u32 reset_engine_count[I915_NUM_ENGINES];

	/**
	 * Waitqueue to signal when a hang is detected. Used to for waiters
	 * to release the struct_mutex for the reset to procede.
	 */
	wait_queue_head_t wait_queue;

	/**
	 * Waitqueue to signal when the reset has completed. Used by clients
	 * that wait for dev_priv->mm.wedged to settle.
	 */
	wait_queue_head_t reset_queue;

	/* For missed irq/seqno simulation. */
	unsigned long test_irq_rings;
};

#define DP_AUX_A 0x40
#define DP_AUX_B 0x10
#define DP_AUX_C 0x20
#define DP_AUX_D 0x30

#define DDC_PIN_B  0x05
#define DDC_PIN_C  0x04
#define DDC_PIN_D  0x06

struct ddi_vbt_port_info {
	int max_tmds_clock;

	/*
	 * This is an index in the HDMI/DVI DDI buffer translation table.
	 * The special value HDMI_LEVEL_SHIFT_UNKNOWN means the VBT didn't
	 * populate this field.
	 */
#define HDMI_LEVEL_SHIFT_UNKNOWN	0xff
	uint8_t hdmi_level_shift;

	uint8_t supports_dvi:1;
	uint8_t supports_hdmi:1;
	uint8_t supports_dp:1;
	uint8_t supports_edp:1;

	uint8_t alternate_aux_channel;
	uint8_t alternate_ddc_pin;

	uint8_t dp_boost_level;
	uint8_t hdmi_boost_level;
	int dp_max_link_rate;		/* 0 for not limited by VBT */
};

enum psr_lines_to_wait {
	PSR_0_LINES_TO_WAIT = 0,
	PSR_1_LINE_TO_WAIT,
	PSR_4_LINES_TO_WAIT,
	PSR_8_LINES_TO_WAIT
};

struct intel_vbt_data {
	struct drm_display_mode *lfp_lvds_vbt_mode; /* if any */
	struct drm_display_mode *sdvo_lvds_vbt_mode; /* if any */

	/* Feature bits */
	unsigned int int_tv_support:1;
	unsigned int lvds_dither:1;
	unsigned int lvds_vbt:1;
	unsigned int int_crt_support:1;
	unsigned int lvds_use_ssc:1;
	unsigned int display_clock_mode:1;
	unsigned int fdi_rx_polarity_inverted:1;
	unsigned int panel_type:4;
	int lvds_ssc_freq;
	unsigned int bios_lvds_val; /* initial [PCH_]LVDS reg val in VBIOS */

	enum drrs_support_type drrs_type;

	struct {
		int rate;
		int lanes;
		int preemphasis;
		int vswing;
		bool low_vswing;
		bool initialized;
		bool support;
		int bpp;
		struct edp_power_seq pps;
	} edp;

	struct {
		bool full_link;
		bool require_aux_wakeup;
		int idle_frames;
		enum psr_lines_to_wait lines_to_wait;
		int tp1_wakeup_time;
		int tp2_tp3_wakeup_time;
	} psr;

	struct {
		u16 pwm_freq_hz;
		bool present;
		bool active_low_pwm;
		u8 min_brightness;	/* min_brightness/255 of max */
		u8 controller;		/* brightness controller number */
		enum intel_backlight_type type;
	} backlight;

	/* MIPI DSI */
	struct {
		u16 panel_id;
		struct mipi_config *config;
		struct mipi_pps_data *pps;
		u16 bl_ports;
		u16 cabc_ports;
		u8 seq_version;
		u32 size;
		u8 *data;
		const u8 *sequence[MIPI_SEQ_MAX];
	} dsi;

	int crt_ddc_pin;

	int child_dev_num;
	struct child_device_config *child_dev;

	struct ddi_vbt_port_info ddi_port_info[I915_MAX_PORTS];
	struct sdvo_device_mapping sdvo_mappings[2];
};

enum intel_ddb_partitioning {
	INTEL_DDB_PART_1_2,
	INTEL_DDB_PART_5_6, /* IVB+ */
};

struct intel_wm_level {
	bool enable;
	uint32_t pri_val;
	uint32_t spr_val;
	uint32_t cur_val;
	uint32_t fbc_val;
};

struct ilk_wm_values {
	uint32_t wm_pipe[3];
	uint32_t wm_lp[3];
	uint32_t wm_lp_spr[3];
	uint32_t wm_linetime[3];
	bool enable_fbc_wm;
	enum intel_ddb_partitioning partitioning;
};

struct g4x_pipe_wm {
	uint16_t plane[I915_MAX_PLANES];
	uint16_t fbc;
};

struct g4x_sr_wm {
	uint16_t plane;
	uint16_t cursor;
	uint16_t fbc;
};

struct vlv_wm_ddl_values {
	uint8_t plane[I915_MAX_PLANES];
};

struct vlv_wm_values {
	struct g4x_pipe_wm pipe[3];
	struct g4x_sr_wm sr;
	struct vlv_wm_ddl_values ddl[3];
	uint8_t level;
	bool cxsr;
};

struct g4x_wm_values {
	struct g4x_pipe_wm pipe[2];
	struct g4x_sr_wm sr;
	struct g4x_sr_wm hpll;
	bool cxsr;
	bool hpll_en;
	bool fbc_en;
};

struct skl_ddb_entry {
	uint16_t start, end;	/* in number of blocks, 'end' is exclusive */
};

static inline uint16_t skl_ddb_entry_size(const struct skl_ddb_entry *entry)
{
	return entry->end - entry->start;
}

static inline bool skl_ddb_entry_equal(const struct skl_ddb_entry *e1,
				       const struct skl_ddb_entry *e2)
{
	if (e1->start == e2->start && e1->end == e2->end)
		return true;

	return false;
}

struct skl_ddb_allocation {
	/* packed/y */
	struct skl_ddb_entry plane[I915_MAX_PIPES][I915_MAX_PLANES];
	struct skl_ddb_entry uv_plane[I915_MAX_PIPES][I915_MAX_PLANES];
};

struct skl_ddb_values {
	unsigned dirty_pipes;
	struct skl_ddb_allocation ddb;
};

struct skl_wm_level {
	bool plane_en;
	uint16_t plane_res_b;
	uint8_t plane_res_l;
};

/* Stores plane specific WM parameters */
struct skl_wm_params {
	bool x_tiled, y_tiled;
	bool rc_surface;
	bool is_planar;
	uint32_t width;
	uint8_t cpp;
	uint32_t plane_pixel_rate;
	uint32_t y_min_scanlines;
	uint32_t plane_bytes_per_line;
	uint_fixed_16_16_t plane_blocks_per_line;
	uint_fixed_16_16_t y_tile_minimum;
	uint32_t linetime_us;
	uint32_t dbuf_block_size;
};

/*
 * This struct helps tracking the state needed for runtime PM, which puts the
 * device in PCI D3 state. Notice that when this happens, nothing on the
 * graphics device works, even register access, so we don't get interrupts nor
 * anything else.
 *
 * Every piece of our code that needs to actually touch the hardware needs to
 * either call intel_runtime_pm_get or call intel_display_power_get with the
 * appropriate power domain.
 *
 * Our driver uses the autosuspend delay feature, which means we'll only really
 * suspend if we stay with zero refcount for a certain amount of time. The
 * default value is currently very conservative (see intel_runtime_pm_enable), but
 * it can be changed with the standard runtime PM files from sysfs.
 *
 * The irqs_disabled variable becomes true exactly after we disable the IRQs and
 * goes back to false exactly before we reenable the IRQs. We use this variable
 * to check if someone is trying to enable/disable IRQs while they're supposed
 * to be disabled. This shouldn't happen and we'll print some error messages in
 * case it happens.
 *
 * For more, read the Documentation/power/runtime_pm.txt.
 */
struct i915_runtime_pm {
	atomic_t wakeref_count;
	bool suspended;
	bool irqs_enabled;
};

enum intel_pipe_crc_source {
	INTEL_PIPE_CRC_SOURCE_NONE,
	INTEL_PIPE_CRC_SOURCE_PLANE1,
	INTEL_PIPE_CRC_SOURCE_PLANE2,
	INTEL_PIPE_CRC_SOURCE_PF,
	INTEL_PIPE_CRC_SOURCE_PIPE,
	/* TV/DP on pre-gen5/vlv can't use the pipe source. */
	INTEL_PIPE_CRC_SOURCE_TV,
	INTEL_PIPE_CRC_SOURCE_DP_B,
	INTEL_PIPE_CRC_SOURCE_DP_C,
	INTEL_PIPE_CRC_SOURCE_DP_D,
	INTEL_PIPE_CRC_SOURCE_AUTO,
	INTEL_PIPE_CRC_SOURCE_MAX,
};

struct intel_pipe_crc_entry {
	uint32_t frame;
	uint32_t crc[5];
};

#define INTEL_PIPE_CRC_ENTRIES_NR	128
struct intel_pipe_crc {
	spinlock_t lock;
	bool opened;		/* exclusive access to the result file */
	struct intel_pipe_crc_entry *entries;
	enum intel_pipe_crc_source source;
	int head, tail;
	wait_queue_head_t wq;
	int skipped;
};

struct i915_frontbuffer_tracking {
	spinlock_t lock;

	/*
	 * Tracking bits for delayed frontbuffer flushing du to gpu activity or
	 * scheduled flips.
	 */
	unsigned busy_bits;
	unsigned flip_bits;
};

struct i915_wa_reg {
	i915_reg_t addr;
	u32 value;
	/* bitmask representing WA bits */
	u32 mask;
};

/*
 * RING_MAX_NONPRIV_SLOTS is per-engine but at this point we are only
 * allowing it for RCS as we don't foresee any requirement of having
 * a whitelist for other engines. When it is really required for
 * other engines then the limit need to be increased.
 */
#define I915_MAX_WA_REGS (16 + RING_MAX_NONPRIV_SLOTS)

struct i915_workarounds {
	struct i915_wa_reg reg[I915_MAX_WA_REGS];
	u32 count;
	u32 hw_whitelist_count[I915_NUM_ENGINES];
};

struct i915_virtual_gpu {
	bool active;
	u32 caps;
};

/* used in computing the new watermarks state */
struct intel_wm_config {
	unsigned int num_pipes_active;
	bool sprites_enabled;
	bool sprites_scaled;
};

struct i915_oa_format {
	u32 format;
	int size;
};

struct i915_oa_reg {
	i915_reg_t addr;
	u32 value;
};

struct i915_oa_config {
	char uuid[UUID_STRING_LEN + 1];
	int id;

	const struct i915_oa_reg *mux_regs;
	u32 mux_regs_len;
	const struct i915_oa_reg *b_counter_regs;
	u32 b_counter_regs_len;
	const struct i915_oa_reg *flex_regs;
	u32 flex_regs_len;

	struct attribute_group sysfs_metric;
	struct attribute *attrs[2];
	struct device_attribute sysfs_metric_id;

	atomic_t ref_count;
};

struct i915_perf_stream;

/**
 * struct i915_perf_stream_ops - the OPs to support a specific stream type
 */
struct i915_perf_stream_ops {
	/**
	 * @enable: Enables the collection of HW samples, either in response to
	 * `I915_PERF_IOCTL_ENABLE` or implicitly called when stream is opened
	 * without `I915_PERF_FLAG_DISABLED`.
	 */
	void (*enable)(struct i915_perf_stream *stream);

	/**
	 * @disable: Disables the collection of HW samples, either in response
	 * to `I915_PERF_IOCTL_DISABLE` or implicitly called before destroying
	 * the stream.
	 */
	void (*disable)(struct i915_perf_stream *stream);

	/**
	 * @poll_wait: Call poll_wait, passing a wait queue that will be woken
	 * once there is something ready to read() for the stream
	 */
	void (*poll_wait)(struct i915_perf_stream *stream,
			  struct file *file,
			  poll_table *wait);

	/**
	 * @wait_unlocked: For handling a blocking read, wait until there is
	 * something to ready to read() for the stream. E.g. wait on the same
	 * wait queue that would be passed to poll_wait().
	 */
	int (*wait_unlocked)(struct i915_perf_stream *stream);

	/**
	 * @read: Copy buffered metrics as records to userspace
	 * **buf**: the userspace, destination buffer
	 * **count**: the number of bytes to copy, requested by userspace
	 * **offset**: zero at the start of the read, updated as the read
	 * proceeds, it represents how many bytes have been copied so far and
	 * the buffer offset for copying the next record.
	 *
	 * Copy as many buffered i915 perf samples and records for this stream
	 * to userspace as will fit in the given buffer.
	 *
	 * Only write complete records; returning -%ENOSPC if there isn't room
	 * for a complete record.
	 *
	 * Return any error condition that results in a short read such as
	 * -%ENOSPC or -%EFAULT, even though these may be squashed before
	 * returning to userspace.
	 */
	int (*read)(struct i915_perf_stream *stream,
		    char __user *buf,
		    size_t count,
		    size_t *offset);

	/**
	 * @destroy: Cleanup any stream specific resources.
	 *
	 * The stream will always be disabled before this is called.
	 */
	void (*destroy)(struct i915_perf_stream *stream);
};

/**
 * struct i915_perf_stream - state for a single open stream FD
 */
struct i915_perf_stream {
	/**
	 * @dev_priv: i915 drm device
	 */
	struct drm_i915_private *dev_priv;

	/**
	 * @link: Links the stream into ``&drm_i915_private->streams``
	 */
	struct list_head link;

	/**
	 * @sample_flags: Flags representing the `DRM_I915_PERF_PROP_SAMPLE_*`
	 * properties given when opening a stream, representing the contents
	 * of a single sample as read() by userspace.
	 */
	u32 sample_flags;

	/**
	 * @sample_size: Considering the configured contents of a sample
	 * combined with the required header size, this is the total size
	 * of a single sample record.
	 */
	int sample_size;

	/**
	 * @ctx: %NULL if measuring system-wide across all contexts or a
	 * specific context that is being monitored.
	 */
	struct i915_gem_context *ctx;

	/**
	 * @enabled: Whether the stream is currently enabled, considering
	 * whether the stream was opened in a disabled state and based
	 * on `I915_PERF_IOCTL_ENABLE` and `I915_PERF_IOCTL_DISABLE` calls.
	 */
	bool enabled;

	/**
	 * @ops: The callbacks providing the implementation of this specific
	 * type of configured stream.
	 */
	const struct i915_perf_stream_ops *ops;

	/**
	 * @oa_config: The OA configuration used by the stream.
	 */
	struct i915_oa_config *oa_config;
};

/**
 * struct i915_oa_ops - Gen specific implementation of an OA unit stream
 */
struct i915_oa_ops {
	/**
	 * @is_valid_b_counter_reg: Validates register's address for
	 * programming boolean counters for a particular platform.
	 */
	bool (*is_valid_b_counter_reg)(struct drm_i915_private *dev_priv,
				       u32 addr);

	/**
	 * @is_valid_mux_reg: Validates register's address for programming mux
	 * for a particular platform.
	 */
	bool (*is_valid_mux_reg)(struct drm_i915_private *dev_priv, u32 addr);

	/**
	 * @is_valid_flex_reg: Validates register's address for programming
	 * flex EU filtering for a particular platform.
	 */
	bool (*is_valid_flex_reg)(struct drm_i915_private *dev_priv, u32 addr);

	/**
	 * @init_oa_buffer: Resets the head and tail pointers of the
	 * circular buffer for periodic OA reports.
	 *
	 * Called when first opening a stream for OA metrics, but also may be
	 * called in response to an OA buffer overflow or other error
	 * condition.
	 *
	 * Note it may be necessary to clear the full OA buffer here as part of
	 * maintaining the invariable that new reports must be written to
	 * zeroed memory for us to be able to reliable detect if an expected
	 * report has not yet landed in memory.  (At least on Haswell the OA
	 * buffer tail pointer is not synchronized with reports being visible
	 * to the CPU)
	 */
	void (*init_oa_buffer)(struct drm_i915_private *dev_priv);

	/**
	 * @enable_metric_set: Selects and applies any MUX configuration to set
	 * up the Boolean and Custom (B/C) counters that are part of the
	 * counter reports being sampled. May apply system constraints such as
	 * disabling EU clock gating as required.
	 */
	int (*enable_metric_set)(struct drm_i915_private *dev_priv,
				 const struct i915_oa_config *oa_config);

	/**
	 * @disable_metric_set: Remove system constraints associated with using
	 * the OA unit.
	 */
	void (*disable_metric_set)(struct drm_i915_private *dev_priv);

	/**
	 * @oa_enable: Enable periodic sampling
	 */
	void (*oa_enable)(struct drm_i915_private *dev_priv);

	/**
	 * @oa_disable: Disable periodic sampling
	 */
	void (*oa_disable)(struct drm_i915_private *dev_priv);

	/**
	 * @read: Copy data from the circular OA buffer into a given userspace
	 * buffer.
	 */
	int (*read)(struct i915_perf_stream *stream,
		    char __user *buf,
		    size_t count,
		    size_t *offset);

	/**
	 * @oa_hw_tail_read: read the OA tail pointer register
	 *
	 * In particular this enables us to share all the fiddly code for
	 * handling the OA unit tail pointer race that affects multiple
	 * generations.
	 */
	u32 (*oa_hw_tail_read)(struct drm_i915_private *dev_priv);
};

struct intel_cdclk_state {
	unsigned int cdclk, vco, ref;
	u8 voltage_level;
};

struct drm_i915_private {
	struct drm_device drm;

	struct kmem_cache *objects;
	struct kmem_cache *vmas;
	struct kmem_cache *luts;
	struct kmem_cache *requests;
	struct kmem_cache *dependencies;
	struct kmem_cache *priorities;

	const struct intel_device_info info;

	void __iomem *regs;

	struct intel_uncore uncore;

	struct i915_virtual_gpu vgpu;

	struct intel_gvt *gvt;

	struct intel_huc huc;
	struct intel_guc guc;

	struct intel_csr csr;

	struct intel_gmbus gmbus[GMBUS_NUM_PINS];

	/** gmbus_mutex protects against concurrent usage of the single hw gmbus
	 * controller on different i2c buses. */
	struct mutex gmbus_mutex;

	/**
	 * Base address of the gmbus and gpio block.
	 */
	uint32_t gpio_mmio_base;

	/* MMIO base address for MIPI regs */
	uint32_t mipi_mmio_base;

	uint32_t psr_mmio_base;

	uint32_t pps_mmio_base;

	wait_queue_head_t gmbus_wait_queue;

	struct pci_dev *bridge_dev;
	struct intel_engine_cs *engine[I915_NUM_ENGINES];
	/* Context used internally to idle the GPU and setup initial state */
	struct i915_gem_context *kernel_context;
	/* Context only to be used for injecting preemption commands */
	struct i915_gem_context *preempt_context;
	struct i915_vma *semaphore;

	struct drm_dma_handle *status_page_dmah;
	struct resource mch_res;

	/* protects the irq masks */
	spinlock_t irq_lock;

	bool display_irqs_enabled;

	/* To control wakeup latency, e.g. for irq-driven dp aux transfers. */
	struct pm_qos_request pm_qos;

	/* Sideband mailbox protection */
	struct mutex sb_lock;

	/** Cached value of IMR to avoid reads in updating the bitfield */
	union {
		u32 irq_mask;
		u32 de_irq_mask[I915_MAX_PIPES];
	};
	u32 gt_irq_mask;
	u32 pm_imr;
	u32 pm_ier;
	u32 pm_rps_events;
	u32 pm_guc_events;
	u32 pipestat_irq_mask[I915_MAX_PIPES];

	struct i915_hotplug hotplug;
	struct intel_fbc fbc;
	struct i915_drrs drrs;
	struct intel_opregion opregion;
	struct intel_vbt_data vbt;

	bool preserve_bios_swizzle;

	/* overlay */
	struct intel_overlay *overlay;

	/* backlight registers and fields in struct intel_panel */
	struct mutex backlight_lock;

	/* LVDS info */
	bool no_aux_handshake;

	/* protects panel power sequencer state */
	struct mutex pps_mutex;

	struct drm_i915_fence_reg fence_regs[I915_MAX_NUM_FENCES]; /* assume 965 */
	int num_fence_regs; /* 8 on pre-965, 16 otherwise */

	unsigned int fsb_freq, mem_freq, is_ddr3;
	unsigned int skl_preferred_vco_freq;
	unsigned int max_cdclk_freq;

	unsigned int max_dotclk_freq;
	unsigned int rawclk_freq;
	unsigned int hpll_freq;
	unsigned int czclk_freq;

	struct {
		/*
		 * The current logical cdclk state.
		 * See intel_atomic_state.cdclk.logical
		 *
		 * For reading holding any crtc lock is sufficient,
		 * for writing must hold all of them.
		 */
		struct intel_cdclk_state logical;
		/*
		 * The current actual cdclk state.
		 * See intel_atomic_state.cdclk.actual
		 */
		struct intel_cdclk_state actual;
		/* The current hardware cdclk state */
		struct intel_cdclk_state hw;
	} cdclk;

	/**
	 * wq - Driver workqueue for GEM.
	 *
	 * NOTE: Work items scheduled here are not allowed to grab any modeset
	 * locks, for otherwise the flushing done in the pageflip code will
	 * result in deadlocks.
	 */
	struct workqueue_struct *wq;

	/* Display functions */
	struct drm_i915_display_funcs display;

	/* PCH chipset type */
	enum intel_pch pch_type;
	unsigned short pch_id;

	unsigned long quirks;

	struct drm_atomic_state *modeset_restore_state;
	struct drm_modeset_acquire_ctx reset_ctx;

	struct list_head vm_list; /* Global list of all address spaces */
	struct i915_ggtt ggtt; /* VM representing the global address space */

	struct i915_gem_mm mm;
	DECLARE_HASHTABLE(mm_structs, 7);
	struct mutex mm_lock;

	struct intel_ppat ppat;

	/* Kernel Modesetting */

	struct intel_crtc *plane_to_crtc_mapping[I915_MAX_PIPES];
	struct intel_crtc *pipe_to_crtc_mapping[I915_MAX_PIPES];

#ifdef CONFIG_DEBUG_FS
	struct intel_pipe_crc pipe_crc[I915_MAX_PIPES];
#endif

	/* dpll and cdclk state is protected by connection_mutex */
	int num_shared_dpll;
	struct intel_shared_dpll shared_dplls[I915_NUM_PLLS];
	const struct intel_dpll_mgr *dpll_mgr;

	/*
	 * dpll_lock serializes intel_{prepare,enable,disable}_shared_dpll.
	 * Must be global rather than per dpll, because on some platforms
	 * plls share registers.
	 */
	struct mutex dpll_lock;

	unsigned int active_crtcs;
	/* minimum acceptable cdclk for each pipe */
	int min_cdclk[I915_MAX_PIPES];
	/* minimum acceptable voltage level for each pipe */
	u8 min_voltage_level[I915_MAX_PIPES];

	int dpio_phy_iosf_port[I915_NUM_PHYS_VLV];

	struct i915_workarounds workarounds;

	struct i915_frontbuffer_tracking fb_tracking;

	struct intel_atomic_helper {
		struct llist_head free_list;
		struct work_struct free_work;
	} atomic_helper;

	u16 orig_clock;

	bool mchbar_need_disable;

	struct intel_l3_parity l3_parity;

	/* Cannot be determined by PCIID. You must always read a register. */
	u32 edram_cap;

	/*
	 * Protects RPS/RC6 register access and PCU communication.
	 * Must be taken after struct_mutex if nested. Note that
	 * this lock may be held for long periods of time when
	 * talking to hw - so only take it when talking to hw!
	 */
	struct mutex pcu_lock;

	/* gen6+ GT PM state */
	struct intel_gen6_power_mgmt gt_pm;

	/* ilk-only ips/rps state. Everything in here is protected by the global
	 * mchdev_lock in intel_pm.c */
	struct intel_ilk_power_mgmt ips;

	struct i915_power_domains power_domains;

	struct i915_psr psr;

	struct i915_gpu_error gpu_error;

	struct drm_i915_gem_object *vlv_pctx;

	/* list of fbdev register on this device */
	struct intel_fbdev *fbdev;
	struct work_struct fbdev_suspend_work;

	struct drm_property *broadcast_rgb_property;
	struct drm_property *force_audio_property;

	/* hda/i915 audio component */
	struct i915_audio_component *audio_component;
	bool audio_component_registered;
	/**
	 * av_mutex - mutex for audio/video sync
	 *
	 */
	struct mutex av_mutex;

	struct {
		struct list_head list;
		struct llist_head free_list;
		struct work_struct free_work;

		/* The hw wants to have a stable context identifier for the
		 * lifetime of the context (for OA, PASID, faults, etc).
		 * This is limited in execlists to 21 bits.
		 */
		struct ida hw_ida;
#define MAX_CONTEXT_HW_ID (1<<21) /* exclusive */
	} contexts;

	u32 fdi_rx_config;

	/* Shadow for DISPLAY_PHY_CONTROL which can't be safely read */
	u32 chv_phy_control;
	/*
	 * Shadows for CHV DPLL_MD regs to keep the state
	 * checker somewhat working in the presence hardware
	 * crappiness (can't read out DPLL_MD for pipes B & C).
	 */
	u32 chv_dpll_md[I915_MAX_PIPES];
	u32 bxt_phy_grc;

	u32 suspend_count;
	bool suspended_to_idle;
	struct i915_suspend_saved_registers regfile;
	struct vlv_s0ix_state vlv_s0ix_state;

	enum {
		I915_SAGV_UNKNOWN = 0,
		I915_SAGV_DISABLED,
		I915_SAGV_ENABLED,
		I915_SAGV_NOT_CONTROLLED
	} sagv_status;

	struct {
		/*
		 * Raw watermark latency values:
		 * in 0.1us units for WM0,
		 * in 0.5us units for WM1+.
		 */
		/* primary */
		uint16_t pri_latency[5];
		/* sprite */
		uint16_t spr_latency[5];
		/* cursor */
		uint16_t cur_latency[5];
		/*
		 * Raw watermark memory latency values
		 * for SKL for all 8 levels
		 * in 1us units.
		 */
		uint16_t skl_latency[8];

		/* current hardware state */
		union {
			struct ilk_wm_values hw;
			struct skl_ddb_values skl_hw;
			struct vlv_wm_values vlv;
			struct g4x_wm_values g4x;
		};

		uint8_t max_level;

		/*
		 * Should be held around atomic WM register writing; also
		 * protects * intel_crtc->wm.active and
		 * cstate->wm.need_postvbl_update.
		 */
		struct mutex wm_mutex;

		/*
		 * Set during HW readout of watermarks/DDB.  Some platforms
		 * need to know when we're still using BIOS-provided values
		 * (which we don't fully trust).
		 */
		bool distrust_bios_wm;
	} wm;

	struct i915_runtime_pm runtime_pm;

	struct {
		bool initialized;

		struct kobject *metrics_kobj;
		struct ctl_table_header *sysctl_header;

		/*
		 * Lock associated with adding/modifying/removing OA configs
		 * in dev_priv->perf.metrics_idr.
		 */
		struct mutex metrics_lock;

		/*
		 * List of dynamic configurations, you need to hold
		 * dev_priv->perf.metrics_lock to access it.
		 */
		struct idr metrics_idr;

		/*
		 * Lock associated with anything below within this structure
		 * except exclusive_stream.
		 */
		struct mutex lock;
		struct list_head streams;

		struct {
			/*
			 * The stream currently using the OA unit. If accessed
			 * outside a syscall associated to its file
			 * descriptor, you need to hold
			 * dev_priv->drm.struct_mutex.
			 */
			struct i915_perf_stream *exclusive_stream;

			u32 specific_ctx_id;

			struct hrtimer poll_check_timer;
			wait_queue_head_t poll_wq;
			bool pollin;

			/**
			 * For rate limiting any notifications of spurious
			 * invalid OA reports
			 */
			struct ratelimit_state spurious_report_rs;

			bool periodic;
			int period_exponent;
			int timestamp_frequency;

			struct i915_oa_config test_config;

			struct {
				struct i915_vma *vma;
				u8 *vaddr;
				u32 last_ctx_id;
				int format;
				int format_size;

				/**
				 * Locks reads and writes to all head/tail state
				 *
				 * Consider: the head and tail pointer state
				 * needs to be read consistently from a hrtimer
				 * callback (atomic context) and read() fop
				 * (user context) with tail pointer updates
				 * happening in atomic context and head updates
				 * in user context and the (unlikely)
				 * possibility of read() errors needing to
				 * reset all head/tail state.
				 *
				 * Note: Contention or performance aren't
				 * currently a significant concern here
				 * considering the relatively low frequency of
				 * hrtimer callbacks (5ms period) and that
				 * reads typically only happen in response to a
				 * hrtimer event and likely complete before the
				 * next callback.
				 *
				 * Note: This lock is not held *while* reading
				 * and copying data to userspace so the value
				 * of head observed in htrimer callbacks won't
				 * represent any partial consumption of data.
				 */
				spinlock_t ptr_lock;

				/**
				 * One 'aging' tail pointer and one 'aged'
				 * tail pointer ready to used for reading.
				 *
				 * Initial values of 0xffffffff are invalid
				 * and imply that an update is required
				 * (and should be ignored by an attempted
				 * read)
				 */
				struct {
					u32 offset;
				} tails[2];

				/**
				 * Index for the aged tail ready to read()
				 * data up to.
				 */
				unsigned int aged_tail_idx;

				/**
				 * A monotonic timestamp for when the current
				 * aging tail pointer was read; used to
				 * determine when it is old enough to trust.
				 */
				u64 aging_timestamp;

				/**
				 * Although we can always read back the head
				 * pointer register, we prefer to avoid
				 * trusting the HW state, just to avoid any
				 * risk that some hardware condition could
				 * somehow bump the head pointer unpredictably
				 * and cause us to forward the wrong OA buffer
				 * data to userspace.
				 */
				u32 head;
			} oa_buffer;

			u32 gen7_latched_oastatus1;
			u32 ctx_oactxctrl_offset;
			u32 ctx_flexeu0_offset;

			/**
			 * The RPT_ID/reason field for Gen8+ includes a bit
			 * to determine if the CTX ID in the report is valid
			 * but the specific bit differs between Gen 8 and 9
			 */
			u32 gen8_valid_ctx_bit;

			struct i915_oa_ops ops;
			const struct i915_oa_format *oa_formats;
		} oa;
	} perf;

	/* Abstract the submission mechanism (legacy ringbuffer or execlists) away */
	struct {
		void (*resume)(struct drm_i915_private *);
		void (*cleanup_engine)(struct intel_engine_cs *engine);

		struct list_head timelines;
		struct i915_gem_timeline global_timeline;
		u32 active_requests;

		/**
		 * Is the GPU currently considered idle, or busy executing
		 * userspace requests? Whilst idle, we allow runtime power
		 * management to power down the hardware and display clocks.
		 * In order to reduce the effect on performance, there
		 * is a slight delay before we do so.
		 */
		bool awake;

		/**
		 * We leave the user IRQ off as much as possible,
		 * but this means that requests will finish and never
		 * be retired once the system goes idle. Set a timer to
		 * fire periodically while the ring is running. When it
		 * fires, go retire requests.
		 */
		struct delayed_work retire_work;

		/**
		 * When we detect an idle GPU, we want to turn on
		 * powersaving features. So once we see that there
		 * are no more requests outstanding and no more
		 * arrive within a small period of time, we fire
		 * off the idle_work.
		 */
		struct delayed_work idle_work;

		ktime_t last_init_time;
	} gt;

	/* perform PHY state sanity checks? */
	bool chv_phy_assert[2];

	bool ipc_enabled;

	/* Used to save the pipe-to-encoder mapping for audio */
	struct intel_encoder *av_enc_map[I915_MAX_PIPES];

	/* necessary resource sharing with HDMI LPE audio driver. */
	struct {
		struct platform_device *platdev;
		int	irq;
	} lpe_audio;

	/*
	 * NOTE: This is the dri1/ums dungeon, don't add stuff here. Your patch
	 * will be rejected. Instead look for a better place.
	 */
};

static inline struct drm_i915_private *to_i915(const struct drm_device *dev)
{
	return container_of(dev, struct drm_i915_private, drm);
}

static inline struct drm_i915_private *kdev_to_i915(struct device *kdev)
{
	return to_i915(dev_get_drvdata(kdev));
}

static inline struct drm_i915_private *guc_to_i915(struct intel_guc *guc)
{
	return container_of(guc, struct drm_i915_private, guc);
}

static inline struct drm_i915_private *huc_to_i915(struct intel_huc *huc)
{
	return container_of(huc, struct drm_i915_private, huc);
}

/* Simple iterator over all initialised engines */
#define for_each_engine(engine__, dev_priv__, id__) \
	for ((id__) = 0; \
	     (id__) < I915_NUM_ENGINES; \
	     (id__)++) \
		for_each_if ((engine__) = (dev_priv__)->engine[(id__)])

/* Iterator over subset of engines selected by mask */
#define for_each_engine_masked(engine__, dev_priv__, mask__, tmp__) \
	for (tmp__ = mask__ & INTEL_INFO(dev_priv__)->ring_mask;	\
	     tmp__ ? (engine__ = (dev_priv__)->engine[__mask_next_bit(tmp__)]), 1 : 0; )

enum hdmi_force_audio {
	HDMI_AUDIO_OFF_DVI = -2,	/* no aux data for HDMI-DVI converter */
	HDMI_AUDIO_OFF,			/* force turn off HDMI audio */
	HDMI_AUDIO_AUTO,		/* trust EDID */
	HDMI_AUDIO_ON,			/* force turn on HDMI audio */
};

#define I915_GTT_OFFSET_NONE ((u32)-1)

/*
 * Frontbuffer tracking bits. Set in obj->frontbuffer_bits while a gem bo is
 * considered to be the frontbuffer for the given plane interface-wise. This
 * doesn't mean that the hw necessarily already scans it out, but that any
 * rendering (by the cpu or gpu) will land in the frontbuffer eventually.
 *
 * We have one bit per pipe and per scanout plane type.
 */
#define INTEL_MAX_SPRITE_BITS_PER_PIPE 5
#define INTEL_FRONTBUFFER_BITS_PER_PIPE 8
#define INTEL_FRONTBUFFER_PRIMARY(pipe) \
	(1 << (INTEL_FRONTBUFFER_BITS_PER_PIPE * (pipe)))
#define INTEL_FRONTBUFFER_CURSOR(pipe) \
	(1 << (1 + (INTEL_FRONTBUFFER_BITS_PER_PIPE * (pipe))))
#define INTEL_FRONTBUFFER_SPRITE(pipe, plane) \
	(1 << (2 + plane + (INTEL_FRONTBUFFER_BITS_PER_PIPE * (pipe))))
#define INTEL_FRONTBUFFER_OVERLAY(pipe) \
	(1 << (2 + INTEL_MAX_SPRITE_BITS_PER_PIPE + (INTEL_FRONTBUFFER_BITS_PER_PIPE * (pipe))))
#define INTEL_FRONTBUFFER_ALL_MASK(pipe) \
	(0xff << (INTEL_FRONTBUFFER_BITS_PER_PIPE * (pipe)))

/*
 * Optimised SGL iterator for GEM objects
 */
static __always_inline struct sgt_iter {
	struct scatterlist *sgp;
	union {
		unsigned long pfn;
		dma_addr_t dma;
	};
	unsigned int curr;
	unsigned int max;
} __sgt_iter(struct scatterlist *sgl, bool dma) {
	struct sgt_iter s = { .sgp = sgl };

	if (s.sgp) {
		s.max = s.curr = s.sgp->offset;
		s.max += s.sgp->length;
		if (dma)
			s.dma = sg_dma_address(s.sgp);
		else
			s.pfn = page_to_pfn(sg_page(s.sgp));
	}

	return s;
}

static inline struct scatterlist *____sg_next(struct scatterlist *sg)
{
	++sg;
	if (unlikely(sg_is_chain(sg)))
		sg = sg_chain_ptr(sg);
	return sg;
}

/**
 * __sg_next - return the next scatterlist entry in a list
 * @sg:		The current sg entry
 *
 * Description:
 *   If the entry is the last, return NULL; otherwise, step to the next
 *   element in the array (@sg@+1). If that's a chain pointer, follow it;
 *   otherwise just return the pointer to the current element.
 **/
static inline struct scatterlist *__sg_next(struct scatterlist *sg)
{
#ifdef CONFIG_DEBUG_SG
	BUG_ON(sg->sg_magic != SG_MAGIC);
#endif
	return sg_is_last(sg) ? NULL : ____sg_next(sg);
}

/**
 * for_each_sgt_dma - iterate over the DMA addresses of the given sg_table
 * @__dmap:	DMA address (output)
 * @__iter:	'struct sgt_iter' (iterator state, internal)
 * @__sgt:	sg_table to iterate over (input)
 */
#define for_each_sgt_dma(__dmap, __iter, __sgt)				\
	for ((__iter) = __sgt_iter((__sgt)->sgl, true);			\
	     ((__dmap) = (__iter).dma + (__iter).curr);			\
	     (((__iter).curr += PAGE_SIZE) >= (__iter).max) ?		\
	     (__iter) = __sgt_iter(__sg_next((__iter).sgp), true), 0 : 0)

/**
 * for_each_sgt_page - iterate over the pages of the given sg_table
 * @__pp:	page pointer (output)
 * @__iter:	'struct sgt_iter' (iterator state, internal)
 * @__sgt:	sg_table to iterate over (input)
 */
#define for_each_sgt_page(__pp, __iter, __sgt)				\
	for ((__iter) = __sgt_iter((__sgt)->sgl, false);		\
	     ((__pp) = (__iter).pfn == 0 ? NULL :			\
	      pfn_to_page((__iter).pfn + ((__iter).curr >> PAGE_SHIFT))); \
	     (((__iter).curr += PAGE_SIZE) >= (__iter).max) ?		\
	     (__iter) = __sgt_iter(__sg_next((__iter).sgp), false), 0 : 0)

static inline unsigned int i915_sg_segment_size(void)
{
	unsigned int size = swiotlb_max_segment();

	if (size == 0)
		return SCATTERLIST_MAX_SEGMENT;

	size = rounddown(size, PAGE_SIZE);
	/* swiotlb_max_segment_size can return 1 byte when it means one page. */
	if (size < PAGE_SIZE)
		size = PAGE_SIZE;

	return size;
}

static inline const struct intel_device_info *
intel_info(const struct drm_i915_private *dev_priv)
{
	return &dev_priv->info;
}

#define INTEL_INFO(dev_priv)	intel_info((dev_priv))

#define INTEL_GEN(dev_priv)	((dev_priv)->info.gen)
#define INTEL_DEVID(dev_priv)	((dev_priv)->info.device_id)

#define REVID_FOREVER		0xff
#define INTEL_REVID(dev_priv)	((dev_priv)->drm.pdev->revision)

#define GEN_FOREVER (0)

#define INTEL_GEN_MASK(s, e) ( \
	BUILD_BUG_ON_ZERO(!__builtin_constant_p(s)) + \
	BUILD_BUG_ON_ZERO(!__builtin_constant_p(e)) + \
	GENMASK((e) != GEN_FOREVER ? (e) - 1 : BITS_PER_LONG - 1, \
		(s) != GEN_FOREVER ? (s) - 1 : 0) \
)

/*
 * Returns true if Gen is in inclusive range [Start, End].
 *
 * Use GEN_FOREVER for unbound start and or end.
 */
#define IS_GEN(dev_priv, s, e) \
	(!!((dev_priv)->info.gen_mask & INTEL_GEN_MASK((s), (e))))

/*
 * Return true if revision is in range [since,until] inclusive.
 *
 * Use 0 for open-ended since, and REVID_FOREVER for open-ended until.
 */
#define IS_REVID(p, since, until) \
	(INTEL_REVID(p) >= (since) && INTEL_REVID(p) <= (until))

#define IS_PLATFORM(dev_priv, p) ((dev_priv)->info.platform == (p))

#define IS_I830(dev_priv)	IS_PLATFORM(dev_priv, INTEL_I830)
#define IS_I845G(dev_priv)	IS_PLATFORM(dev_priv, INTEL_I845G)
#define IS_I85X(dev_priv)	IS_PLATFORM(dev_priv, INTEL_I85X)
#define IS_I865G(dev_priv)	IS_PLATFORM(dev_priv, INTEL_I865G)
#define IS_I915G(dev_priv)	IS_PLATFORM(dev_priv, INTEL_I915G)
#define IS_I915GM(dev_priv)	IS_PLATFORM(dev_priv, INTEL_I915GM)
#define IS_I945G(dev_priv)	IS_PLATFORM(dev_priv, INTEL_I945G)
#define IS_I945GM(dev_priv)	IS_PLATFORM(dev_priv, INTEL_I945GM)
#define IS_I965G(dev_priv)	IS_PLATFORM(dev_priv, INTEL_I965G)
#define IS_I965GM(dev_priv)	IS_PLATFORM(dev_priv, INTEL_I965GM)
#define IS_G45(dev_priv)	IS_PLATFORM(dev_priv, INTEL_G45)
#define IS_GM45(dev_priv)	IS_PLATFORM(dev_priv, INTEL_GM45)
#define IS_G4X(dev_priv)	(IS_G45(dev_priv) || IS_GM45(dev_priv))
#define IS_PINEVIEW_G(dev_priv)	(INTEL_DEVID(dev_priv) == 0xa001)
#define IS_PINEVIEW_M(dev_priv)	(INTEL_DEVID(dev_priv) == 0xa011)
#define IS_PINEVIEW(dev_priv)	IS_PLATFORM(dev_priv, INTEL_PINEVIEW)
#define IS_G33(dev_priv)	IS_PLATFORM(dev_priv, INTEL_G33)
#define IS_IRONLAKE_M(dev_priv)	(INTEL_DEVID(dev_priv) == 0x0046)
#define IS_IVYBRIDGE(dev_priv)	IS_PLATFORM(dev_priv, INTEL_IVYBRIDGE)
#define IS_IVB_GT1(dev_priv)	(IS_IVYBRIDGE(dev_priv) && \
				 (dev_priv)->info.gt == 1)
#define IS_VALLEYVIEW(dev_priv)	IS_PLATFORM(dev_priv, INTEL_VALLEYVIEW)
#define IS_CHERRYVIEW(dev_priv)	IS_PLATFORM(dev_priv, INTEL_CHERRYVIEW)
#define IS_HASWELL(dev_priv)	IS_PLATFORM(dev_priv, INTEL_HASWELL)
#define IS_BROADWELL(dev_priv)	IS_PLATFORM(dev_priv, INTEL_BROADWELL)
#define IS_SKYLAKE(dev_priv)	IS_PLATFORM(dev_priv, INTEL_SKYLAKE)
#define IS_BROXTON(dev_priv)	IS_PLATFORM(dev_priv, INTEL_BROXTON)
#define IS_KABYLAKE(dev_priv)	IS_PLATFORM(dev_priv, INTEL_KABYLAKE)
#define IS_GEMINILAKE(dev_priv)	IS_PLATFORM(dev_priv, INTEL_GEMINILAKE)
#define IS_COFFEELAKE(dev_priv)	IS_PLATFORM(dev_priv, INTEL_COFFEELAKE)
#define IS_CANNONLAKE(dev_priv)	IS_PLATFORM(dev_priv, INTEL_CANNONLAKE)
#define IS_MOBILE(dev_priv)	((dev_priv)->info.is_mobile)
#define IS_HSW_EARLY_SDV(dev_priv) (IS_HASWELL(dev_priv) && \
				    (INTEL_DEVID(dev_priv) & 0xFF00) == 0x0C00)
#define IS_BDW_ULT(dev_priv)	(IS_BROADWELL(dev_priv) && \
				 ((INTEL_DEVID(dev_priv) & 0xf) == 0x6 ||	\
				 (INTEL_DEVID(dev_priv) & 0xf) == 0xb ||	\
				 (INTEL_DEVID(dev_priv) & 0xf) == 0xe))
/* ULX machines are also considered ULT. */
#define IS_BDW_ULX(dev_priv)	(IS_BROADWELL(dev_priv) && \
				 (INTEL_DEVID(dev_priv) & 0xf) == 0xe)
#define IS_BDW_GT3(dev_priv)	(IS_BROADWELL(dev_priv) && \
				 (dev_priv)->info.gt == 3)
#define IS_HSW_ULT(dev_priv)	(IS_HASWELL(dev_priv) && \
				 (INTEL_DEVID(dev_priv) & 0xFF00) == 0x0A00)
#define IS_HSW_GT3(dev_priv)	(IS_HASWELL(dev_priv) && \
				 (dev_priv)->info.gt == 3)
/* ULX machines are also considered ULT. */
#define IS_HSW_ULX(dev_priv)	(INTEL_DEVID(dev_priv) == 0x0A0E || \
				 INTEL_DEVID(dev_priv) == 0x0A1E)
#define IS_SKL_ULT(dev_priv)	(INTEL_DEVID(dev_priv) == 0x1906 || \
				 INTEL_DEVID(dev_priv) == 0x1913 || \
				 INTEL_DEVID(dev_priv) == 0x1916 || \
				 INTEL_DEVID(dev_priv) == 0x1921 || \
				 INTEL_DEVID(dev_priv) == 0x1926)
#define IS_SKL_ULX(dev_priv)	(INTEL_DEVID(dev_priv) == 0x190E || \
				 INTEL_DEVID(dev_priv) == 0x1915 || \
				 INTEL_DEVID(dev_priv) == 0x191E)
#define IS_KBL_ULT(dev_priv)	(INTEL_DEVID(dev_priv) == 0x5906 || \
				 INTEL_DEVID(dev_priv) == 0x5913 || \
				 INTEL_DEVID(dev_priv) == 0x5916 || \
				 INTEL_DEVID(dev_priv) == 0x5921 || \
				 INTEL_DEVID(dev_priv) == 0x5926)
#define IS_KBL_ULX(dev_priv)	(INTEL_DEVID(dev_priv) == 0x590E || \
				 INTEL_DEVID(dev_priv) == 0x5915 || \
				 INTEL_DEVID(dev_priv) == 0x591E)
#define IS_SKL_GT2(dev_priv)	(IS_SKYLAKE(dev_priv) && \
				 (dev_priv)->info.gt == 2)
#define IS_SKL_GT3(dev_priv)	(IS_SKYLAKE(dev_priv) && \
				 (dev_priv)->info.gt == 3)
#define IS_SKL_GT4(dev_priv)	(IS_SKYLAKE(dev_priv) && \
				 (dev_priv)->info.gt == 4)
#define IS_KBL_GT2(dev_priv)	(IS_KABYLAKE(dev_priv) && \
				 (dev_priv)->info.gt == 2)
#define IS_KBL_GT3(dev_priv)	(IS_KABYLAKE(dev_priv) && \
				 (dev_priv)->info.gt == 3)
#define IS_CFL_ULT(dev_priv)	(IS_COFFEELAKE(dev_priv) && \
				 (INTEL_DEVID(dev_priv) & 0x00F0) == 0x00A0)
#define IS_CFL_GT2(dev_priv)	(IS_COFFEELAKE(dev_priv) && \
				 (dev_priv)->info.gt == 2)
#define IS_CNL_WITH_PORT_F(dev_priv)   (IS_CANNONLAKE(dev_priv) && \
					(INTEL_DEVID(dev_priv) & 0x0004) == 0x0004)

#define IS_ALPHA_SUPPORT(intel_info) ((intel_info)->is_alpha_support)

#define SKL_REVID_A0		0x0
#define SKL_REVID_B0		0x1
#define SKL_REVID_C0		0x2
#define SKL_REVID_D0		0x3
#define SKL_REVID_E0		0x4
#define SKL_REVID_F0		0x5
#define SKL_REVID_G0		0x6
#define SKL_REVID_H0		0x7

#define IS_SKL_REVID(p, since, until) (IS_SKYLAKE(p) && IS_REVID(p, since, until))

#define BXT_REVID_A0		0x0
#define BXT_REVID_A1		0x1
#define BXT_REVID_B0		0x3
#define BXT_REVID_B_LAST	0x8
#define BXT_REVID_C0		0x9

#define IS_BXT_REVID(dev_priv, since, until) \
	(IS_BROXTON(dev_priv) && IS_REVID(dev_priv, since, until))

#define KBL_REVID_A0		0x0
#define KBL_REVID_B0		0x1
#define KBL_REVID_C0		0x2
#define KBL_REVID_D0		0x3
#define KBL_REVID_E0		0x4

#define IS_KBL_REVID(dev_priv, since, until) \
	(IS_KABYLAKE(dev_priv) && IS_REVID(dev_priv, since, until))

#define GLK_REVID_A0		0x0
#define GLK_REVID_A1		0x1

#define IS_GLK_REVID(dev_priv, since, until) \
	(IS_GEMINILAKE(dev_priv) && IS_REVID(dev_priv, since, until))

#define CNL_REVID_A0		0x0
#define CNL_REVID_B0		0x1
#define CNL_REVID_C0		0x2

#define IS_CNL_REVID(p, since, until) \
	(IS_CANNONLAKE(p) && IS_REVID(p, since, until))

/*
 * The genX designation typically refers to the render engine, so render
 * capability related checks should use IS_GEN, while display and other checks
 * have their own (e.g. HAS_PCH_SPLIT for ILK+ display, IS_foo for particular
 * chips, etc.).
 */
#define IS_GEN2(dev_priv)	(!!((dev_priv)->info.gen_mask & BIT(1)))
#define IS_GEN3(dev_priv)	(!!((dev_priv)->info.gen_mask & BIT(2)))
#define IS_GEN4(dev_priv)	(!!((dev_priv)->info.gen_mask & BIT(3)))
#define IS_GEN5(dev_priv)	(!!((dev_priv)->info.gen_mask & BIT(4)))
#define IS_GEN6(dev_priv)	(!!((dev_priv)->info.gen_mask & BIT(5)))
#define IS_GEN7(dev_priv)	(!!((dev_priv)->info.gen_mask & BIT(6)))
#define IS_GEN8(dev_priv)	(!!((dev_priv)->info.gen_mask & BIT(7)))
#define IS_GEN9(dev_priv)	(!!((dev_priv)->info.gen_mask & BIT(8)))
#define IS_GEN10(dev_priv)	(!!((dev_priv)->info.gen_mask & BIT(9)))

#define IS_LP(dev_priv)	(INTEL_INFO(dev_priv)->is_lp)
#define IS_GEN9_LP(dev_priv)	(IS_GEN9(dev_priv) && IS_LP(dev_priv))
#define IS_GEN9_BC(dev_priv)	(IS_GEN9(dev_priv) && !IS_LP(dev_priv))

/*
 * The Gen7 cmdparser copies the scanned buffer to the ggtt for execution
 * All later gens can run the final buffer from the ppgtt
 */
#define CMDPARSER_USES_GGTT(dev_priv) IS_GEN7(dev_priv)

#define ENGINE_MASK(id)	BIT(id)
#define RENDER_RING	ENGINE_MASK(RCS)
#define BSD_RING	ENGINE_MASK(VCS)
#define BLT_RING	ENGINE_MASK(BCS)
#define VEBOX_RING	ENGINE_MASK(VECS)
#define BSD2_RING	ENGINE_MASK(VCS2)
#define ALL_ENGINES	(~0)

#define HAS_ENGINE(dev_priv, id) \
	(!!((dev_priv)->info.ring_mask & ENGINE_MASK(id)))

#define HAS_BSD(dev_priv)	HAS_ENGINE(dev_priv, VCS)
#define HAS_BSD2(dev_priv)	HAS_ENGINE(dev_priv, VCS2)
#define HAS_BLT(dev_priv)	HAS_ENGINE(dev_priv, BCS)
#define HAS_VEBOX(dev_priv)	HAS_ENGINE(dev_priv, VECS)

#define HAS_SECURE_BATCHES(dev_priv) (INTEL_GEN(dev_priv) < 6)

#define HAS_LLC(dev_priv)	((dev_priv)->info.has_llc)
#define HAS_SNOOP(dev_priv)	((dev_priv)->info.has_snoop)
#define HAS_EDRAM(dev_priv)	(!!((dev_priv)->edram_cap & EDRAM_ENABLED))
#define HAS_WT(dev_priv)	((IS_HASWELL(dev_priv) || \
				 IS_BROADWELL(dev_priv)) && HAS_EDRAM(dev_priv))

#define HWS_NEEDS_PHYSICAL(dev_priv)	((dev_priv)->info.hws_needs_physical)

#define HAS_LOGICAL_RING_CONTEXTS(dev_priv) \
		((dev_priv)->info.has_logical_ring_contexts)
#define HAS_LOGICAL_RING_PREEMPTION(dev_priv) \
		((dev_priv)->info.has_logical_ring_preemption)
#define USES_PPGTT(dev_priv)		(i915_modparams.enable_ppgtt)
#define USES_FULL_PPGTT(dev_priv)	(i915_modparams.enable_ppgtt >= 2)
#define USES_FULL_48BIT_PPGTT(dev_priv)	(i915_modparams.enable_ppgtt == 3)

#define HAS_OVERLAY(dev_priv)		 ((dev_priv)->info.has_overlay)
#define OVERLAY_NEEDS_PHYSICAL(dev_priv) \
		((dev_priv)->info.overlay_needs_physical)

/* Early gen2 have a totally busted CS tlb and require pinned batches. */
#define HAS_BROKEN_CS_TLB(dev_priv)	(IS_I830(dev_priv) || IS_I845G(dev_priv))

#define NEEDS_RC6_CTX_CORRUPTION_WA(dev_priv)	\
	(IS_BROADWELL(dev_priv) || INTEL_GEN(dev_priv) == 9)

/* WaRsDisableCoarsePowerGating:skl,bxt */
#define NEEDS_WaRsDisableCoarsePowerGating(dev_priv) \
	(INTEL_GEN(dev_priv) == 9)

/*
 * dp aux and gmbus irq on gen4 seems to be able to generate legacy interrupts
 * even when in MSI mode. This results in spurious interrupt warnings if the
 * legacy irq no. is shared with another device. The kernel then disables that
 * interrupt source and so prevents the other device from working properly.
 *
 * Since we don't enable MSI anymore on gen4, we can always use GMBUS/AUX
 * interrupts.
 */
#define HAS_AUX_IRQ(dev_priv)   true
#define HAS_GMBUS_IRQ(dev_priv) (INTEL_GEN(dev_priv) >= 4)

/* With the 945 and later, Y tiling got adjusted so that it was 32 128-byte
 * rows, which changed the alignment requirements and fence programming.
 */
#define HAS_128_BYTE_Y_TILING(dev_priv) (!IS_GEN2(dev_priv) && \
					 !(IS_I915G(dev_priv) || \
					 IS_I915GM(dev_priv)))
#define SUPPORTS_TV(dev_priv)		((dev_priv)->info.supports_tv)
#define I915_HAS_HOTPLUG(dev_priv)	((dev_priv)->info.has_hotplug)

#define HAS_FW_BLC(dev_priv) 	(INTEL_GEN(dev_priv) > 2)
#define HAS_PIPE_CXSR(dev_priv) ((dev_priv)->info.has_pipe_cxsr)
#define HAS_FBC(dev_priv)	((dev_priv)->info.has_fbc)
#define HAS_CUR_FBC(dev_priv)	(!HAS_GMCH_DISPLAY(dev_priv) && INTEL_INFO(dev_priv)->gen >= 7)

#define HAS_IPS(dev_priv)	(IS_HSW_ULT(dev_priv) || IS_BROADWELL(dev_priv))

#define HAS_DP_MST(dev_priv)	((dev_priv)->info.has_dp_mst)

#define HAS_DDI(dev_priv)		 ((dev_priv)->info.has_ddi)
#define HAS_FPGA_DBG_UNCLAIMED(dev_priv) ((dev_priv)->info.has_fpga_dbg)
#define HAS_PSR(dev_priv)		 ((dev_priv)->info.has_psr)
#define HAS_RC6(dev_priv)		 ((dev_priv)->info.has_rc6)
#define HAS_RC6p(dev_priv)		 ((dev_priv)->info.has_rc6p)

#define HAS_CSR(dev_priv)	((dev_priv)->info.has_csr)

#define HAS_RUNTIME_PM(dev_priv) ((dev_priv)->info.has_runtime_pm)
#define HAS_64BIT_RELOC(dev_priv) ((dev_priv)->info.has_64bit_reloc)

#define HAS_IPC(dev_priv)		 ((dev_priv)->info.has_ipc)

/*
 * For now, anything with a GuC requires uCode loading, and then supports
 * command submission once loaded. But these are logically independent
 * properties, so we have separate macros to test them.
 */
#define HAS_GUC(dev_priv)	((dev_priv)->info.has_guc)
#define HAS_GUC_CT(dev_priv)	((dev_priv)->info.has_guc_ct)
#define HAS_GUC_UCODE(dev_priv)	(HAS_GUC(dev_priv))
#define HAS_GUC_SCHED(dev_priv)	(HAS_GUC(dev_priv))
#define HAS_HUC_UCODE(dev_priv)	(HAS_GUC(dev_priv))

#define HAS_RESOURCE_STREAMER(dev_priv) ((dev_priv)->info.has_resource_streamer)

#define HAS_POOLED_EU(dev_priv)	((dev_priv)->info.has_pooled_eu)

#define INTEL_PCH_DEVICE_ID_MASK		0xff80
#define INTEL_PCH_IBX_DEVICE_ID_TYPE		0x3b00
#define INTEL_PCH_CPT_DEVICE_ID_TYPE		0x1c00
#define INTEL_PCH_PPT_DEVICE_ID_TYPE		0x1e00
#define INTEL_PCH_LPT_DEVICE_ID_TYPE		0x8c00
#define INTEL_PCH_LPT_LP_DEVICE_ID_TYPE		0x9c00
#define INTEL_PCH_WPT_DEVICE_ID_TYPE		0x8c80
#define INTEL_PCH_WPT_LP_DEVICE_ID_TYPE		0x9c80
#define INTEL_PCH_SPT_DEVICE_ID_TYPE		0xA100
#define INTEL_PCH_SPT_LP_DEVICE_ID_TYPE		0x9D00
#define INTEL_PCH_KBP_DEVICE_ID_TYPE		0xA280
#define INTEL_PCH_CNP_DEVICE_ID_TYPE		0xA300
#define INTEL_PCH_CNP_LP_DEVICE_ID_TYPE		0x9D80
#define INTEL_PCH_P2X_DEVICE_ID_TYPE		0x7100
#define INTEL_PCH_P3X_DEVICE_ID_TYPE		0x7000
#define INTEL_PCH_QEMU_DEVICE_ID_TYPE		0x2900 /* qemu q35 has 2918 */

#define INTEL_PCH_TYPE(dev_priv) ((dev_priv)->pch_type)
#define HAS_PCH_CNP(dev_priv) (INTEL_PCH_TYPE(dev_priv) == PCH_CNP)
#define HAS_PCH_CNP_LP(dev_priv) \
	((dev_priv)->pch_id == INTEL_PCH_CNP_LP_DEVICE_ID_TYPE)
#define HAS_PCH_KBP(dev_priv) (INTEL_PCH_TYPE(dev_priv) == PCH_KBP)
#define HAS_PCH_SPT(dev_priv) (INTEL_PCH_TYPE(dev_priv) == PCH_SPT)
#define HAS_PCH_LPT(dev_priv) (INTEL_PCH_TYPE(dev_priv) == PCH_LPT)
#define HAS_PCH_LPT_LP(dev_priv) \
	((dev_priv)->pch_id == INTEL_PCH_LPT_LP_DEVICE_ID_TYPE || \
	 (dev_priv)->pch_id == INTEL_PCH_WPT_LP_DEVICE_ID_TYPE)
#define HAS_PCH_LPT_H(dev_priv) \
	((dev_priv)->pch_id == INTEL_PCH_LPT_DEVICE_ID_TYPE || \
	 (dev_priv)->pch_id == INTEL_PCH_WPT_DEVICE_ID_TYPE)
#define HAS_PCH_CPT(dev_priv) (INTEL_PCH_TYPE(dev_priv) == PCH_CPT)
#define HAS_PCH_IBX(dev_priv) (INTEL_PCH_TYPE(dev_priv) == PCH_IBX)
#define HAS_PCH_NOP(dev_priv) (INTEL_PCH_TYPE(dev_priv) == PCH_NOP)
#define HAS_PCH_SPLIT(dev_priv) (INTEL_PCH_TYPE(dev_priv) != PCH_NONE)

#define HAS_GMCH_DISPLAY(dev_priv) ((dev_priv)->info.has_gmch_display)

#define HAS_LSPCON(dev_priv) (INTEL_GEN(dev_priv) >= 9)

/* DPF == dynamic parity feature */
#define HAS_L3_DPF(dev_priv) ((dev_priv)->info.has_l3_dpf)
#define NUM_L3_SLICES(dev_priv) (IS_HSW_GT3(dev_priv) ? \
				 2 : HAS_L3_DPF(dev_priv))

#define GT_FREQUENCY_MULTIPLIER 50
#define GEN9_FREQ_SCALER 3

#include "i915_trace.h"

static inline bool intel_vtd_active(void)
{
#ifdef CONFIG_INTEL_IOMMU
	if (intel_iommu_gfx_mapped)
		return true;
#endif
	return false;
}

static inline bool intel_scanout_needs_vtd_wa(struct drm_i915_private *dev_priv)
{
	return INTEL_GEN(dev_priv) >= 6 && intel_vtd_active();
}

static inline bool
intel_ggtt_update_needs_vtd_wa(struct drm_i915_private *dev_priv)
{
	return IS_BROXTON(dev_priv) && intel_vtd_active();
}

int intel_sanitize_enable_ppgtt(struct drm_i915_private *dev_priv,
				int enable_ppgtt);

bool intel_sanitize_semaphores(struct drm_i915_private *dev_priv, int value);

/* i915_drv.c */
void __printf(3, 4)
__i915_printk(struct drm_i915_private *dev_priv, const char *level,
	      const char *fmt, ...);

#define i915_report_error(dev_priv, fmt, ...)				   \
	__i915_printk(dev_priv, KERN_ERR, fmt, ##__VA_ARGS__)

#ifdef CONFIG_COMPAT
extern long i915_compat_ioctl(struct file *filp, unsigned int cmd,
			      unsigned long arg);
#else
#define i915_compat_ioctl NULL
#endif
extern const struct dev_pm_ops i915_pm_ops;

extern int i915_driver_load(struct pci_dev *pdev,
			    const struct pci_device_id *ent);
extern void i915_driver_unload(struct drm_device *dev);
extern int intel_gpu_reset(struct drm_i915_private *dev_priv, u32 engine_mask);
extern bool intel_has_gpu_reset(struct drm_i915_private *dev_priv);

#define I915_RESET_QUIET BIT(0)
extern void i915_reset(struct drm_i915_private *i915, unsigned int flags);
extern int i915_reset_engine(struct intel_engine_cs *engine,
			     unsigned int flags);

extern bool intel_has_reset_engine(struct drm_i915_private *dev_priv);
extern int intel_guc_reset(struct drm_i915_private *dev_priv);
extern void intel_engine_init_hangcheck(struct intel_engine_cs *engine);
extern void intel_hangcheck_init(struct drm_i915_private *dev_priv);
extern unsigned long i915_chipset_val(struct drm_i915_private *dev_priv);
extern unsigned long i915_mch_val(struct drm_i915_private *dev_priv);
extern unsigned long i915_gfx_val(struct drm_i915_private *dev_priv);
extern void i915_update_gfx_val(struct drm_i915_private *dev_priv);
int vlv_force_gfx_clock(struct drm_i915_private *dev_priv, bool on);

int intel_engines_init_mmio(struct drm_i915_private *dev_priv);
int intel_engines_init(struct drm_i915_private *dev_priv);

/* intel_hotplug.c */
void intel_hpd_irq_handler(struct drm_i915_private *dev_priv,
			   u32 pin_mask, u32 long_mask);
void intel_hpd_init(struct drm_i915_private *dev_priv);
void intel_hpd_init_work(struct drm_i915_private *dev_priv);
void intel_hpd_cancel_work(struct drm_i915_private *dev_priv);
enum port intel_hpd_pin_to_port(enum hpd_pin pin);
enum hpd_pin intel_hpd_pin(enum port port);
bool intel_hpd_disable(struct drm_i915_private *dev_priv, enum hpd_pin pin);
void intel_hpd_enable(struct drm_i915_private *dev_priv, enum hpd_pin pin);

/* i915_irq.c */
static inline void i915_queue_hangcheck(struct drm_i915_private *dev_priv)
{
	unsigned long delay;

	if (unlikely(!i915_modparams.enable_hangcheck))
		return;

	/* Don't continually defer the hangcheck so that it is always run at
	 * least once after work has been scheduled on any ring. Otherwise,
	 * we will ignore a hung ring if a second ring is kept busy.
	 */

	delay = round_jiffies_up_relative(DRM_I915_HANGCHECK_JIFFIES);
	queue_delayed_work(system_long_wq,
			   &dev_priv->gpu_error.hangcheck_work, delay);
}

__printf(3, 4)
void i915_handle_error(struct drm_i915_private *dev_priv,
		       u32 engine_mask,
		       const char *fmt, ...);

extern void intel_irq_init(struct drm_i915_private *dev_priv);
extern void intel_irq_fini(struct drm_i915_private *dev_priv);
int intel_irq_install(struct drm_i915_private *dev_priv);
void intel_irq_uninstall(struct drm_i915_private *dev_priv);

static inline bool intel_gvt_active(struct drm_i915_private *dev_priv)
{
	return dev_priv->gvt;
}

static inline bool intel_vgpu_active(struct drm_i915_private *dev_priv)
{
	return dev_priv->vgpu.active;
}

u32 i915_pipestat_enable_mask(struct drm_i915_private *dev_priv,
			      enum pipe pipe);
void
i915_enable_pipestat(struct drm_i915_private *dev_priv, enum pipe pipe,
		     u32 status_mask);

void
i915_disable_pipestat(struct drm_i915_private *dev_priv, enum pipe pipe,
		      u32 status_mask);

void valleyview_enable_display_irqs(struct drm_i915_private *dev_priv);
void valleyview_disable_display_irqs(struct drm_i915_private *dev_priv);
void i915_hotplug_interrupt_update(struct drm_i915_private *dev_priv,
				   uint32_t mask,
				   uint32_t bits);
void ilk_update_display_irq(struct drm_i915_private *dev_priv,
			    uint32_t interrupt_mask,
			    uint32_t enabled_irq_mask);
static inline void
ilk_enable_display_irq(struct drm_i915_private *dev_priv, uint32_t bits)
{
	ilk_update_display_irq(dev_priv, bits, bits);
}
static inline void
ilk_disable_display_irq(struct drm_i915_private *dev_priv, uint32_t bits)
{
	ilk_update_display_irq(dev_priv, bits, 0);
}
void bdw_update_pipe_irq(struct drm_i915_private *dev_priv,
			 enum pipe pipe,
			 uint32_t interrupt_mask,
			 uint32_t enabled_irq_mask);
static inline void bdw_enable_pipe_irq(struct drm_i915_private *dev_priv,
				       enum pipe pipe, uint32_t bits)
{
	bdw_update_pipe_irq(dev_priv, pipe, bits, bits);
}
static inline void bdw_disable_pipe_irq(struct drm_i915_private *dev_priv,
					enum pipe pipe, uint32_t bits)
{
	bdw_update_pipe_irq(dev_priv, pipe, bits, 0);
}
void ibx_display_interrupt_update(struct drm_i915_private *dev_priv,
				  uint32_t interrupt_mask,
				  uint32_t enabled_irq_mask);
static inline void
ibx_enable_display_interrupt(struct drm_i915_private *dev_priv, uint32_t bits)
{
	ibx_display_interrupt_update(dev_priv, bits, bits);
}
static inline void
ibx_disable_display_interrupt(struct drm_i915_private *dev_priv, uint32_t bits)
{
	ibx_display_interrupt_update(dev_priv, bits, 0);
}

/* i915_gem.c */
int i915_gem_create_ioctl(struct drm_device *dev, void *data,
			  struct drm_file *file_priv);
int i915_gem_pread_ioctl(struct drm_device *dev, void *data,
			 struct drm_file *file_priv);
int i915_gem_pwrite_ioctl(struct drm_device *dev, void *data,
			  struct drm_file *file_priv);
int i915_gem_mmap_ioctl(struct drm_device *dev, void *data,
			struct drm_file *file_priv);
int i915_gem_mmap_gtt_ioctl(struct drm_device *dev, void *data,
			struct drm_file *file_priv);
int i915_gem_set_domain_ioctl(struct drm_device *dev, void *data,
			      struct drm_file *file_priv);
int i915_gem_sw_finish_ioctl(struct drm_device *dev, void *data,
			     struct drm_file *file_priv);
int i915_gem_execbuffer(struct drm_device *dev, void *data,
			struct drm_file *file_priv);
int i915_gem_execbuffer2(struct drm_device *dev, void *data,
			 struct drm_file *file_priv);
int i915_gem_busy_ioctl(struct drm_device *dev, void *data,
			struct drm_file *file_priv);
int i915_gem_get_caching_ioctl(struct drm_device *dev, void *data,
			       struct drm_file *file);
int i915_gem_set_caching_ioctl(struct drm_device *dev, void *data,
			       struct drm_file *file);
int i915_gem_throttle_ioctl(struct drm_device *dev, void *data,
			    struct drm_file *file_priv);
int i915_gem_madvise_ioctl(struct drm_device *dev, void *data,
			   struct drm_file *file_priv);
int i915_gem_set_tiling_ioctl(struct drm_device *dev, void *data,
			      struct drm_file *file_priv);
int i915_gem_get_tiling_ioctl(struct drm_device *dev, void *data,
			      struct drm_file *file_priv);
int i915_gem_init_userptr(struct drm_i915_private *dev_priv);
void i915_gem_cleanup_userptr(struct drm_i915_private *dev_priv);
int i915_gem_userptr_ioctl(struct drm_device *dev, void *data,
			   struct drm_file *file);
int i915_gem_get_aperture_ioctl(struct drm_device *dev, void *data,
				struct drm_file *file_priv);
int i915_gem_wait_ioctl(struct drm_device *dev, void *data,
			struct drm_file *file_priv);
void i915_gem_sanitize(struct drm_i915_private *i915);
int i915_gem_load_init(struct drm_i915_private *dev_priv);
void i915_gem_load_cleanup(struct drm_i915_private *dev_priv);
void i915_gem_load_init_fences(struct drm_i915_private *dev_priv);
int i915_gem_freeze(struct drm_i915_private *dev_priv);
int i915_gem_freeze_late(struct drm_i915_private *dev_priv);

void *i915_gem_object_alloc(struct drm_i915_private *dev_priv);
void i915_gem_object_free(struct drm_i915_gem_object *obj);
void i915_gem_object_init(struct drm_i915_gem_object *obj,
			 const struct drm_i915_gem_object_ops *ops);
struct drm_i915_gem_object *
i915_gem_object_create(struct drm_i915_private *dev_priv, u64 size);
struct drm_i915_gem_object *
i915_gem_object_create_from_data(struct drm_i915_private *dev_priv,
				 const void *data, size_t size);
void i915_gem_close_object(struct drm_gem_object *gem, struct drm_file *file);
void i915_gem_free_object(struct drm_gem_object *obj);

static inline void i915_gem_drain_freed_objects(struct drm_i915_private *i915)
{
	/* A single pass should suffice to release all the freed objects (along
	 * most call paths) , but be a little more paranoid in that freeing
	 * the objects does take a little amount of time, during which the rcu
	 * callbacks could have added new objects into the freed list, and
	 * armed the work again.
	 */
	do {
		rcu_barrier();
	} while (flush_work(&i915->mm.free_work));
}

static inline void i915_gem_drain_workqueue(struct drm_i915_private *i915)
{
	/*
	 * Similar to objects above (see i915_gem_drain_freed-objects), in
	 * general we have workers that are armed by RCU and then rearm
	 * themselves in their callbacks. To be paranoid, we need to
	 * drain the workqueue a second time after waiting for the RCU
	 * grace period so that we catch work queued via RCU from the first
	 * pass. As neither drain_workqueue() nor flush_workqueue() report
	 * a result, we make an assumption that we only don't require more
	 * than 2 passes to catch all recursive RCU delayed work.
	 *
	 */
	int pass = 2;
	do {
		rcu_barrier();
		drain_workqueue(i915->wq);
	} while (--pass);
}

struct i915_vma * __must_check
i915_gem_object_ggtt_pin(struct drm_i915_gem_object *obj,
			 const struct i915_ggtt_view *view,
			 u64 size,
			 u64 alignment,
			 u64 flags);

struct i915_vma * __must_check
i915_gem_object_pin(struct drm_i915_gem_object *obj,
		    struct i915_address_space *vm,
		    const struct i915_ggtt_view *view,
		    u64 size,
		    u64 alignment,
		    u64 flags);

int i915_gem_object_unbind(struct drm_i915_gem_object *obj);
void i915_gem_release_mmap(struct drm_i915_gem_object *obj);

void i915_gem_runtime_suspend(struct drm_i915_private *dev_priv);

static inline int __sg_page_count(const struct scatterlist *sg)
{
	return sg->length >> PAGE_SHIFT;
}

struct scatterlist *
i915_gem_object_get_sg(struct drm_i915_gem_object *obj,
		       unsigned int n, unsigned int *offset);

struct page *
i915_gem_object_get_page(struct drm_i915_gem_object *obj,
			 unsigned int n);

struct page *
i915_gem_object_get_dirty_page(struct drm_i915_gem_object *obj,
			       unsigned int n);

dma_addr_t
i915_gem_object_get_dma_address(struct drm_i915_gem_object *obj,
				unsigned long n);

void __i915_gem_object_set_pages(struct drm_i915_gem_object *obj,
				 struct sg_table *pages);
int __i915_gem_object_get_pages(struct drm_i915_gem_object *obj);

static inline int __must_check
i915_gem_object_pin_pages(struct drm_i915_gem_object *obj)
{
	might_lock(&obj->mm.lock);

	if (atomic_inc_not_zero(&obj->mm.pages_pin_count))
		return 0;

	return __i915_gem_object_get_pages(obj);
}

static inline void
__i915_gem_object_pin_pages(struct drm_i915_gem_object *obj)
{
	GEM_BUG_ON(!obj->mm.pages);

	atomic_inc(&obj->mm.pages_pin_count);
}

static inline bool
i915_gem_object_has_pinned_pages(struct drm_i915_gem_object *obj)
{
	return atomic_read(&obj->mm.pages_pin_count);
}

static inline void
__i915_gem_object_unpin_pages(struct drm_i915_gem_object *obj)
{
	GEM_BUG_ON(!i915_gem_object_has_pinned_pages(obj));
	GEM_BUG_ON(!obj->mm.pages);

	atomic_dec(&obj->mm.pages_pin_count);
}

static inline void
i915_gem_object_unpin_pages(struct drm_i915_gem_object *obj)
{
	__i915_gem_object_unpin_pages(obj);
}

enum i915_mm_subclass { /* lockdep subclass for obj->mm.lock */
	I915_MM_NORMAL = 0,
	I915_MM_SHRINKER
};

void __i915_gem_object_put_pages(struct drm_i915_gem_object *obj,
				 enum i915_mm_subclass subclass);
void __i915_gem_object_invalidate(struct drm_i915_gem_object *obj);

enum i915_map_type {
	I915_MAP_WB = 0,
	I915_MAP_WC,
#define I915_MAP_OVERRIDE BIT(31)
	I915_MAP_FORCE_WB = I915_MAP_WB | I915_MAP_OVERRIDE,
	I915_MAP_FORCE_WC = I915_MAP_WC | I915_MAP_OVERRIDE,
};

/**
 * i915_gem_object_pin_map - return a contiguous mapping of the entire object
 * @obj: the object to map into kernel address space
 * @type: the type of mapping, used to select pgprot_t
 *
 * Calls i915_gem_object_pin_pages() to prevent reaping of the object's
 * pages and then returns a contiguous mapping of the backing storage into
 * the kernel address space. Based on the @type of mapping, the PTE will be
 * set to either WriteBack or WriteCombine (via pgprot_t).
 *
 * The caller is responsible for calling i915_gem_object_unpin_map() when the
 * mapping is no longer required.
 *
 * Returns the pointer through which to access the mapped object, or an
 * ERR_PTR() on error.
 */
void *__must_check i915_gem_object_pin_map(struct drm_i915_gem_object *obj,
					   enum i915_map_type type);

/**
 * i915_gem_object_unpin_map - releases an earlier mapping
 * @obj: the object to unmap
 *
 * After pinning the object and mapping its pages, once you are finished
 * with your access, call i915_gem_object_unpin_map() to release the pin
 * upon the mapping. Once the pin count reaches zero, that mapping may be
 * removed.
 */
static inline void i915_gem_object_unpin_map(struct drm_i915_gem_object *obj)
{
	i915_gem_object_unpin_pages(obj);
}

int i915_gem_obj_prepare_shmem_read(struct drm_i915_gem_object *obj,
				    unsigned int *needs_clflush);
int i915_gem_obj_prepare_shmem_write(struct drm_i915_gem_object *obj,
				     unsigned int *needs_clflush);
#define CLFLUSH_BEFORE	BIT(0)
#define CLFLUSH_AFTER	BIT(1)
#define CLFLUSH_FLAGS	(CLFLUSH_BEFORE | CLFLUSH_AFTER)

static inline void
i915_gem_obj_finish_shmem_access(struct drm_i915_gem_object *obj)
{
	i915_gem_object_unpin_pages(obj);
}

int __must_check i915_mutex_lock_interruptible(struct drm_device *dev);
void i915_vma_move_to_active(struct i915_vma *vma,
			     struct drm_i915_gem_request *req,
			     unsigned int flags);
int i915_gem_dumb_create(struct drm_file *file_priv,
			 struct drm_device *dev,
			 struct drm_mode_create_dumb *args);
int i915_gem_mmap_gtt(struct drm_file *file_priv, struct drm_device *dev,
		      uint32_t handle, uint64_t *offset);
int i915_gem_mmap_gtt_version(void);

void i915_gem_track_fb(struct drm_i915_gem_object *old,
		       struct drm_i915_gem_object *new,
		       unsigned frontbuffer_bits);

int __must_check i915_gem_set_global_seqno(struct drm_device *dev, u32 seqno);

struct drm_i915_gem_request *
i915_gem_find_active_request(struct intel_engine_cs *engine);

void i915_gem_retire_requests(struct drm_i915_private *dev_priv);

static inline bool i915_reset_backoff(struct i915_gpu_error *error)
{
	return unlikely(test_bit(I915_RESET_BACKOFF, &error->flags));
}

static inline bool i915_reset_handoff(struct i915_gpu_error *error)
{
	return unlikely(test_bit(I915_RESET_HANDOFF, &error->flags));
}

static inline bool i915_terminally_wedged(struct i915_gpu_error *error)
{
	return unlikely(test_bit(I915_WEDGED, &error->flags));
}

static inline bool i915_reset_backoff_or_wedged(struct i915_gpu_error *error)
{
	return i915_reset_backoff(error) | i915_terminally_wedged(error);
}

static inline u32 i915_reset_count(struct i915_gpu_error *error)
{
	return READ_ONCE(error->reset_count);
}

static inline u32 i915_reset_engine_count(struct i915_gpu_error *error,
					  struct intel_engine_cs *engine)
{
	return READ_ONCE(error->reset_engine_count[engine->id]);
}

struct drm_i915_gem_request *
i915_gem_reset_prepare_engine(struct intel_engine_cs *engine);
int i915_gem_reset_prepare(struct drm_i915_private *dev_priv);
void i915_gem_reset(struct drm_i915_private *dev_priv);
void i915_gem_reset_finish_engine(struct intel_engine_cs *engine);
void i915_gem_reset_finish(struct drm_i915_private *dev_priv);
void i915_gem_set_wedged(struct drm_i915_private *dev_priv);
bool i915_gem_unset_wedged(struct drm_i915_private *dev_priv);
void i915_gem_reset_engine(struct intel_engine_cs *engine,
			   struct drm_i915_gem_request *request);

void i915_gem_init_mmio(struct drm_i915_private *i915);
int __must_check i915_gem_init(struct drm_i915_private *dev_priv);
int __must_check i915_gem_init_hw(struct drm_i915_private *dev_priv);
void i915_gem_init_swizzling(struct drm_i915_private *dev_priv);
void i915_gem_cleanup_engines(struct drm_i915_private *dev_priv);
int i915_gem_wait_for_idle(struct drm_i915_private *dev_priv,
			   unsigned int flags);
int __must_check i915_gem_suspend(struct drm_i915_private *dev_priv);
void i915_gem_resume(struct drm_i915_private *dev_priv);
int i915_gem_fault(struct vm_fault *vmf);
int i915_gem_object_wait(struct drm_i915_gem_object *obj,
			 unsigned int flags,
			 long timeout,
			 struct intel_rps_client *rps);
int i915_gem_object_wait_priority(struct drm_i915_gem_object *obj,
				  unsigned int flags,
				  int priority);
#define I915_PRIORITY_DISPLAY I915_PRIORITY_MAX

int __must_check
i915_gem_object_set_to_wc_domain(struct drm_i915_gem_object *obj, bool write);
int __must_check
i915_gem_object_set_to_gtt_domain(struct drm_i915_gem_object *obj, bool write);
int __must_check
i915_gem_object_set_to_cpu_domain(struct drm_i915_gem_object *obj, bool write);
struct i915_vma * __must_check
i915_gem_object_pin_to_display_plane(struct drm_i915_gem_object *obj,
				     u32 alignment,
				     const struct i915_ggtt_view *view);
void i915_gem_object_unpin_from_display_plane(struct i915_vma *vma);
int i915_gem_object_attach_phys(struct drm_i915_gem_object *obj,
				int align);
int i915_gem_open(struct drm_i915_private *i915, struct drm_file *file);
void i915_gem_release(struct drm_device *dev, struct drm_file *file);

int i915_gem_object_set_cache_level(struct drm_i915_gem_object *obj,
				    enum i915_cache_level cache_level);

struct drm_gem_object *i915_gem_prime_import(struct drm_device *dev,
				struct dma_buf *dma_buf);

struct dma_buf *i915_gem_prime_export(struct drm_device *dev,
				struct drm_gem_object *gem_obj, int flags);

static inline struct i915_hw_ppgtt *
i915_vm_to_ppgtt(struct i915_address_space *vm)
{
	return container_of(vm, struct i915_hw_ppgtt, base);
}

/* i915_gem_fence_reg.c */
struct drm_i915_fence_reg *
i915_reserve_fence(struct drm_i915_private *dev_priv);
void i915_unreserve_fence(struct drm_i915_fence_reg *fence);

void i915_gem_revoke_fences(struct drm_i915_private *dev_priv);
void i915_gem_restore_fences(struct drm_i915_private *dev_priv);

void i915_gem_detect_bit_6_swizzle(struct drm_i915_private *dev_priv);
void i915_gem_object_do_bit_17_swizzle(struct drm_i915_gem_object *obj,
				       struct sg_table *pages);
void i915_gem_object_save_bit_17_swizzle(struct drm_i915_gem_object *obj,
					 struct sg_table *pages);

static inline struct i915_gem_context *
__i915_gem_context_lookup_rcu(struct drm_i915_file_private *file_priv, u32 id)
{
	return idr_find(&file_priv->context_idr, id);
}

static inline struct i915_gem_context *
i915_gem_context_lookup(struct drm_i915_file_private *file_priv, u32 id)
{
	struct i915_gem_context *ctx;

	rcu_read_lock();
	ctx = __i915_gem_context_lookup_rcu(file_priv, id);
	if (ctx && !kref_get_unless_zero(&ctx->ref))
		ctx = NULL;
	rcu_read_unlock();

	return ctx;
}

static inline struct intel_timeline *
i915_gem_context_lookup_timeline(struct i915_gem_context *ctx,
				 struct intel_engine_cs *engine)
{
	struct i915_address_space *vm;

	vm = ctx->ppgtt ? &ctx->ppgtt->base : &ctx->i915->ggtt.base;
	return &vm->timeline.engine[engine->id];
}

int i915_perf_open_ioctl(struct drm_device *dev, void *data,
			 struct drm_file *file);
int i915_perf_add_config_ioctl(struct drm_device *dev, void *data,
			       struct drm_file *file);
int i915_perf_remove_config_ioctl(struct drm_device *dev, void *data,
				  struct drm_file *file);
void i915_oa_init_reg_state(struct intel_engine_cs *engine,
			    struct i915_gem_context *ctx,
			    uint32_t *reg_state);

/* i915_gem_evict.c */
int __must_check i915_gem_evict_something(struct i915_address_space *vm,
					  u64 min_size, u64 alignment,
					  unsigned cache_level,
					  u64 start, u64 end,
					  unsigned flags);
int __must_check i915_gem_evict_for_node(struct i915_address_space *vm,
					 struct drm_mm_node *node,
					 unsigned int flags);
int i915_gem_evict_vm(struct i915_address_space *vm);

void i915_gem_flush_ggtt_writes(struct drm_i915_private *dev_priv);

/* belongs in i915_gem_gtt.h */
static inline void i915_gem_chipset_flush(struct drm_i915_private *dev_priv)
{
	wmb();
	if (INTEL_GEN(dev_priv) < 6)
		intel_gtt_chipset_flush();
}

/* i915_gem_stolen.c */
int i915_gem_stolen_insert_node(struct drm_i915_private *dev_priv,
				struct drm_mm_node *node, u64 size,
				unsigned alignment);
int i915_gem_stolen_insert_node_in_range(struct drm_i915_private *dev_priv,
					 struct drm_mm_node *node, u64 size,
					 unsigned alignment, u64 start,
					 u64 end);
void i915_gem_stolen_remove_node(struct drm_i915_private *dev_priv,
				 struct drm_mm_node *node);
int i915_gem_init_stolen(struct drm_i915_private *dev_priv);
void i915_gem_cleanup_stolen(struct drm_device *dev);
struct drm_i915_gem_object *
i915_gem_object_create_stolen(struct drm_i915_private *dev_priv, u32 size);
struct drm_i915_gem_object *
i915_gem_object_create_stolen_for_preallocated(struct drm_i915_private *dev_priv,
					       u32 stolen_offset,
					       u32 gtt_offset,
					       u32 size);

/* i915_gem_internal.c */
struct drm_i915_gem_object *
i915_gem_object_create_internal(struct drm_i915_private *dev_priv,
				phys_addr_t size);

/* i915_gem_shrinker.c */
unsigned long i915_gem_shrink(struct drm_i915_private *dev_priv,
			      unsigned long target,
			      unsigned long *nr_scanned,
			      unsigned flags);
#define I915_SHRINK_PURGEABLE 0x1
#define I915_SHRINK_UNBOUND 0x2
#define I915_SHRINK_BOUND 0x4
#define I915_SHRINK_ACTIVE 0x8
#define I915_SHRINK_VMAPS 0x10
unsigned long i915_gem_shrink_all(struct drm_i915_private *dev_priv);
void i915_gem_shrinker_init(struct drm_i915_private *dev_priv);
void i915_gem_shrinker_cleanup(struct drm_i915_private *dev_priv);


/* i915_gem_tiling.c */
static inline bool i915_gem_object_needs_bit17_swizzle(struct drm_i915_gem_object *obj)
{
	struct drm_i915_private *dev_priv = to_i915(obj->base.dev);

	return dev_priv->mm.bit_6_swizzle_x == I915_BIT_6_SWIZZLE_9_10_17 &&
		i915_gem_object_is_tiled(obj);
}

u32 i915_gem_fence_size(struct drm_i915_private *dev_priv, u32 size,
			unsigned int tiling, unsigned int stride);
u32 i915_gem_fence_alignment(struct drm_i915_private *dev_priv, u32 size,
			     unsigned int tiling, unsigned int stride);

/* i915_debugfs.c */
#ifdef CONFIG_DEBUG_FS
int i915_debugfs_register(struct drm_i915_private *dev_priv);
int i915_debugfs_connector_add(struct drm_connector *connector);
void intel_display_crc_init(struct drm_i915_private *dev_priv);
#else
static inline int i915_debugfs_register(struct drm_i915_private *dev_priv) {return 0;}
static inline int i915_debugfs_connector_add(struct drm_connector *connector)
{ return 0; }
static inline void intel_display_crc_init(struct drm_i915_private *dev_priv) {}
#endif

/* i915_gpu_error.c */
#if IS_ENABLED(CONFIG_DRM_I915_CAPTURE_ERROR)

__printf(2, 3)
void i915_error_printf(struct drm_i915_error_state_buf *e, const char *f, ...);
int i915_error_state_to_str(struct drm_i915_error_state_buf *estr,
			    const struct i915_gpu_state *gpu);
int i915_error_state_buf_init(struct drm_i915_error_state_buf *eb,
			      struct drm_i915_private *i915,
			      size_t count, loff_t pos);
static inline void i915_error_state_buf_release(
	struct drm_i915_error_state_buf *eb)
{
	kfree(eb->buf);
}

struct i915_gpu_state *i915_capture_gpu_state(struct drm_i915_private *i915);
void i915_capture_error_state(struct drm_i915_private *dev_priv,
			      u32 engine_mask,
			      const char *error_msg);

static inline struct i915_gpu_state *
i915_gpu_state_get(struct i915_gpu_state *gpu)
{
	kref_get(&gpu->ref);
	return gpu;
}

void __i915_gpu_state_free(struct kref *kref);
static inline void i915_gpu_state_put(struct i915_gpu_state *gpu)
{
	if (gpu)
		kref_put(&gpu->ref, __i915_gpu_state_free);
}

struct i915_gpu_state *i915_first_error_state(struct drm_i915_private *i915);
void i915_reset_error_state(struct drm_i915_private *i915);

#else

static inline void i915_capture_error_state(struct drm_i915_private *dev_priv,
					    u32 engine_mask,
					    const char *error_msg)
{
}

static inline struct i915_gpu_state *
i915_first_error_state(struct drm_i915_private *i915)
{
	return NULL;
}

static inline void i915_reset_error_state(struct drm_i915_private *i915)
{
}

#endif

const char *i915_cache_level_str(struct drm_i915_private *i915, int type);

/* i915_cmd_parser.c */
int i915_cmd_parser_get_version(struct drm_i915_private *dev_priv);
void intel_engine_init_cmd_parser(struct intel_engine_cs *engine);
void intel_engine_cleanup_cmd_parser(struct intel_engine_cs *engine);
int intel_engine_cmd_parser(struct i915_gem_context *cxt,
			    struct intel_engine_cs *engine,
			    struct drm_i915_gem_object *batch_obj,
			    u64 user_batch_start,
			    u32 batch_start_offset,
			    u32 batch_len,
			    struct drm_i915_gem_object *shadow_batch_obj,
			    u64 shadow_batch_start);

/* i915_perf.c */
extern void i915_perf_init(struct drm_i915_private *dev_priv);
extern void i915_perf_fini(struct drm_i915_private *dev_priv);
extern void i915_perf_register(struct drm_i915_private *dev_priv);
extern void i915_perf_unregister(struct drm_i915_private *dev_priv);

/* i915_suspend.c */
extern int i915_save_state(struct drm_i915_private *dev_priv);
extern int i915_restore_state(struct drm_i915_private *dev_priv);

/* i915_sysfs.c */
void i915_setup_sysfs(struct drm_i915_private *dev_priv);
void i915_teardown_sysfs(struct drm_i915_private *dev_priv);

/* intel_lpe_audio.c */
int  intel_lpe_audio_init(struct drm_i915_private *dev_priv);
void intel_lpe_audio_teardown(struct drm_i915_private *dev_priv);
void intel_lpe_audio_irq_handler(struct drm_i915_private *dev_priv);
void intel_lpe_audio_notify(struct drm_i915_private *dev_priv,
			    enum pipe pipe, enum port port,
			    const void *eld, int ls_clock, bool dp_output);

/* intel_i2c.c */
extern int intel_setup_gmbus(struct drm_i915_private *dev_priv);
extern void intel_teardown_gmbus(struct drm_i915_private *dev_priv);
extern bool intel_gmbus_is_valid_pin(struct drm_i915_private *dev_priv,
				     unsigned int pin);

extern struct i2c_adapter *
intel_gmbus_get_adapter(struct drm_i915_private *dev_priv, unsigned int pin);
extern void intel_gmbus_set_speed(struct i2c_adapter *adapter, int speed);
extern void intel_gmbus_force_bit(struct i2c_adapter *adapter, bool force_bit);
static inline bool intel_gmbus_is_forced_bit(struct i2c_adapter *adapter)
{
	return container_of(adapter, struct intel_gmbus, adapter)->force_bit;
}
extern void intel_i2c_reset(struct drm_i915_private *dev_priv);

/* intel_bios.c */
void intel_bios_init(struct drm_i915_private *dev_priv);
bool intel_bios_is_valid_vbt(const void *buf, size_t size);
bool intel_bios_is_tv_present(struct drm_i915_private *dev_priv);
bool intel_bios_is_lvds_present(struct drm_i915_private *dev_priv, u8 *i2c_pin);
bool intel_bios_is_port_present(struct drm_i915_private *dev_priv, enum port port);
bool intel_bios_is_port_edp(struct drm_i915_private *dev_priv, enum port port);
bool intel_bios_is_port_dp_dual_mode(struct drm_i915_private *dev_priv, enum port port);
bool intel_bios_is_dsi_present(struct drm_i915_private *dev_priv, enum port *port);
bool intel_bios_is_port_hpd_inverted(struct drm_i915_private *dev_priv,
				     enum port port);
bool intel_bios_is_lspcon_present(struct drm_i915_private *dev_priv,
				enum port port);


/* intel_opregion.c */
#ifdef CONFIG_ACPI
extern int intel_opregion_setup(struct drm_i915_private *dev_priv);
extern void intel_opregion_register(struct drm_i915_private *dev_priv);
extern void intel_opregion_unregister(struct drm_i915_private *dev_priv);
extern void intel_opregion_asle_intr(struct drm_i915_private *dev_priv);
extern int intel_opregion_notify_encoder(struct intel_encoder *intel_encoder,
					 bool enable);
extern int intel_opregion_notify_adapter(struct drm_i915_private *dev_priv,
					 pci_power_t state);
extern int intel_opregion_get_panel_type(struct drm_i915_private *dev_priv);
#else
static inline int intel_opregion_setup(struct drm_i915_private *dev) { return 0; }
static inline void intel_opregion_register(struct drm_i915_private *dev_priv) { }
static inline void intel_opregion_unregister(struct drm_i915_private *dev_priv) { }
static inline void intel_opregion_asle_intr(struct drm_i915_private *dev_priv)
{
}
static inline int
intel_opregion_notify_encoder(struct intel_encoder *intel_encoder, bool enable)
{
	return 0;
}
static inline int
intel_opregion_notify_adapter(struct drm_i915_private *dev, pci_power_t state)
{
	return 0;
}
static inline int intel_opregion_get_panel_type(struct drm_i915_private *dev)
{
	return -ENODEV;
}
#endif

/* intel_acpi.c */
#ifdef CONFIG_ACPI
extern void intel_register_dsm_handler(void);
extern void intel_unregister_dsm_handler(void);
#else
static inline void intel_register_dsm_handler(void) { return; }
static inline void intel_unregister_dsm_handler(void) { return; }
#endif /* CONFIG_ACPI */

/* intel_device_info.c */
static inline struct intel_device_info *
mkwrite_device_info(struct drm_i915_private *dev_priv)
{
	return (struct intel_device_info *)&dev_priv->info;
}

const char *intel_platform_name(enum intel_platform platform);
void intel_device_info_runtime_init(struct drm_i915_private *dev_priv);
void intel_device_info_dump(struct drm_i915_private *dev_priv);

/* modesetting */
extern void intel_modeset_init_hw(struct drm_device *dev);
extern int intel_modeset_init(struct drm_device *dev);
extern void intel_modeset_gem_init(struct drm_device *dev);
extern void intel_modeset_cleanup(struct drm_device *dev);
extern int intel_connector_register(struct drm_connector *);
extern void intel_connector_unregister(struct drm_connector *);
extern int intel_modeset_vga_set_state(struct drm_i915_private *dev_priv,
				       bool state);
extern void intel_display_resume(struct drm_device *dev);
extern void i915_redisable_vga(struct drm_i915_private *dev_priv);
extern void i915_redisable_vga_power_on(struct drm_i915_private *dev_priv);
extern bool ironlake_set_drps(struct drm_i915_private *dev_priv, u8 val);
extern void intel_init_pch_refclk(struct drm_i915_private *dev_priv);
extern int intel_set_rps(struct drm_i915_private *dev_priv, u8 val);
extern void intel_rps_mark_interactive(struct drm_i915_private *i915,
				       bool interactive);
extern bool intel_set_memory_cxsr(struct drm_i915_private *dev_priv,
				  bool enable);

int i915_reg_read_ioctl(struct drm_device *dev, void *data,
			struct drm_file *file);

/* overlay */
extern struct intel_overlay_error_state *
intel_overlay_capture_error_state(struct drm_i915_private *dev_priv);
extern void intel_overlay_print_error_state(struct drm_i915_error_state_buf *e,
					    struct intel_overlay_error_state *error);

extern struct intel_display_error_state *
intel_display_capture_error_state(struct drm_i915_private *dev_priv);
extern void intel_display_print_error_state(struct drm_i915_error_state_buf *e,
					    struct intel_display_error_state *error);

int sandybridge_pcode_read(struct drm_i915_private *dev_priv, u32 mbox, u32 *val);
int sandybridge_pcode_write_timeout(struct drm_i915_private *dev_priv, u32 mbox,
				    u32 val, int timeout_us);
#define sandybridge_pcode_write(dev_priv, mbox, val)	\
	sandybridge_pcode_write_timeout(dev_priv, mbox, val, 500)

int skl_pcode_request(struct drm_i915_private *dev_priv, u32 mbox, u32 request,
		      u32 reply_mask, u32 reply, int timeout_base_ms);

/* intel_sideband.c */
u32 vlv_punit_read(struct drm_i915_private *dev_priv, u32 addr);
int vlv_punit_write(struct drm_i915_private *dev_priv, u32 addr, u32 val);
u32 vlv_nc_read(struct drm_i915_private *dev_priv, u8 addr);
u32 vlv_iosf_sb_read(struct drm_i915_private *dev_priv, u8 port, u32 reg);
void vlv_iosf_sb_write(struct drm_i915_private *dev_priv, u8 port, u32 reg, u32 val);
u32 vlv_cck_read(struct drm_i915_private *dev_priv, u32 reg);
void vlv_cck_write(struct drm_i915_private *dev_priv, u32 reg, u32 val);
u32 vlv_ccu_read(struct drm_i915_private *dev_priv, u32 reg);
void vlv_ccu_write(struct drm_i915_private *dev_priv, u32 reg, u32 val);
u32 vlv_bunit_read(struct drm_i915_private *dev_priv, u32 reg);
void vlv_bunit_write(struct drm_i915_private *dev_priv, u32 reg, u32 val);
u32 vlv_dpio_read(struct drm_i915_private *dev_priv, enum pipe pipe, int reg);
void vlv_dpio_write(struct drm_i915_private *dev_priv, enum pipe pipe, int reg, u32 val);
u32 intel_sbi_read(struct drm_i915_private *dev_priv, u16 reg,
		   enum intel_sbi_destination destination);
void intel_sbi_write(struct drm_i915_private *dev_priv, u16 reg, u32 value,
		     enum intel_sbi_destination destination);
u32 vlv_flisdsi_read(struct drm_i915_private *dev_priv, u32 reg);
void vlv_flisdsi_write(struct drm_i915_private *dev_priv, u32 reg, u32 val);

/* intel_dpio_phy.c */
void bxt_port_to_phy_channel(struct drm_i915_private *dev_priv, enum port port,
			     enum dpio_phy *phy, enum dpio_channel *ch);
void bxt_ddi_phy_set_signal_level(struct drm_i915_private *dev_priv,
				  enum port port, u32 margin, u32 scale,
				  u32 enable, u32 deemphasis);
void bxt_ddi_phy_init(struct drm_i915_private *dev_priv, enum dpio_phy phy);
void bxt_ddi_phy_uninit(struct drm_i915_private *dev_priv, enum dpio_phy phy);
bool bxt_ddi_phy_is_enabled(struct drm_i915_private *dev_priv,
			    enum dpio_phy phy);
bool bxt_ddi_phy_verify_state(struct drm_i915_private *dev_priv,
			      enum dpio_phy phy);
uint8_t bxt_ddi_phy_calc_lane_lat_optim_mask(struct intel_encoder *encoder,
					     uint8_t lane_count);
void bxt_ddi_phy_set_lane_optim_mask(struct intel_encoder *encoder,
				     uint8_t lane_lat_optim_mask);
uint8_t bxt_ddi_phy_get_lane_lat_optim_mask(struct intel_encoder *encoder);

void chv_set_phy_signal_level(struct intel_encoder *encoder,
			      u32 deemph_reg_value, u32 margin_reg_value,
			      bool uniq_trans_scale);
void chv_data_lane_soft_reset(struct intel_encoder *encoder,
			      bool reset);
void chv_phy_pre_pll_enable(struct intel_encoder *encoder);
void chv_phy_pre_encoder_enable(struct intel_encoder *encoder);
void chv_phy_release_cl2_override(struct intel_encoder *encoder);
void chv_phy_post_pll_disable(struct intel_encoder *encoder);

void vlv_set_phy_signal_level(struct intel_encoder *encoder,
			      u32 demph_reg_value, u32 preemph_reg_value,
			      u32 uniqtranscale_reg_value, u32 tx3_demph);
void vlv_phy_pre_pll_enable(struct intel_encoder *encoder);
void vlv_phy_pre_encoder_enable(struct intel_encoder *encoder);
void vlv_phy_reset_lanes(struct intel_encoder *encoder);

int intel_gpu_freq(struct drm_i915_private *dev_priv, int val);
int intel_freq_opcode(struct drm_i915_private *dev_priv, int val);
u64 intel_rc6_residency_us(struct drm_i915_private *dev_priv,
			   const i915_reg_t reg);

#define I915_READ8(reg)		dev_priv->uncore.funcs.mmio_readb(dev_priv, (reg), true)
#define I915_WRITE8(reg, val)	dev_priv->uncore.funcs.mmio_writeb(dev_priv, (reg), (val), true)

#define I915_READ16(reg)	dev_priv->uncore.funcs.mmio_readw(dev_priv, (reg), true)
#define I915_WRITE16(reg, val)	dev_priv->uncore.funcs.mmio_writew(dev_priv, (reg), (val), true)
#define I915_READ16_NOTRACE(reg)	dev_priv->uncore.funcs.mmio_readw(dev_priv, (reg), false)
#define I915_WRITE16_NOTRACE(reg, val)	dev_priv->uncore.funcs.mmio_writew(dev_priv, (reg), (val), false)

#define I915_READ(reg)		dev_priv->uncore.funcs.mmio_readl(dev_priv, (reg), true)
#define I915_WRITE(reg, val)	dev_priv->uncore.funcs.mmio_writel(dev_priv, (reg), (val), true)
#define I915_READ_NOTRACE(reg)		dev_priv->uncore.funcs.mmio_readl(dev_priv, (reg), false)
#define I915_WRITE_NOTRACE(reg, val)	dev_priv->uncore.funcs.mmio_writel(dev_priv, (reg), (val), false)

/* Be very careful with read/write 64-bit values. On 32-bit machines, they
 * will be implemented using 2 32-bit writes in an arbitrary order with
 * an arbitrary delay between them. This can cause the hardware to
 * act upon the intermediate value, possibly leading to corruption and
 * machine death. For this reason we do not support I915_WRITE64, or
 * dev_priv->uncore.funcs.mmio_writeq.
 *
 * When reading a 64-bit value as two 32-bit values, the delay may cause
 * the two reads to mismatch, e.g. a timestamp overflowing. Also note that
 * occasionally a 64-bit register does not actualy support a full readq
 * and must be read using two 32-bit reads.
 *
 * You have been warned.
 */
#define I915_READ64(reg)	dev_priv->uncore.funcs.mmio_readq(dev_priv, (reg), true)

#define I915_READ64_2x32(lower_reg, upper_reg) ({			\
	u32 upper, lower, old_upper, loop = 0;				\
	upper = I915_READ(upper_reg);					\
	do {								\
		old_upper = upper;					\
		lower = I915_READ(lower_reg);				\
		upper = I915_READ(upper_reg);				\
	} while (upper != old_upper && loop++ < 2);			\
	(u64)upper << 32 | lower; })

#define POSTING_READ(reg)	(void)I915_READ_NOTRACE(reg)
#define POSTING_READ16(reg)	(void)I915_READ16_NOTRACE(reg)

#define __raw_read(x, s) \
static inline uint##x##_t __raw_i915_read##x(const struct drm_i915_private *dev_priv, \
					     i915_reg_t reg) \
{ \
	return read##s(dev_priv->regs + i915_mmio_reg_offset(reg)); \
}

#define __raw_write(x, s) \
static inline void __raw_i915_write##x(const struct drm_i915_private *dev_priv, \
				       i915_reg_t reg, uint##x##_t val) \
{ \
	write##s(val, dev_priv->regs + i915_mmio_reg_offset(reg)); \
}
__raw_read(8, b)
__raw_read(16, w)
__raw_read(32, l)
__raw_read(64, q)

__raw_write(8, b)
__raw_write(16, w)
__raw_write(32, l)
__raw_write(64, q)

#undef __raw_read
#undef __raw_write

/* These are untraced mmio-accessors that are only valid to be used inside
 * critical sections, such as inside IRQ handlers, where forcewake is explicitly
 * controlled.
 *
 * Think twice, and think again, before using these.
 *
 * As an example, these accessors can possibly be used between:
 *
 * spin_lock_irq(&dev_priv->uncore.lock);
 * intel_uncore_forcewake_get__locked();
 *
 * and
 *
 * intel_uncore_forcewake_put__locked();
 * spin_unlock_irq(&dev_priv->uncore.lock);
 *
 *
 * Note: some registers may not need forcewake held, so
 * intel_uncore_forcewake_{get,put} can be omitted, see
 * intel_uncore_forcewake_for_reg().
 *
 * Certain architectures will die if the same cacheline is concurrently accessed
 * by different clients (e.g. on Ivybridge). Access to registers should
 * therefore generally be serialised, by either the dev_priv->uncore.lock or
 * a more localised lock guarding all access to that bank of registers.
 */
#define I915_READ_FW(reg__) __raw_i915_read32(dev_priv, (reg__))
#define I915_WRITE_FW(reg__, val__) __raw_i915_write32(dev_priv, (reg__), (val__))
#define I915_WRITE64_FW(reg__, val__) __raw_i915_write64(dev_priv, (reg__), (val__))
#define POSTING_READ_FW(reg__) (void)I915_READ_FW(reg__)

/* "Broadcast RGB" property */
#define INTEL_BROADCAST_RGB_AUTO 0
#define INTEL_BROADCAST_RGB_FULL 1
#define INTEL_BROADCAST_RGB_LIMITED 2

static inline i915_reg_t i915_vgacntrl_reg(struct drm_i915_private *dev_priv)
{
	if (IS_VALLEYVIEW(dev_priv) || IS_CHERRYVIEW(dev_priv))
		return VLV_VGACNTRL;
	else if (INTEL_GEN(dev_priv) >= 5)
		return CPU_VGACNTRL;
	else
		return VGACNTRL;
}

static inline unsigned long msecs_to_jiffies_timeout(const unsigned int m)
{
	unsigned long j = msecs_to_jiffies(m);

	return min_t(unsigned long, MAX_JIFFY_OFFSET, j + 1);
}

static inline unsigned long nsecs_to_jiffies_timeout(const u64 n)
{
	/* nsecs_to_jiffies64() does not guard against overflow */
	if (NSEC_PER_SEC % HZ &&
	    div_u64(n, NSEC_PER_SEC) >= MAX_JIFFY_OFFSET / HZ)
		return MAX_JIFFY_OFFSET;

        return min_t(u64, MAX_JIFFY_OFFSET, nsecs_to_jiffies64(n) + 1);
}

static inline unsigned long
timespec_to_jiffies_timeout(const struct timespec *value)
{
	unsigned long j = timespec_to_jiffies(value);

	return min_t(unsigned long, MAX_JIFFY_OFFSET, j + 1);
}

/*
 * If you need to wait X milliseconds between events A and B, but event B
 * doesn't happen exactly after event A, you record the timestamp (jiffies) of
 * when event A happened, then just before event B you call this function and
 * pass the timestamp as the first argument, and X as the second argument.
 */
static inline void
wait_remaining_ms_from_jiffies(unsigned long timestamp_jiffies, int to_wait_ms)
{
	unsigned long target_jiffies, tmp_jiffies, remaining_jiffies;

	/*
	 * Don't re-read the value of "jiffies" every time since it may change
	 * behind our back and break the math.
	 */
	tmp_jiffies = jiffies;
	target_jiffies = timestamp_jiffies +
			 msecs_to_jiffies_timeout(to_wait_ms);

	if (time_after(target_jiffies, tmp_jiffies)) {
		remaining_jiffies = target_jiffies - tmp_jiffies;
		while (remaining_jiffies)
			remaining_jiffies =
			    schedule_timeout_uninterruptible(remaining_jiffies);
	}
}

static inline bool
__i915_request_irq_complete(const struct drm_i915_gem_request *req)
{
	struct intel_engine_cs *engine = req->engine;
	u32 seqno;

	/* Note that the engine may have wrapped around the seqno, and
	 * so our request->global_seqno will be ahead of the hardware,
	 * even though it completed the request before wrapping. We catch
	 * this by kicking all the waiters before resetting the seqno
	 * in hardware, and also signal the fence.
	 */
	if (test_bit(DMA_FENCE_FLAG_SIGNALED_BIT, &req->fence.flags))
		return true;

	/* The request was dequeued before we were awoken. We check after
	 * inspecting the hw to confirm that this was the same request
	 * that generated the HWS update. The memory barriers within
	 * the request execution are sufficient to ensure that a check
	 * after reading the value from hw matches this request.
	 */
	seqno = i915_gem_request_global_seqno(req);
	if (!seqno)
		return false;

	/* Before we do the heavier coherent read of the seqno,
	 * check the value (hopefully) in the CPU cacheline.
	 */
	if (__i915_gem_request_completed(req, seqno))
		return true;

	/* Ensure our read of the seqno is coherent so that we
	 * do not "miss an interrupt" (i.e. if this is the last
	 * request and the seqno write from the GPU is not visible
	 * by the time the interrupt fires, we will see that the
	 * request is incomplete and go back to sleep awaiting
	 * another interrupt that will never come.)
	 *
	 * Strictly, we only need to do this once after an interrupt,
	 * but it is easier and safer to do it every time the waiter
	 * is woken.
	 */
	if (engine->irq_seqno_barrier &&
	    test_and_clear_bit(ENGINE_IRQ_BREADCRUMB, &engine->irq_posted)) {
		struct intel_breadcrumbs *b = &engine->breadcrumbs;

		/* The ordering of irq_posted versus applying the barrier
		 * is crucial. The clearing of the current irq_posted must
		 * be visible before we perform the barrier operation,
		 * such that if a subsequent interrupt arrives, irq_posted
		 * is reasserted and our task rewoken (which causes us to
		 * do another __i915_request_irq_complete() immediately
		 * and reapply the barrier). Conversely, if the clear
		 * occurs after the barrier, then an interrupt that arrived
		 * whilst we waited on the barrier would not trigger a
		 * barrier on the next pass, and the read may not see the
		 * seqno update.
		 */
		engine->irq_seqno_barrier(engine);

		/* If we consume the irq, but we are no longer the bottom-half,
		 * the real bottom-half may not have serialised their own
		 * seqno check with the irq-barrier (i.e. may have inspected
		 * the seqno before we believe it coherent since they see
		 * irq_posted == false but we are still running).
		 */
		spin_lock_irq(&b->irq_lock);
		if (b->irq_wait && b->irq_wait->tsk != current)
			/* Note that if the bottom-half is changed as we
			 * are sending the wake-up, the new bottom-half will
			 * be woken by whomever made the change. We only have
			 * to worry about when we steal the irq-posted for
			 * ourself.
			 */
			wake_up_process(b->irq_wait->tsk);
		spin_unlock_irq(&b->irq_lock);

		if (__i915_gem_request_completed(req, seqno))
			return true;
	}

	return false;
}

void i915_memcpy_init_early(struct drm_i915_private *dev_priv);
bool i915_memcpy_from_wc(void *dst, const void *src, unsigned long len);

/* The movntdqa instructions used for memcpy-from-wc require 16-byte alignment,
 * as well as SSE4.1 support. i915_memcpy_from_wc() will report if it cannot
 * perform the operation. To check beforehand, pass in the parameters to
 * to i915_can_memcpy_from_wc() - since we only care about the low 4 bits,
 * you only need to pass in the minor offsets, page-aligned pointers are
 * always valid.
 *
 * For just checking for SSE4.1, in the foreknowledge that the future use
 * will be correctly aligned, just use i915_has_memcpy_from_wc().
 */
#define i915_can_memcpy_from_wc(dst, src, len) \
	i915_memcpy_from_wc((void *)((unsigned long)(dst) | (unsigned long)(src) | (len)), NULL, 0)

#define i915_has_memcpy_from_wc() \
	i915_memcpy_from_wc(NULL, NULL, 0)

/* i915_mm.c */
int remap_io_mapping(struct vm_area_struct *vma,
		     unsigned long addr, unsigned long pfn, unsigned long size,
		     struct io_mapping *iomap);

static inline int intel_hws_csb_write_index(struct drm_i915_private *i915)
{
	if (INTEL_GEN(i915) >= 10)
		return CNL_HWS_CSB_WRITE_INDEX;
	else
		return I915_HWS_CSB_WRITE_INDEX;
}

#endif<|MERGE_RESOLUTION|>--- conflicted
+++ resolved
@@ -1370,11 +1370,8 @@
 	} power;
 
 	bool enabled;
-<<<<<<< HEAD
-=======
 	bool ctx_corrupted;
 	struct delayed_work autoenable_work;
->>>>>>> 775d01b6
 	atomic_t num_waiters;
 	atomic_t boosts;
 
