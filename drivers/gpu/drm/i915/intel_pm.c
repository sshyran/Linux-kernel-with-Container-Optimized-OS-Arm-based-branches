--- conflicted
+++ resolved
@@ -6589,14 +6589,11 @@
 	I915_WRITE(GEN6_RC_CONTROL, 0);
 }
 
-<<<<<<< HEAD
 static void cherryview_disable_rps(struct drm_i915_private *dev_priv)
 {
 	I915_WRITE(GEN6_RP_CONTROL, 0);
 }
 
-=======
->>>>>>> 775d01b6
 static void valleyview_disable_rc6(struct drm_i915_private *dev_priv)
 {
 	/* We're doing forcewake before Disabling RC6,
@@ -8290,13 +8287,7 @@
 	if (IS_VALLEYVIEW(dev_priv))
 		valleyview_cleanup_gt_powersave(dev_priv);
 
-<<<<<<< HEAD
 	if (!i915_modparams.enable_rc6)
-=======
-	i915_rc6_ctx_wa_cleanup(dev_priv);
-
-	if (!i915.enable_rc6)
->>>>>>> 775d01b6
 		intel_runtime_pm_put(dev_priv);
 }
 
@@ -8327,39 +8318,18 @@
 	gen6_reset_rps_interrupts(dev_priv);
 }
 
-static void __intel_disable_rc6(struct drm_i915_private *dev_priv)
-{
-<<<<<<< HEAD
+void intel_disable_gt_powersave(struct drm_i915_private *dev_priv)
+{
 	struct intel_rps *rps = &dev_priv->gt_pm.rps;
 
 	if (!READ_ONCE(rps->enabled))
 		return;
 
 	mutex_lock(&dev_priv->pcu_lock);
-=======
-	if (INTEL_GEN(dev_priv) >= 9)
+
+	if (INTEL_GEN(dev_priv) >= 9) {
 		gen9_disable_rc6(dev_priv);
-	else if (IS_CHERRYVIEW(dev_priv))
-		cherryview_disable_rc6(dev_priv);
-	else if (IS_VALLEYVIEW(dev_priv))
-		valleyview_disable_rc6(dev_priv);
-	else if (INTEL_GEN(dev_priv) >= 6)
-		gen6_disable_rc6(dev_priv);
-}
-
-static void intel_disable_rc6(struct drm_i915_private *dev_priv)
-{
-	mutex_lock(&dev_priv->rps.hw_lock);
-	__intel_disable_rc6(dev_priv);
-	mutex_unlock(&dev_priv->rps.hw_lock);
-}
->>>>>>> 775d01b6
-
-static void intel_disable_rps(struct drm_i915_private *dev_priv)
-{
-	if (INTEL_GEN(dev_priv) >= 9)
 		gen9_disable_rps(dev_priv);
-<<<<<<< HEAD
 	} else if (IS_CHERRYVIEW(dev_priv)) {
 		cherryview_disable_rc6(dev_priv);
 		cherryview_disable_rps(dev_priv);
@@ -8368,32 +8338,13 @@
 		valleyview_disable_rps(dev_priv);
 	} else if (INTEL_GEN(dev_priv) >= 6) {
 		gen6_disable_rc6(dev_priv);
-=======
-	else if (INTEL_GEN(dev_priv) >= 6)
->>>>>>> 775d01b6
 		gen6_disable_rps(dev_priv);
-	else if (IS_IRONLAKE_M(dev_priv))
+	} else if (IS_IRONLAKE_M(dev_priv)) {
 		ironlake_disable_drps(dev_priv);
-}
-
-void intel_disable_gt_powersave(struct drm_i915_private *dev_priv)
-{
-	if (!READ_ONCE(dev_priv->rps.enabled))
-		return;
-
-	mutex_lock(&dev_priv->rps.hw_lock);
-
-	__intel_disable_rc6(dev_priv);
-	intel_disable_rps(dev_priv);
-
-<<<<<<< HEAD
+	}
+
 	rps->enabled = false;
 	mutex_unlock(&dev_priv->pcu_lock);
-=======
-	dev_priv->rps.enabled = false;
-
-	mutex_unlock(&dev_priv->rps.hw_lock);
->>>>>>> 775d01b6
 }
 
 void intel_enable_gt_powersave(struct drm_i915_private *dev_priv)
