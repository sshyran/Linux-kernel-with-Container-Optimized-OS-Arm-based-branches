--- conflicted
+++ resolved
@@ -372,11 +372,7 @@
 		return false;
 
 	/* There's no pipe A DSC engine on ICL */
-<<<<<<< HEAD
-	WARN_ON(crtc->pipe == PIPE_A);
-=======
 	drm_WARN_ON(&i915->drm, crtc->pipe == PIPE_A);
->>>>>>> 04d5ce62
 
 	return true;
 }
@@ -520,16 +516,10 @@
 		pps_val |= DSC_422_ENABLE;
 	if (vdsc_cfg->vbr_enable)
 		pps_val |= DSC_VBR_ENABLE;
-<<<<<<< HEAD
-	DRM_INFO("PPS0 = 0x%08x\n", pps_val);
-	if (!is_pipe_dsc(crtc_state)) {
-		I915_WRITE(DSCA_PICTURE_PARAMETER_SET_0, pps_val);
-=======
 	drm_info(&dev_priv->drm, "PPS0 = 0x%08x\n", pps_val);
 	if (!is_pipe_dsc(crtc_state)) {
 		intel_de_write(dev_priv, DSCA_PICTURE_PARAMETER_SET_0,
 			       pps_val);
->>>>>>> 04d5ce62
 		/*
 		 * If 2 VDSC instances are needed, configure PPS for second
 		 * VDSC
@@ -550,16 +540,10 @@
 	/* Populate PICTURE_PARAMETER_SET_1 registers */
 	pps_val = 0;
 	pps_val |= DSC_BPP(vdsc_cfg->bits_per_pixel);
-<<<<<<< HEAD
-	DRM_INFO("PPS1 = 0x%08x\n", pps_val);
-	if (!is_pipe_dsc(crtc_state)) {
-		I915_WRITE(DSCA_PICTURE_PARAMETER_SET_1, pps_val);
-=======
 	drm_info(&dev_priv->drm, "PPS1 = 0x%08x\n", pps_val);
 	if (!is_pipe_dsc(crtc_state)) {
 		intel_de_write(dev_priv, DSCA_PICTURE_PARAMETER_SET_1,
 			       pps_val);
->>>>>>> 04d5ce62
 		/*
 		 * If 2 VDSC instances are needed, configure PPS for second
 		 * VDSC
@@ -581,16 +565,10 @@
 	pps_val = 0;
 	pps_val |= DSC_PIC_HEIGHT(vdsc_cfg->pic_height) |
 		DSC_PIC_WIDTH(vdsc_cfg->pic_width / num_vdsc_instances);
-<<<<<<< HEAD
-	DRM_INFO("PPS2 = 0x%08x\n", pps_val);
-	if (!is_pipe_dsc(crtc_state)) {
-		I915_WRITE(DSCA_PICTURE_PARAMETER_SET_2, pps_val);
-=======
 	drm_info(&dev_priv->drm, "PPS2 = 0x%08x\n", pps_val);
 	if (!is_pipe_dsc(crtc_state)) {
 		intel_de_write(dev_priv, DSCA_PICTURE_PARAMETER_SET_2,
 			       pps_val);
->>>>>>> 04d5ce62
 		/*
 		 * If 2 VDSC instances are needed, configure PPS for second
 		 * VDSC
@@ -612,16 +590,10 @@
 	pps_val = 0;
 	pps_val |= DSC_SLICE_HEIGHT(vdsc_cfg->slice_height) |
 		DSC_SLICE_WIDTH(vdsc_cfg->slice_width);
-<<<<<<< HEAD
-	DRM_INFO("PPS3 = 0x%08x\n", pps_val);
-	if (!is_pipe_dsc(crtc_state)) {
-		I915_WRITE(DSCA_PICTURE_PARAMETER_SET_3, pps_val);
-=======
 	drm_info(&dev_priv->drm, "PPS3 = 0x%08x\n", pps_val);
 	if (!is_pipe_dsc(crtc_state)) {
 		intel_de_write(dev_priv, DSCA_PICTURE_PARAMETER_SET_3,
 			       pps_val);
->>>>>>> 04d5ce62
 		/*
 		 * If 2 VDSC instances are needed, configure PPS for second
 		 * VDSC
@@ -643,16 +615,10 @@
 	pps_val = 0;
 	pps_val |= DSC_INITIAL_XMIT_DELAY(vdsc_cfg->initial_xmit_delay) |
 		DSC_INITIAL_DEC_DELAY(vdsc_cfg->initial_dec_delay);
-<<<<<<< HEAD
-	DRM_INFO("PPS4 = 0x%08x\n", pps_val);
-	if (!is_pipe_dsc(crtc_state)) {
-		I915_WRITE(DSCA_PICTURE_PARAMETER_SET_4, pps_val);
-=======
 	drm_info(&dev_priv->drm, "PPS4 = 0x%08x\n", pps_val);
 	if (!is_pipe_dsc(crtc_state)) {
 		intel_de_write(dev_priv, DSCA_PICTURE_PARAMETER_SET_4,
 			       pps_val);
->>>>>>> 04d5ce62
 		/*
 		 * If 2 VDSC instances are needed, configure PPS for second
 		 * VDSC
@@ -674,16 +640,10 @@
 	pps_val = 0;
 	pps_val |= DSC_SCALE_INC_INT(vdsc_cfg->scale_increment_interval) |
 		DSC_SCALE_DEC_INT(vdsc_cfg->scale_decrement_interval);
-<<<<<<< HEAD
-	DRM_INFO("PPS5 = 0x%08x\n", pps_val);
-	if (!is_pipe_dsc(crtc_state)) {
-		I915_WRITE(DSCA_PICTURE_PARAMETER_SET_5, pps_val);
-=======
 	drm_info(&dev_priv->drm, "PPS5 = 0x%08x\n", pps_val);
 	if (!is_pipe_dsc(crtc_state)) {
 		intel_de_write(dev_priv, DSCA_PICTURE_PARAMETER_SET_5,
 			       pps_val);
->>>>>>> 04d5ce62
 		/*
 		 * If 2 VDSC instances are needed, configure PPS for second
 		 * VDSC
@@ -707,16 +667,10 @@
 		DSC_FIRST_LINE_BPG_OFFSET(vdsc_cfg->first_line_bpg_offset) |
 		DSC_FLATNESS_MIN_QP(vdsc_cfg->flatness_min_qp) |
 		DSC_FLATNESS_MAX_QP(vdsc_cfg->flatness_max_qp);
-<<<<<<< HEAD
-	DRM_INFO("PPS6 = 0x%08x\n", pps_val);
-	if (!is_pipe_dsc(crtc_state)) {
-		I915_WRITE(DSCA_PICTURE_PARAMETER_SET_6, pps_val);
-=======
 	drm_info(&dev_priv->drm, "PPS6 = 0x%08x\n", pps_val);
 	if (!is_pipe_dsc(crtc_state)) {
 		intel_de_write(dev_priv, DSCA_PICTURE_PARAMETER_SET_6,
 			       pps_val);
->>>>>>> 04d5ce62
 		/*
 		 * If 2 VDSC instances are needed, configure PPS for second
 		 * VDSC
@@ -738,16 +692,10 @@
 	pps_val = 0;
 	pps_val |= DSC_SLICE_BPG_OFFSET(vdsc_cfg->slice_bpg_offset) |
 		DSC_NFL_BPG_OFFSET(vdsc_cfg->nfl_bpg_offset);
-<<<<<<< HEAD
-	DRM_INFO("PPS7 = 0x%08x\n", pps_val);
-	if (!is_pipe_dsc(crtc_state)) {
-		I915_WRITE(DSCA_PICTURE_PARAMETER_SET_7, pps_val);
-=======
 	drm_info(&dev_priv->drm, "PPS7 = 0x%08x\n", pps_val);
 	if (!is_pipe_dsc(crtc_state)) {
 		intel_de_write(dev_priv, DSCA_PICTURE_PARAMETER_SET_7,
 			       pps_val);
->>>>>>> 04d5ce62
 		/*
 		 * If 2 VDSC instances are needed, configure PPS for second
 		 * VDSC
@@ -769,16 +717,10 @@
 	pps_val = 0;
 	pps_val |= DSC_FINAL_OFFSET(vdsc_cfg->final_offset) |
 		DSC_INITIAL_OFFSET(vdsc_cfg->initial_offset);
-<<<<<<< HEAD
-	DRM_INFO("PPS8 = 0x%08x\n", pps_val);
-	if (!is_pipe_dsc(crtc_state)) {
-		I915_WRITE(DSCA_PICTURE_PARAMETER_SET_8, pps_val);
-=======
 	drm_info(&dev_priv->drm, "PPS8 = 0x%08x\n", pps_val);
 	if (!is_pipe_dsc(crtc_state)) {
 		intel_de_write(dev_priv, DSCA_PICTURE_PARAMETER_SET_8,
 			       pps_val);
->>>>>>> 04d5ce62
 		/*
 		 * If 2 VDSC instances are needed, configure PPS for second
 		 * VDSC
@@ -800,16 +742,10 @@
 	pps_val = 0;
 	pps_val |= DSC_RC_MODEL_SIZE(DSC_RC_MODEL_SIZE_CONST) |
 		DSC_RC_EDGE_FACTOR(DSC_RC_EDGE_FACTOR_CONST);
-<<<<<<< HEAD
-	DRM_INFO("PPS9 = 0x%08x\n", pps_val);
-	if (!is_pipe_dsc(crtc_state)) {
-		I915_WRITE(DSCA_PICTURE_PARAMETER_SET_9, pps_val);
-=======
 	drm_info(&dev_priv->drm, "PPS9 = 0x%08x\n", pps_val);
 	if (!is_pipe_dsc(crtc_state)) {
 		intel_de_write(dev_priv, DSCA_PICTURE_PARAMETER_SET_9,
 			       pps_val);
->>>>>>> 04d5ce62
 		/*
 		 * If 2 VDSC instances are needed, configure PPS for second
 		 * VDSC
@@ -833,16 +769,10 @@
 		DSC_RC_QUANT_INC_LIMIT1(vdsc_cfg->rc_quant_incr_limit1) |
 		DSC_RC_TARGET_OFF_HIGH(DSC_RC_TGT_OFFSET_HI_CONST) |
 		DSC_RC_TARGET_OFF_LOW(DSC_RC_TGT_OFFSET_LO_CONST);
-<<<<<<< HEAD
-	DRM_INFO("PPS10 = 0x%08x\n", pps_val);
-	if (!is_pipe_dsc(crtc_state)) {
-		I915_WRITE(DSCA_PICTURE_PARAMETER_SET_10, pps_val);
-=======
 	drm_info(&dev_priv->drm, "PPS10 = 0x%08x\n", pps_val);
 	if (!is_pipe_dsc(crtc_state)) {
 		intel_de_write(dev_priv, DSCA_PICTURE_PARAMETER_SET_10,
 			       pps_val);
->>>>>>> 04d5ce62
 		/*
 		 * If 2 VDSC instances are needed, configure PPS for second
 		 * VDSC
@@ -867,16 +797,10 @@
 				   vdsc_cfg->slice_width) |
 		DSC_SLICE_ROW_PER_FRAME(vdsc_cfg->pic_height /
 					vdsc_cfg->slice_height);
-<<<<<<< HEAD
-	DRM_INFO("PPS16 = 0x%08x\n", pps_val);
-	if (!is_pipe_dsc(crtc_state)) {
-		I915_WRITE(DSCA_PICTURE_PARAMETER_SET_16, pps_val);
-=======
 	drm_info(&dev_priv->drm, "PPS16 = 0x%08x\n", pps_val);
 	if (!is_pipe_dsc(crtc_state)) {
 		intel_de_write(dev_priv, DSCA_PICTURE_PARAMETER_SET_16,
 			       pps_val);
->>>>>>> 04d5ce62
 		/*
 		 * If 2 VDSC instances are needed, configure PPS for second
 		 * VDSC
@@ -904,12 +828,6 @@
 			 rc_buf_thresh_dword[i / 4]);
 	}
 	if (!is_pipe_dsc(crtc_state)) {
-<<<<<<< HEAD
-		I915_WRITE(DSCA_RC_BUF_THRESH_0, rc_buf_thresh_dword[0]);
-		I915_WRITE(DSCA_RC_BUF_THRESH_0_UDW, rc_buf_thresh_dword[1]);
-		I915_WRITE(DSCA_RC_BUF_THRESH_1, rc_buf_thresh_dword[2]);
-		I915_WRITE(DSCA_RC_BUF_THRESH_1_UDW, rc_buf_thresh_dword[3]);
-=======
 		intel_de_write(dev_priv, DSCA_RC_BUF_THRESH_0,
 			       rc_buf_thresh_dword[0]);
 		intel_de_write(dev_priv, DSCA_RC_BUF_THRESH_0_UDW,
@@ -918,7 +836,6 @@
 			       rc_buf_thresh_dword[2]);
 		intel_de_write(dev_priv, DSCA_RC_BUF_THRESH_1_UDW,
 			       rc_buf_thresh_dword[3]);
->>>>>>> 04d5ce62
 		if (crtc_state->dsc.dsc_split) {
 			intel_de_write(dev_priv, DSCC_RC_BUF_THRESH_0,
 				       rc_buf_thresh_dword[0]);
@@ -968,24 +885,6 @@
 			 rc_range_params_dword[i / 2]);
 	}
 	if (!is_pipe_dsc(crtc_state)) {
-<<<<<<< HEAD
-		I915_WRITE(DSCA_RC_RANGE_PARAMETERS_0,
-			   rc_range_params_dword[0]);
-		I915_WRITE(DSCA_RC_RANGE_PARAMETERS_0_UDW,
-			   rc_range_params_dword[1]);
-		I915_WRITE(DSCA_RC_RANGE_PARAMETERS_1,
-			   rc_range_params_dword[2]);
-		I915_WRITE(DSCA_RC_RANGE_PARAMETERS_1_UDW,
-			   rc_range_params_dword[3]);
-		I915_WRITE(DSCA_RC_RANGE_PARAMETERS_2,
-			   rc_range_params_dword[4]);
-		I915_WRITE(DSCA_RC_RANGE_PARAMETERS_2_UDW,
-			   rc_range_params_dword[5]);
-		I915_WRITE(DSCA_RC_RANGE_PARAMETERS_3,
-			   rc_range_params_dword[6]);
-		I915_WRITE(DSCA_RC_RANGE_PARAMETERS_3_UDW,
-			   rc_range_params_dword[7]);
-=======
 		intel_de_write(dev_priv, DSCA_RC_RANGE_PARAMETERS_0,
 			       rc_range_params_dword[0]);
 		intel_de_write(dev_priv, DSCA_RC_RANGE_PARAMETERS_0_UDW,
@@ -1002,7 +901,6 @@
 			       rc_range_params_dword[6]);
 		intel_de_write(dev_priv, DSCA_RC_RANGE_PARAMETERS_3_UDW,
 			       rc_range_params_dword[7]);
->>>>>>> 04d5ce62
 		if (crtc_state->dsc.dsc_split) {
 			intel_de_write(dev_priv, DSCC_RC_RANGE_PARAMETERS_0,
 				       rc_range_params_dword[0]);
@@ -1077,57 +975,6 @@
 
 void intel_dsc_get_config(struct intel_encoder *encoder,
 			  struct intel_crtc_state *crtc_state)
-<<<<<<< HEAD
-{
-	struct drm_i915_private *dev_priv = to_i915(encoder->base.dev);
-	struct drm_dsc_config *vdsc_cfg = &crtc_state->dsc.config;
-	struct intel_crtc *crtc = to_intel_crtc(crtc_state->uapi.crtc);
-	enum pipe pipe = crtc->pipe;
-	enum intel_display_power_domain power_domain;
-	intel_wakeref_t wakeref;
-	u32 dss_ctl1, dss_ctl2, val;
-
-	if (!intel_dsc_source_support(encoder, crtc_state))
-		return;
-
-	power_domain = intel_dsc_power_domain(crtc_state);
-
-	wakeref = intel_display_power_get_if_enabled(dev_priv, power_domain);
-	if (!wakeref)
-		return;
-
-	if (!is_pipe_dsc(crtc_state)) {
-		dss_ctl1 = I915_READ(DSS_CTL1);
-		dss_ctl2 = I915_READ(DSS_CTL2);
-	} else {
-		dss_ctl1 = I915_READ(ICL_PIPE_DSS_CTL1(pipe));
-		dss_ctl2 = I915_READ(ICL_PIPE_DSS_CTL2(pipe));
-	}
-
-	crtc_state->dsc.compression_enable = dss_ctl2 & LEFT_BRANCH_VDSC_ENABLE;
-	if (!crtc_state->dsc.compression_enable)
-		goto out;
-
-	crtc_state->dsc.dsc_split = (dss_ctl2 & RIGHT_BRANCH_VDSC_ENABLE) &&
-		(dss_ctl1 & JOINER_ENABLE);
-
-	/* FIXME: add more state readout as needed */
-
-	/* PPS1 */
-	if (!is_pipe_dsc(crtc_state))
-		val = I915_READ(DSCA_PICTURE_PARAMETER_SET_1);
-	else
-		val = I915_READ(ICL_DSC0_PICTURE_PARAMETER_SET_1(pipe));
-	vdsc_cfg->bits_per_pixel = val;
-	crtc_state->dsc.compressed_bpp = vdsc_cfg->bits_per_pixel >> 4;
-out:
-	intel_display_power_put(dev_priv, power_domain, wakeref);
-}
-
-static void intel_dsc_dsi_pps_write(struct intel_encoder *encoder,
-				    const struct intel_crtc_state *crtc_state)
-{
-=======
 {
 	struct drm_i915_private *dev_priv = to_i915(encoder->base.dev);
 	struct drm_dsc_config *vdsc_cfg = &crtc_state->dsc.config;
@@ -1178,7 +1025,6 @@
 static void intel_dsc_dsi_pps_write(struct intel_encoder *encoder,
 				    const struct intel_crtc_state *crtc_state)
 {
->>>>>>> 04d5ce62
 	const struct drm_dsc_config *vdsc_cfg = &crtc_state->dsc.config;
 	struct intel_dsi *intel_dsi = enc_to_intel_dsi(encoder);
 	struct mipi_dsi_device *dsi;
