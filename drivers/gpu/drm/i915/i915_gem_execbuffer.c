--- conflicted
+++ resolved
@@ -1625,15 +1625,9 @@
 		 * happened we would make the mistake of assuming that the
 		 * relocations were valid.
 		 */
-<<<<<<< HEAD
-		if (!access_ok(VERIFY_WRITE, urelocs, size))
-			goto end_user;
-		user_access_begin();
-=======
 		if (!user_access_begin(VERIFY_WRITE, urelocs, size))
 			goto end_user;
 
->>>>>>> a1b977b4
 		for (copied = 0; copied < nreloc; copied++)
 			unsafe_put_user(-1,
 					&urelocs[copied].presumed_offset,
@@ -2668,18 +2662,10 @@
 		 * And this range already got effectively checked earlier
 		 * when we did the "copy_from_user()" above.
 		 */
-<<<<<<< HEAD
-		if (!access_ok(VERIFY_WRITE,
-			       user_exec_list, count * sizeof(*user_exec_list)))
-			goto end_user;
-
-		user_access_begin();
-=======
 		if (!user_access_begin(VERIFY_WRITE, user_exec_list,
 				       count * sizeof(*user_exec_list)))
 			goto end_user;
 
->>>>>>> a1b977b4
 		for (i = 0; i < args->buffer_count; i++) {
 			if (!(exec2_list[i].offset & UPDATE))
 				continue;
