/*
 * acpi_processor.c - ACPI Processor Driver ($Revision: 71 $)
 *
 *  Copyright (C) 2001, 2002 Andy Grover <andrew.grover@intel.com>
 *  Copyright (C) 2001, 2002 Paul Diefenbaugh <paul.s.diefenbaugh@intel.com>
 *  Copyright (C) 2004       Dominik Brodowski <linux@brodo.de>
 *  Copyright (C) 2004  Anil S Keshavamurthy <anil.s.keshavamurthy@intel.com>
 *  			- Added processor hotplug support
 *
 * ~~~~~~~~~~~~~~~~~~~~~~~~~~~~~~~~~~~~~~~~~~~~~~~~~~~~~~~~~~~~~~~~~~~~~~~~~~
 *
 *  This program is free software; you can redistribute it and/or modify
 *  it under the terms of the GNU General Public License as published by
 *  the Free Software Foundation; either version 2 of the License, or (at
 *  your option) any later version.
 *
 *  This program is distributed in the hope that it will be useful, but
 *  WITHOUT ANY WARRANTY; without even the implied warranty of
 *  MERCHANTABILITY or FITNESS FOR A PARTICULAR PURPOSE.  See the GNU
 *  General Public License for more details.
 *
 *  You should have received a copy of the GNU General Public License along
 *  with this program; if not, write to the Free Software Foundation, Inc.,
 *  59 Temple Place, Suite 330, Boston, MA 02111-1307 USA.
 *
 * ~~~~~~~~~~~~~~~~~~~~~~~~~~~~~~~~~~~~~~~~~~~~~~~~~~~~~~~~~~~~~~~~~~~~~~~~~~
 *  TBD:
 *	1. Make # power states dynamic.
 *	2. Support duty_cycle values that span bit 4.
 *	3. Optimize by having scheduler determine business instead of
 *	   having us try to calculate it here.
 *	4. Need C1 timing -- must modify kernel (IRQ handler) to get this.
 */

#include <linux/kernel.h>
#include <linux/module.h>
#include <linux/init.h>
#include <linux/types.h>
#include <linux/pci.h>
#include <linux/pm.h>
#include <linux/cpufreq.h>
#include <linux/cpu.h>
#include <linux/proc_fs.h>
#include <linux/seq_file.h>
#include <linux/dmi.h>
#include <linux/moduleparam.h>
#include <linux/cpuidle.h>

#include <asm/io.h>
#include <asm/system.h>
#include <asm/cpu.h>
#include <asm/delay.h>
#include <asm/uaccess.h>
#include <asm/processor.h>
#include <asm/smp.h>
#include <asm/acpi.h>

#include <acpi/acpi_bus.h>
#include <acpi/acpi_drivers.h>
#include <acpi/processor.h>

#define PREFIX "ACPI: "

#define ACPI_PROCESSOR_CLASS		"processor"
#define ACPI_PROCESSOR_DEVICE_NAME	"Processor"
#define ACPI_PROCESSOR_FILE_INFO	"info"
#define ACPI_PROCESSOR_FILE_THROTTLING	"throttling"
#define ACPI_PROCESSOR_FILE_LIMIT	"limit"
#define ACPI_PROCESSOR_NOTIFY_PERFORMANCE 0x80
#define ACPI_PROCESSOR_NOTIFY_POWER	0x81
#define ACPI_PROCESSOR_NOTIFY_THROTTLING	0x82

#define ACPI_PROCESSOR_LIMIT_USER	0
#define ACPI_PROCESSOR_LIMIT_THERMAL	1

#define _COMPONENT		ACPI_PROCESSOR_COMPONENT
ACPI_MODULE_NAME("processor_core");

MODULE_AUTHOR("Paul Diefenbaugh");
MODULE_DESCRIPTION("ACPI Processor Driver");
MODULE_LICENSE("GPL");

static int acpi_processor_add(struct acpi_device *device);
static int acpi_processor_remove(struct acpi_device *device, int type);
#ifdef CONFIG_ACPI_PROCFS
static int acpi_processor_info_open_fs(struct inode *inode, struct file *file);
#endif
static void acpi_processor_notify(struct acpi_device *device, u32 event);
static acpi_status acpi_processor_hotadd_init(acpi_handle handle, int *p_cpu);
static int acpi_processor_handle_eject(struct acpi_processor *pr);


static const struct acpi_device_id processor_device_ids[] = {
	{ACPI_PROCESSOR_OBJECT_HID, 0},
	{"ACPI0007", 0},
	{"", 0},
};
MODULE_DEVICE_TABLE(acpi, processor_device_ids);

static struct acpi_driver acpi_processor_driver = {
	.name = "processor",
	.class = ACPI_PROCESSOR_CLASS,
	.ids = processor_device_ids,
	.ops = {
		.add = acpi_processor_add,
		.remove = acpi_processor_remove,
		.suspend = acpi_processor_suspend,
		.resume = acpi_processor_resume,
		.notify = acpi_processor_notify,
		},
};

#define INSTALL_NOTIFY_HANDLER		1
#define UNINSTALL_NOTIFY_HANDLER	2
#ifdef CONFIG_ACPI_PROCFS
static const struct file_operations acpi_processor_info_fops = {
	.owner = THIS_MODULE,
	.open = acpi_processor_info_open_fs,
	.read = seq_read,
	.llseek = seq_lseek,
	.release = single_release,
};
#endif

DEFINE_PER_CPU(struct acpi_processor *, processors);
struct acpi_processor_errata errata __read_mostly;
static int set_no_mwait(const struct dmi_system_id *id)
{
	printk(KERN_NOTICE PREFIX "%s detected - "
		"disabling mwait for CPU C-states\n", id->ident);
	idle_nomwait = 1;
	return 0;
}

static struct dmi_system_id __cpuinitdata processor_idle_dmi_table[] = {
	{
	set_no_mwait, "IFL91 board", {
	DMI_MATCH(DMI_BIOS_VENDOR, "COMPAL"),
	DMI_MATCH(DMI_SYS_VENDOR, "ZEPTO"),
	DMI_MATCH(DMI_PRODUCT_VERSION, "3215W"),
	DMI_MATCH(DMI_BOARD_NAME, "IFL91") }, NULL},
	{
	set_no_mwait, "Extensa 5220", {
	DMI_MATCH(DMI_BIOS_VENDOR, "Phoenix Technologies LTD"),
	DMI_MATCH(DMI_SYS_VENDOR, "Acer"),
	DMI_MATCH(DMI_PRODUCT_VERSION, "0100"),
	DMI_MATCH(DMI_BOARD_NAME, "Columbia") }, NULL},
	{},
};

/* --------------------------------------------------------------------------
                                Errata Handling
   -------------------------------------------------------------------------- */

static int acpi_processor_errata_piix4(struct pci_dev *dev)
{
	u8 value1 = 0;
	u8 value2 = 0;


	if (!dev)
		return -EINVAL;

	/*
	 * Note that 'dev' references the PIIX4 ACPI Controller.
	 */

	switch (dev->revision) {
	case 0:
		ACPI_DEBUG_PRINT((ACPI_DB_INFO, "Found PIIX4 A-step\n"));
		break;
	case 1:
		ACPI_DEBUG_PRINT((ACPI_DB_INFO, "Found PIIX4 B-step\n"));
		break;
	case 2:
		ACPI_DEBUG_PRINT((ACPI_DB_INFO, "Found PIIX4E\n"));
		break;
	case 3:
		ACPI_DEBUG_PRINT((ACPI_DB_INFO, "Found PIIX4M\n"));
		break;
	default:
		ACPI_DEBUG_PRINT((ACPI_DB_INFO, "Found unknown PIIX4\n"));
		break;
	}

	switch (dev->revision) {

	case 0:		/* PIIX4 A-step */
	case 1:		/* PIIX4 B-step */
		/*
		 * See specification changes #13 ("Manual Throttle Duty Cycle")
		 * and #14 ("Enabling and Disabling Manual Throttle"), plus
		 * erratum #5 ("STPCLK# Deassertion Time") from the January
		 * 2002 PIIX4 specification update.  Applies to only older
		 * PIIX4 models.
		 */
		errata.piix4.throttle = 1;

	case 2:		/* PIIX4E */
	case 3:		/* PIIX4M */
		/*
		 * See erratum #18 ("C3 Power State/BMIDE and Type-F DMA
		 * Livelock") from the January 2002 PIIX4 specification update.
		 * Applies to all PIIX4 models.
		 */

		/*
		 * BM-IDE
		 * ------
		 * Find the PIIX4 IDE Controller and get the Bus Master IDE
		 * Status register address.  We'll use this later to read
		 * each IDE controller's DMA status to make sure we catch all
		 * DMA activity.
		 */
		dev = pci_get_subsys(PCI_VENDOR_ID_INTEL,
				     PCI_DEVICE_ID_INTEL_82371AB,
				     PCI_ANY_ID, PCI_ANY_ID, NULL);
		if (dev) {
			errata.piix4.bmisx = pci_resource_start(dev, 4);
			pci_dev_put(dev);
		}

		/*
		 * Type-F DMA
		 * ----------
		 * Find the PIIX4 ISA Controller and read the Motherboard
		 * DMA controller's status to see if Type-F (Fast) DMA mode
		 * is enabled (bit 7) on either channel.  Note that we'll
		 * disable C3 support if this is enabled, as some legacy
		 * devices won't operate well if fast DMA is disabled.
		 */
		dev = pci_get_subsys(PCI_VENDOR_ID_INTEL,
				     PCI_DEVICE_ID_INTEL_82371AB_0,
				     PCI_ANY_ID, PCI_ANY_ID, NULL);
		if (dev) {
			pci_read_config_byte(dev, 0x76, &value1);
			pci_read_config_byte(dev, 0x77, &value2);
			if ((value1 & 0x80) || (value2 & 0x80))
				errata.piix4.fdma = 1;
			pci_dev_put(dev);
		}

		break;
	}

	if (errata.piix4.bmisx)
		ACPI_DEBUG_PRINT((ACPI_DB_INFO,
				  "Bus master activity detection (BM-IDE) erratum enabled\n"));
	if (errata.piix4.fdma)
		ACPI_DEBUG_PRINT((ACPI_DB_INFO,
				  "Type-F DMA livelock erratum (C3 disabled)\n"));

	return 0;
}

static int acpi_processor_errata(struct acpi_processor *pr)
{
	int result = 0;
	struct pci_dev *dev = NULL;


	if (!pr)
		return -EINVAL;

	/*
	 * PIIX4
	 */
	dev = pci_get_subsys(PCI_VENDOR_ID_INTEL,
			     PCI_DEVICE_ID_INTEL_82371AB_3, PCI_ANY_ID,
			     PCI_ANY_ID, NULL);
	if (dev) {
		result = acpi_processor_errata_piix4(dev);
		pci_dev_put(dev);
	}

	return result;
}

/* --------------------------------------------------------------------------
                              Common ACPI processor functions
   -------------------------------------------------------------------------- */

/*
 * _PDC is required for a BIOS-OS handshake for most of the newer
 * ACPI processor features.
 */
static int acpi_processor_set_pdc(struct acpi_processor *pr)
{
	struct acpi_object_list *pdc_in = pr->pdc;
	acpi_status status = AE_OK;


	if (!pdc_in)
		return status;
	if (idle_nomwait) {
		/*
		 * If mwait is disabled for CPU C-states, the C2C3_FFH access
		 * mode will be disabled in the parameter of _PDC object.
		 * Of course C1_FFH access mode will also be disabled.
		 */
		union acpi_object *obj;
		u32 *buffer = NULL;

		obj = pdc_in->pointer;
		buffer = (u32 *)(obj->buffer.pointer);
		buffer[2] &= ~(ACPI_PDC_C_C2C3_FFH | ACPI_PDC_C_C1_FFH);

	}
	status = acpi_evaluate_object(pr->handle, "_PDC", pdc_in, NULL);

	if (ACPI_FAILURE(status))
		ACPI_DEBUG_PRINT((ACPI_DB_INFO,
		    "Could not evaluate _PDC, using legacy perf. control...\n"));

	return status;
}

/* --------------------------------------------------------------------------
                              FS Interface (/proc)
   -------------------------------------------------------------------------- */

#ifdef CONFIG_ACPI_PROCFS
static struct proc_dir_entry *acpi_processor_dir = NULL;

static int acpi_processor_info_seq_show(struct seq_file *seq, void *offset)
{
	struct acpi_processor *pr = seq->private;


	if (!pr)
		goto end;

	seq_printf(seq, "processor id:            %d\n"
		   "acpi id:                 %d\n"
		   "bus mastering control:   %s\n"
		   "power management:        %s\n"
		   "throttling control:      %s\n"
		   "limit interface:         %s\n",
		   pr->id,
		   pr->acpi_id,
		   pr->flags.bm_control ? "yes" : "no",
		   pr->flags.power ? "yes" : "no",
		   pr->flags.throttling ? "yes" : "no",
		   pr->flags.limit ? "yes" : "no");

      end:
	return 0;
}

static int acpi_processor_info_open_fs(struct inode *inode, struct file *file)
{
	return single_open(file, acpi_processor_info_seq_show,
			   PDE(inode)->data);
}

static int acpi_processor_add_fs(struct acpi_device *device)
{
	struct proc_dir_entry *entry = NULL;


	if (!acpi_device_dir(device)) {
		acpi_device_dir(device) = proc_mkdir(acpi_device_bid(device),
						     acpi_processor_dir);
		if (!acpi_device_dir(device))
			return -ENODEV;
	}

	/* 'info' [R] */
	entry = proc_create_data(ACPI_PROCESSOR_FILE_INFO,
				 S_IRUGO, acpi_device_dir(device),
				 &acpi_processor_info_fops,
				 acpi_driver_data(device));
	if (!entry)
		return -EIO;

	/* 'throttling' [R/W] */
	entry = proc_create_data(ACPI_PROCESSOR_FILE_THROTTLING,
				 S_IFREG | S_IRUGO | S_IWUSR,
				 acpi_device_dir(device),
				 &acpi_processor_throttling_fops,
				 acpi_driver_data(device));
	if (!entry)
		return -EIO;

	/* 'limit' [R/W] */
	entry = proc_create_data(ACPI_PROCESSOR_FILE_LIMIT,
				 S_IFREG | S_IRUGO | S_IWUSR,
				 acpi_device_dir(device),
				 &acpi_processor_limit_fops,
				 acpi_driver_data(device));
	if (!entry)
		return -EIO;
	return 0;
}
static int acpi_processor_remove_fs(struct acpi_device *device)
{

	if (acpi_device_dir(device)) {
		remove_proc_entry(ACPI_PROCESSOR_FILE_INFO,
				  acpi_device_dir(device));
		remove_proc_entry(ACPI_PROCESSOR_FILE_THROTTLING,
				  acpi_device_dir(device));
		remove_proc_entry(ACPI_PROCESSOR_FILE_LIMIT,
				  acpi_device_dir(device));
		remove_proc_entry(acpi_device_bid(device), acpi_processor_dir);
		acpi_device_dir(device) = NULL;
	}

	return 0;
}
#else
static inline int acpi_processor_add_fs(struct acpi_device *device)
{
	return 0;
}
static inline int acpi_processor_remove_fs(struct acpi_device *device)
{
	return 0;
}
#endif

/* Use the acpiid in MADT to map cpus in case of SMP */

#ifndef CONFIG_SMP
static int get_cpu_id(acpi_handle handle, int type, u32 acpi_id) { return -1; }
#else

static struct acpi_table_madt *madt;

static int map_lapic_id(struct acpi_subtable_header *entry,
		 u32 acpi_id, int *apic_id)
{
	struct acpi_madt_local_apic *lapic =
		(struct acpi_madt_local_apic *)entry;
	if ((lapic->lapic_flags & ACPI_MADT_ENABLED) &&
	    lapic->processor_id == acpi_id) {
		*apic_id = lapic->id;
		return 1;
	}
	return 0;
}

static int map_x2apic_id(struct acpi_subtable_header *entry,
			 int device_declaration, u32 acpi_id, int *apic_id)
{
	struct acpi_madt_local_x2apic *apic =
		(struct acpi_madt_local_x2apic *)entry;
	u32 tmp = apic->local_apic_id;

	/* Only check enabled APICs*/
	if (!(apic->lapic_flags & ACPI_MADT_ENABLED))
		return 0;

	/* Device statement declaration type */
	if (device_declaration) {
		if (apic->uid == acpi_id)
			goto found;
	}

	return 0;
found:
	*apic_id = tmp;
	return 1;
}

static int map_lsapic_id(struct acpi_subtable_header *entry,
		int device_declaration, u32 acpi_id, int *apic_id)
{
	struct acpi_madt_local_sapic *lsapic =
		(struct acpi_madt_local_sapic *)entry;
	u32 tmp = (lsapic->id << 8) | lsapic->eid;

	/* Only check enabled APICs*/
	if (!(lsapic->lapic_flags & ACPI_MADT_ENABLED))
		return 0;

	/* Device statement declaration type */
	if (device_declaration) {
		if (entry->length < 16)
			printk(KERN_ERR PREFIX
			    "Invalid LSAPIC with Device type processor (SAPIC ID %#x)\n",
			    tmp);
		else if (lsapic->uid == acpi_id)
			goto found;
	/* Processor statement declaration type */
	} else if (lsapic->processor_id == acpi_id)
		goto found;

	return 0;
found:
	*apic_id = tmp;
	return 1;
}

static int map_madt_entry(int type, u32 acpi_id)
{
	unsigned long madt_end, entry;
	int apic_id = -1;

	if (!madt)
		return apic_id;

	entry = (unsigned long)madt;
	madt_end = entry + madt->header.length;

	/* Parse all entries looking for a match. */

	entry += sizeof(struct acpi_table_madt);
	while (entry + sizeof(struct acpi_subtable_header) < madt_end) {
		struct acpi_subtable_header *header =
			(struct acpi_subtable_header *)entry;
		if (header->type == ACPI_MADT_TYPE_LOCAL_APIC) {
			if (map_lapic_id(header, acpi_id, &apic_id))
				break;
		} else if (header->type == ACPI_MADT_TYPE_LOCAL_X2APIC) {
			if (map_x2apic_id(header, type, acpi_id, &apic_id))
				break;
		} else if (header->type == ACPI_MADT_TYPE_LOCAL_SAPIC) {
			if (map_lsapic_id(header, type, acpi_id, &apic_id))
				break;
		}
		entry += header->length;
	}
	return apic_id;
}

static int map_mat_entry(acpi_handle handle, int type, u32 acpi_id)
{
	struct acpi_buffer buffer = { ACPI_ALLOCATE_BUFFER, NULL };
	union acpi_object *obj;
	struct acpi_subtable_header *header;
	int apic_id = -1;

	if (ACPI_FAILURE(acpi_evaluate_object(handle, "_MAT", NULL, &buffer)))
		goto exit;

	if (!buffer.length || !buffer.pointer)
		goto exit;

	obj = buffer.pointer;
	if (obj->type != ACPI_TYPE_BUFFER ||
	    obj->buffer.length < sizeof(struct acpi_subtable_header)) {
		goto exit;
	}

	header = (struct acpi_subtable_header *)obj->buffer.pointer;
	if (header->type == ACPI_MADT_TYPE_LOCAL_APIC) {
		map_lapic_id(header, acpi_id, &apic_id);
	} else if (header->type == ACPI_MADT_TYPE_LOCAL_SAPIC) {
		map_lsapic_id(header, type, acpi_id, &apic_id);
	}

exit:
	if (buffer.pointer)
		kfree(buffer.pointer);
	return apic_id;
}

static int get_cpu_id(acpi_handle handle, int type, u32 acpi_id)
{
	int i;
	int apic_id = -1;

	apic_id = map_mat_entry(handle, type, acpi_id);
	if (apic_id == -1)
		apic_id = map_madt_entry(type, acpi_id);
	if (apic_id == -1)
		return apic_id;

	for_each_possible_cpu(i) {
		if (cpu_physical_id(i) == apic_id)
			return i;
	}
	return -1;
}
#endif

/* --------------------------------------------------------------------------
                                 Driver Interface
   -------------------------------------------------------------------------- */

static int acpi_processor_get_info(struct acpi_device *device)
{
	acpi_status status = 0;
	union acpi_object object = { 0 };
	struct acpi_buffer buffer = { sizeof(union acpi_object), &object };
	struct acpi_processor *pr;
	int cpu_index, device_declaration = 0;
	static int cpu0_initialized;

	pr = acpi_driver_data(device);
	if (!pr)
		return -EINVAL;

	if (num_online_cpus() > 1)
		errata.smp = TRUE;

	acpi_processor_errata(pr);

	/*
	 * Check to see if we have bus mastering arbitration control.  This
	 * is required for proper C3 usage (to maintain cache coherency).
	 */
	if (acpi_gbl_FADT.pm2_control_block && acpi_gbl_FADT.pm2_control_length) {
		pr->flags.bm_control = 1;
		ACPI_DEBUG_PRINT((ACPI_DB_INFO,
				  "Bus mastering arbitration control present\n"));
	} else
		ACPI_DEBUG_PRINT((ACPI_DB_INFO,
				  "No bus mastering arbitration control\n"));

	if (!strcmp(acpi_device_hid(device), ACPI_PROCESSOR_OBJECT_HID)) {
		/* Declared with "Processor" statement; match ProcessorID */
		status = acpi_evaluate_object(pr->handle, NULL, NULL, &buffer);
		if (ACPI_FAILURE(status)) {
			printk(KERN_ERR PREFIX "Evaluating processor object\n");
			return -ENODEV;
		}

		/*
		 * TBD: Synch processor ID (via LAPIC/LSAPIC structures) on SMP.
		 *      >>> 'acpi_get_processor_id(acpi_id, &id)' in
		 *      arch/xxx/acpi.c
		 */
		pr->acpi_id = object.processor.proc_id;
	} else {
		/*
		 * Declared with "Device" statement; match _UID.
		 * Note that we don't handle string _UIDs yet.
		 */
		unsigned long long value;
		status = acpi_evaluate_integer(pr->handle, METHOD_NAME__UID,
						NULL, &value);
		if (ACPI_FAILURE(status)) {
			printk(KERN_ERR PREFIX
			    "Evaluating processor _UID [%#x]\n", status);
			return -ENODEV;
		}
		device_declaration = 1;
		pr->acpi_id = value;
	}
	cpu_index = get_cpu_id(pr->handle, device_declaration, pr->acpi_id);

	/* Handle UP system running SMP kernel, with no LAPIC in MADT */
	if (!cpu0_initialized && (cpu_index == -1) &&
	    (num_online_cpus() == 1)) {
		cpu_index = 0;
	}

	cpu0_initialized = 1;

	pr->id = cpu_index;

	/*
	 *  Extra Processor objects may be enumerated on MP systems with
	 *  less than the max # of CPUs. They should be ignored _iff
	 *  they are physically not present.
	 */
	if (pr->id == -1) {
		if (ACPI_FAILURE
		    (acpi_processor_hotadd_init(pr->handle, &pr->id))) {
			return -ENODEV;
		}
	}
	/*
	 * On some boxes several processors use the same processor bus id.
	 * But they are located in different scope. For example:
	 * \_SB.SCK0.CPU0
	 * \_SB.SCK1.CPU0
	 * Rename the processor device bus id. And the new bus id will be
	 * generated as the following format:
	 * CPU+CPU ID.
	 */
	sprintf(acpi_device_bid(device), "CPU%X", pr->id);
	ACPI_DEBUG_PRINT((ACPI_DB_INFO, "Processor [%d:%d]\n", pr->id,
			  pr->acpi_id));

	if (!object.processor.pblk_address)
		ACPI_DEBUG_PRINT((ACPI_DB_INFO, "No PBLK (NULL address)\n"));
	else if (object.processor.pblk_length != 6)
		printk(KERN_ERR PREFIX "Invalid PBLK length [%d]\n",
			    object.processor.pblk_length);
	else {
		pr->throttling.address = object.processor.pblk_address;
		pr->throttling.duty_offset = acpi_gbl_FADT.duty_offset;
		pr->throttling.duty_width = acpi_gbl_FADT.duty_width;

		pr->pblk = object.processor.pblk_address;

		/*
		 * We don't care about error returns - we just try to mark
		 * these reserved so that nobody else is confused into thinking
		 * that this region might be unused..
		 *
		 * (In particular, allocating the IO range for Cardbus)
		 */
		request_region(pr->throttling.address, 6, "ACPI CPU throttle");
	}

	/*
	 * If ACPI describes a slot number for this CPU, we can use it
	 * ensure we get the right value in the "physical id" field
	 * of /proc/cpuinfo
	 */
	status = acpi_evaluate_object(pr->handle, "_SUN", NULL, &buffer);
	if (ACPI_SUCCESS(status))
		arch_fix_phys_package_id(pr->id, object.integer.value);

	return 0;
}

static DEFINE_PER_CPU(void *, processor_device_array);

static void acpi_processor_notify(struct acpi_device *device, u32 event)
{
	struct acpi_processor *pr = acpi_driver_data(device);
	int saved;

	if (!pr)
		return;

	switch (event) {
	case ACPI_PROCESSOR_NOTIFY_PERFORMANCE:
		saved = pr->performance_platform_limit;
		acpi_processor_ppc_has_changed(pr);
		if (saved == pr->performance_platform_limit)
			break;
		acpi_bus_generate_proc_event(device, event,
					pr->performance_platform_limit);
		acpi_bus_generate_netlink_event(device->pnp.device_class,
						  dev_name(&device->dev), event,
						  pr->performance_platform_limit);
		break;
	case ACPI_PROCESSOR_NOTIFY_POWER:
		acpi_processor_cst_has_changed(pr);
		acpi_bus_generate_proc_event(device, event, 0);
		acpi_bus_generate_netlink_event(device->pnp.device_class,
						  dev_name(&device->dev), event, 0);
		break;
	case ACPI_PROCESSOR_NOTIFY_THROTTLING:
		acpi_processor_tstate_has_changed(pr);
		acpi_bus_generate_proc_event(device, event, 0);
		acpi_bus_generate_netlink_event(device->pnp.device_class,
						  dev_name(&device->dev), event, 0);
	default:
		ACPI_DEBUG_PRINT((ACPI_DB_INFO,
				  "Unsupported event [0x%x]\n", event));
		break;
	}

	return;
}

static int acpi_cpu_soft_notify(struct notifier_block *nfb,
		unsigned long action, void *hcpu)
{
	unsigned int cpu = (unsigned long)hcpu;
	struct acpi_processor *pr = per_cpu(processors, cpu);

	if (action == CPU_ONLINE && pr) {
		acpi_processor_ppc_has_changed(pr);
		acpi_processor_cst_has_changed(pr);
		acpi_processor_tstate_has_changed(pr);
	}
	return NOTIFY_OK;
}

static struct notifier_block acpi_cpu_notifier =
{
	    .notifier_call = acpi_cpu_soft_notify,
};

static int acpi_processor_add(struct acpi_device *device)
{
	struct acpi_processor *pr = NULL;
	int result = 0;
	struct sys_device *sysdev;

	pr = kzalloc(sizeof(struct acpi_processor), GFP_KERNEL);
	if (!pr)
		return -ENOMEM;

	if (!zalloc_cpumask_var(&pr->throttling.shared_cpu_map, GFP_KERNEL)) {
		kfree(pr);
		return -ENOMEM;
	}

	pr->handle = device->handle;
	strcpy(acpi_device_name(device), ACPI_PROCESSOR_DEVICE_NAME);
	strcpy(acpi_device_class(device), ACPI_PROCESSOR_CLASS);
	device->driver_data = pr;

	result = acpi_processor_get_info(device);
	if (result) {
		/* Processor is physically not present */
		return 0;
	}

	BUG_ON((pr->id >= nr_cpu_ids) || (pr->id < 0));

	/*
	 * Buggy BIOS check
	 * ACPI id of processors can be reported wrongly by the BIOS.
	 * Don't trust it blindly
	 */
	if (per_cpu(processor_device_array, pr->id) != NULL &&
	    per_cpu(processor_device_array, pr->id) != device) {
		printk(KERN_WARNING "BIOS reported wrong ACPI id "
			"for the processor\n");
		result = -ENODEV;
		goto err_free_cpumask;
	}
	per_cpu(processor_device_array, pr->id) = device;

	per_cpu(processors, pr->id) = pr;

	result = acpi_processor_add_fs(device);
	if (result)
		goto err_free_cpumask;

	sysdev = get_cpu_sysdev(pr->id);
	if (sysfs_create_link(&device->dev.kobj, &sysdev->kobj, "sysdev")) {
		result = -EFAULT;
		goto err_remove_fs;
	}

	/* _PDC call should be done before doing anything else (if reqd.). */
	arch_acpi_processor_init_pdc(pr);
	acpi_processor_set_pdc(pr);
	arch_acpi_processor_cleanup_pdc(pr);

#ifdef CONFIG_CPU_FREQ
	acpi_processor_ppc_has_changed(pr);
#endif
	acpi_processor_get_throttling_info(pr);
	acpi_processor_get_limit_info(pr);


	acpi_processor_power_init(pr, device);

	pr->cdev = thermal_cooling_device_register("Processor", device,
						&processor_cooling_ops);
	if (IS_ERR(pr->cdev)) {
		result = PTR_ERR(pr->cdev);
		goto err_power_exit;
	}

	dev_info(&device->dev, "registered as cooling_device%d\n",
		 pr->cdev->id);

	result = sysfs_create_link(&device->dev.kobj,
				   &pr->cdev->device.kobj,
				   "thermal_cooling");
	if (result) {
		printk(KERN_ERR PREFIX "Create sysfs link\n");
		goto err_thermal_unregister;
	}
	result = sysfs_create_link(&pr->cdev->device.kobj,
				   &device->dev.kobj,
				   "device");
	if (result) {
		printk(KERN_ERR PREFIX "Create sysfs link\n");
		goto err_remove_sysfs;
	}

<<<<<<< HEAD
	if (pr->flags.throttling) {
		printk(KERN_INFO PREFIX "%s [%s] (supports",
		       acpi_device_name(device), acpi_device_bid(device));
		printk(" %d throttling states", pr->throttling.state_count);
		printk(")\n");
	}

=======
>>>>>>> ad1cd745
	return 0;

err_remove_sysfs:
	sysfs_remove_link(&device->dev.kobj, "thermal_cooling");
err_thermal_unregister:
	thermal_cooling_device_unregister(pr->cdev);
err_power_exit:
	acpi_processor_power_exit(pr, device);
err_remove_fs:
	acpi_processor_remove_fs(device);
err_free_cpumask:
	free_cpumask_var(pr->throttling.shared_cpu_map);

	return result;
}

static int acpi_processor_remove(struct acpi_device *device, int type)
{
	struct acpi_processor *pr = NULL;


	if (!device || !acpi_driver_data(device))
		return -EINVAL;

	pr = acpi_driver_data(device);

	if (pr->id >= nr_cpu_ids)
		goto free;

	if (type == ACPI_BUS_REMOVAL_EJECT) {
		if (acpi_processor_handle_eject(pr))
			return -EINVAL;
	}

	acpi_processor_power_exit(pr, device);

	sysfs_remove_link(&device->dev.kobj, "sysdev");

	acpi_processor_remove_fs(device);

	if (pr->cdev) {
		sysfs_remove_link(&device->dev.kobj, "thermal_cooling");
		sysfs_remove_link(&pr->cdev->device.kobj, "device");
		thermal_cooling_device_unregister(pr->cdev);
		pr->cdev = NULL;
	}

	per_cpu(processors, pr->id) = NULL;
	per_cpu(processor_device_array, pr->id) = NULL;

free:
	free_cpumask_var(pr->throttling.shared_cpu_map);
	kfree(pr);

	return 0;
}

#ifdef CONFIG_ACPI_HOTPLUG_CPU
/****************************************************************************
 * 	Acpi processor hotplug support 				       	    *
 ****************************************************************************/

static int is_processor_present(acpi_handle handle)
{
	acpi_status status;
	unsigned long long sta = 0;


	status = acpi_evaluate_integer(handle, "_STA", NULL, &sta);

	if (ACPI_SUCCESS(status) && (sta & ACPI_STA_DEVICE_PRESENT))
		return 1;

	/*
	 * _STA is mandatory for a processor that supports hot plug
	 */
	if (status == AE_NOT_FOUND)
		ACPI_DEBUG_PRINT((ACPI_DB_INFO,
				"Processor does not support hot plug\n"));
	else
		ACPI_EXCEPTION((AE_INFO, status,
				"Processor Device is not present"));
	return 0;
}

static
int acpi_processor_device_add(acpi_handle handle, struct acpi_device **device)
{
	acpi_handle phandle;
	struct acpi_device *pdev;


	if (acpi_get_parent(handle, &phandle)) {
		return -ENODEV;
	}

	if (acpi_bus_get_device(phandle, &pdev)) {
		return -ENODEV;
	}

	if (acpi_bus_add(device, pdev, handle, ACPI_BUS_TYPE_PROCESSOR)) {
		return -ENODEV;
	}

	return 0;
}

static void __ref acpi_processor_hotplug_notify(acpi_handle handle,
						u32 event, void *data)
{
	struct acpi_processor *pr;
	struct acpi_device *device = NULL;
	int result;


	switch (event) {
	case ACPI_NOTIFY_BUS_CHECK:
	case ACPI_NOTIFY_DEVICE_CHECK:
		ACPI_DEBUG_PRINT((ACPI_DB_INFO,
		"Processor driver received %s event\n",
		       (event == ACPI_NOTIFY_BUS_CHECK) ?
		       "ACPI_NOTIFY_BUS_CHECK" : "ACPI_NOTIFY_DEVICE_CHECK"));

		if (!is_processor_present(handle))
			break;

		if (acpi_bus_get_device(handle, &device)) {
			result = acpi_processor_device_add(handle, &device);
			if (result)
				printk(KERN_ERR PREFIX
					    "Unable to add the device\n");
			break;
		}
		break;
	case ACPI_NOTIFY_EJECT_REQUEST:
		ACPI_DEBUG_PRINT((ACPI_DB_INFO,
				  "received ACPI_NOTIFY_EJECT_REQUEST\n"));

		if (acpi_bus_get_device(handle, &device)) {
			printk(KERN_ERR PREFIX
				    "Device don't exist, dropping EJECT\n");
			break;
		}
		pr = acpi_driver_data(device);
		if (!pr) {
			printk(KERN_ERR PREFIX
				    "Driver data is NULL, dropping EJECT\n");
			return;
		}
		break;
	default:
		ACPI_DEBUG_PRINT((ACPI_DB_INFO,
				  "Unsupported event [0x%x]\n", event));
		break;
	}

	return;
}

static acpi_status
processor_walk_namespace_cb(acpi_handle handle,
			    u32 lvl, void *context, void **rv)
{
	acpi_status status;
	int *action = context;
	acpi_object_type type = 0;

	status = acpi_get_type(handle, &type);
	if (ACPI_FAILURE(status))
		return (AE_OK);

	if (type != ACPI_TYPE_PROCESSOR)
		return (AE_OK);

	switch (*action) {
	case INSTALL_NOTIFY_HANDLER:
		acpi_install_notify_handler(handle,
					    ACPI_SYSTEM_NOTIFY,
					    acpi_processor_hotplug_notify,
					    NULL);
		break;
	case UNINSTALL_NOTIFY_HANDLER:
		acpi_remove_notify_handler(handle,
					   ACPI_SYSTEM_NOTIFY,
					   acpi_processor_hotplug_notify);
		break;
	default:
		break;
	}

	return (AE_OK);
}

static acpi_status acpi_processor_hotadd_init(acpi_handle handle, int *p_cpu)
{

	if (!is_processor_present(handle)) {
		return AE_ERROR;
	}

	if (acpi_map_lsapic(handle, p_cpu))
		return AE_ERROR;

	if (arch_register_cpu(*p_cpu)) {
		acpi_unmap_lsapic(*p_cpu);
		return AE_ERROR;
	}

	return AE_OK;
}

static int acpi_processor_handle_eject(struct acpi_processor *pr)
{
	if (cpu_online(pr->id))
		cpu_down(pr->id);

	arch_unregister_cpu(pr->id);
	acpi_unmap_lsapic(pr->id);
	return (0);
}
#else
static acpi_status acpi_processor_hotadd_init(acpi_handle handle, int *p_cpu)
{
	return AE_ERROR;
}
static int acpi_processor_handle_eject(struct acpi_processor *pr)
{
	return (-EINVAL);
}
#endif

static
void acpi_processor_install_hotplug_notify(void)
{
#ifdef CONFIG_ACPI_HOTPLUG_CPU
	int action = INSTALL_NOTIFY_HANDLER;
	acpi_walk_namespace(ACPI_TYPE_PROCESSOR,
			    ACPI_ROOT_OBJECT,
			    ACPI_UINT32_MAX,
			    processor_walk_namespace_cb, &action, NULL);
#endif
	register_hotcpu_notifier(&acpi_cpu_notifier);
}

static
void acpi_processor_uninstall_hotplug_notify(void)
{
#ifdef CONFIG_ACPI_HOTPLUG_CPU
	int action = UNINSTALL_NOTIFY_HANDLER;
	acpi_walk_namespace(ACPI_TYPE_PROCESSOR,
			    ACPI_ROOT_OBJECT,
			    ACPI_UINT32_MAX,
			    processor_walk_namespace_cb, &action, NULL);
#endif
	unregister_hotcpu_notifier(&acpi_cpu_notifier);
}

/*
 * We keep the driver loaded even when ACPI is not running.
 * This is needed for the powernow-k8 driver, that works even without
 * ACPI, but needs symbols from this driver
 */

static int __init acpi_processor_init(void)
{
	int result = 0;

	if (acpi_disabled)
		return 0;

	memset(&errata, 0, sizeof(errata));

#ifdef CONFIG_SMP
	if (ACPI_FAILURE(acpi_get_table(ACPI_SIG_MADT, 0,
				(struct acpi_table_header **)&madt)))
		madt = NULL;
#endif
#ifdef CONFIG_ACPI_PROCFS
	acpi_processor_dir = proc_mkdir(ACPI_PROCESSOR_CLASS, acpi_root_dir);
	if (!acpi_processor_dir)
		return -ENOMEM;
#endif
	/*
	 * Check whether the system is DMI table. If yes, OSPM
	 * should not use mwait for CPU-states.
	 */
	dmi_check_system(processor_idle_dmi_table);
	result = cpuidle_register_driver(&acpi_idle_driver);
	if (result < 0)
		goto out_proc;

	result = acpi_bus_register_driver(&acpi_processor_driver);
	if (result < 0)
		goto out_cpuidle;

	acpi_processor_install_hotplug_notify();

	acpi_thermal_cpufreq_init();

	acpi_processor_ppc_init();

	acpi_processor_throttling_init();

	return 0;

out_cpuidle:
	cpuidle_unregister_driver(&acpi_idle_driver);

out_proc:
#ifdef CONFIG_ACPI_PROCFS
	remove_proc_entry(ACPI_PROCESSOR_CLASS, acpi_root_dir);
#endif

	return result;
}

static void __exit acpi_processor_exit(void)
{
	if (acpi_disabled)
		return;

	acpi_processor_ppc_exit();

	acpi_thermal_cpufreq_exit();

	acpi_processor_uninstall_hotplug_notify();

	acpi_bus_unregister_driver(&acpi_processor_driver);

	cpuidle_unregister_driver(&acpi_idle_driver);

#ifdef CONFIG_ACPI_PROCFS
	remove_proc_entry(ACPI_PROCESSOR_CLASS, acpi_root_dir);
#endif

	return;
}

module_init(acpi_processor_init);
module_exit(acpi_processor_exit);

EXPORT_SYMBOL(acpi_processor_set_thermal_limit);

MODULE_ALIAS("processor");<|MERGE_RESOLUTION|>--- conflicted
+++ resolved
@@ -863,16 +863,6 @@
 		goto err_remove_sysfs;
 	}
 
-<<<<<<< HEAD
-	if (pr->flags.throttling) {
-		printk(KERN_INFO PREFIX "%s [%s] (supports",
-		       acpi_device_name(device), acpi_device_bid(device));
-		printk(" %d throttling states", pr->throttling.state_count);
-		printk(")\n");
-	}
-
-=======
->>>>>>> ad1cd745
 	return 0;
 
 err_remove_sysfs:
