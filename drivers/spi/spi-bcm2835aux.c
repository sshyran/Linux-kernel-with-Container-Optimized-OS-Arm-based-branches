// SPDX-License-Identifier: GPL-2.0-or-later
/*
 * Driver for Broadcom BCM2835 auxiliary SPI Controllers
 *
 * the driver does not rely on the native chipselects at all
 * but only uses the gpio type chipselects
 *
 * Based on: spi-bcm2835.c
 *
 * Copyright (C) 2015 Martin Sperl
 */

#include <linux/clk.h>
#include <linux/completion.h>
#include <linux/debugfs.h>
#include <linux/delay.h>
#include <linux/err.h>
#include <linux/interrupt.h>
#include <linux/io.h>
#include <linux/kernel.h>
#include <linux/module.h>
#include <linux/of.h>
#include <linux/of_address.h>
#include <linux/of_device.h>
#include <linux/of_gpio.h>
#include <linux/of_irq.h>
#include <linux/regmap.h>
#include <linux/spi/spi.h>
#include <linux/spinlock.h>

/* define polling limits */
static unsigned int polling_limit_us = 30;
module_param(polling_limit_us, uint, 0664);
MODULE_PARM_DESC(polling_limit_us,
		 "time in us to run a transfer in polling mode - if zero no polling is used\n");

/*
 * spi register defines
 *
 * note there is garbage in the "official" documentation,
 * so some data is taken from the file:
 *   brcm_usrlib/dag/vmcsx/vcinclude/bcm2708_chip/aux_io.h
 * inside of:
 *   http://www.broadcom.com/docs/support/videocore/Brcm_Android_ICS_Graphics_Stack.tar.gz
 */

/* SPI register offsets */
#define BCM2835_AUX_SPI_CNTL0	0x00
#define BCM2835_AUX_SPI_CNTL1	0x04
#define BCM2835_AUX_SPI_STAT	0x08
#define BCM2835_AUX_SPI_PEEK	0x0C
#define BCM2835_AUX_SPI_IO	0x20
#define BCM2835_AUX_SPI_TXHOLD	0x30

/* Bitfields in CNTL0 */
#define BCM2835_AUX_SPI_CNTL0_SPEED	0xFFF00000
#define BCM2835_AUX_SPI_CNTL0_SPEED_MAX	0xFFF
#define BCM2835_AUX_SPI_CNTL0_SPEED_SHIFT	20
#define BCM2835_AUX_SPI_CNTL0_CS	0x000E0000
#define BCM2835_AUX_SPI_CNTL0_POSTINPUT	0x00010000
#define BCM2835_AUX_SPI_CNTL0_VAR_CS	0x00008000
#define BCM2835_AUX_SPI_CNTL0_VAR_WIDTH	0x00004000
#define BCM2835_AUX_SPI_CNTL0_DOUTHOLD	0x00003000
#define BCM2835_AUX_SPI_CNTL0_ENABLE	0x00000800
#define BCM2835_AUX_SPI_CNTL0_IN_RISING	0x00000400
#define BCM2835_AUX_SPI_CNTL0_CLEARFIFO	0x00000200
#define BCM2835_AUX_SPI_CNTL0_OUT_RISING	0x00000100
#define BCM2835_AUX_SPI_CNTL0_CPOL	0x00000080
#define BCM2835_AUX_SPI_CNTL0_MSBF_OUT	0x00000040
#define BCM2835_AUX_SPI_CNTL0_SHIFTLEN	0x0000003F

/* Bitfields in CNTL1 */
#define BCM2835_AUX_SPI_CNTL1_CSHIGH	0x00000700
#define BCM2835_AUX_SPI_CNTL1_TXEMPTY	0x00000080
#define BCM2835_AUX_SPI_CNTL1_IDLE	0x00000040
#define BCM2835_AUX_SPI_CNTL1_MSBF_IN	0x00000002
#define BCM2835_AUX_SPI_CNTL1_KEEP_IN	0x00000001

/* Bitfields in STAT */
#define BCM2835_AUX_SPI_STAT_TX_LVL	0xFF000000
#define BCM2835_AUX_SPI_STAT_RX_LVL	0x00FF0000
#define BCM2835_AUX_SPI_STAT_TX_FULL	0x00000400
#define BCM2835_AUX_SPI_STAT_TX_EMPTY	0x00000200
#define BCM2835_AUX_SPI_STAT_RX_FULL	0x00000100
#define BCM2835_AUX_SPI_STAT_RX_EMPTY	0x00000080
#define BCM2835_AUX_SPI_STAT_BUSY	0x00000040
#define BCM2835_AUX_SPI_STAT_BITCOUNT	0x0000003F

struct bcm2835aux_spi {
	void __iomem *regs;
	struct clk *clk;
	int irq;
	u32 cntl[2];
	const u8 *tx_buf;
	u8 *rx_buf;
	int tx_len;
	int rx_len;
	int pending;

	u64 count_transfer_polling;
	u64 count_transfer_irq;
	u64 count_transfer_irq_after_poll;

	struct dentry *debugfs_dir;
};

#if defined(CONFIG_DEBUG_FS)
static void bcm2835aux_debugfs_create(struct bcm2835aux_spi *bs,
				      const char *dname)
{
	char name[64];
	struct dentry *dir;

	/* get full name */
	snprintf(name, sizeof(name), "spi-bcm2835aux-%s", dname);

	/* the base directory */
	dir = debugfs_create_dir(name, NULL);
	bs->debugfs_dir = dir;

	/* the counters */
	debugfs_create_u64("count_transfer_polling", 0444, dir,
			   &bs->count_transfer_polling);
	debugfs_create_u64("count_transfer_irq", 0444, dir,
			   &bs->count_transfer_irq);
	debugfs_create_u64("count_transfer_irq_after_poll", 0444, dir,
			   &bs->count_transfer_irq_after_poll);
}

static void bcm2835aux_debugfs_remove(struct bcm2835aux_spi *bs)
{
	debugfs_remove_recursive(bs->debugfs_dir);
	bs->debugfs_dir = NULL;
}
#else
static void bcm2835aux_debugfs_create(struct bcm2835aux_spi *bs,
				      const char *dname)
{
}

static void bcm2835aux_debugfs_remove(struct bcm2835aux_spi *bs)
{
}
#endif /* CONFIG_DEBUG_FS */

static inline u32 bcm2835aux_rd(struct bcm2835aux_spi *bs, unsigned reg)
{
	return readl(bs->regs + reg);
}

static inline void bcm2835aux_wr(struct bcm2835aux_spi *bs, unsigned reg,
				 u32 val)
{
	writel(val, bs->regs + reg);
}

static inline void bcm2835aux_rd_fifo(struct bcm2835aux_spi *bs)
{
	u32 data;
	int count = min(bs->rx_len, 3);

	data = bcm2835aux_rd(bs, BCM2835_AUX_SPI_IO);
	if (bs->rx_buf) {
		switch (count) {
		case 3:
			*bs->rx_buf++ = (data >> 16) & 0xff;
			/* fallthrough */
		case 2:
			*bs->rx_buf++ = (data >> 8) & 0xff;
			/* fallthrough */
		case 1:
			*bs->rx_buf++ = (data >> 0) & 0xff;
			/* fallthrough - no default */
		}
	}
	bs->rx_len -= count;
	bs->pending -= count;
}

static inline void bcm2835aux_wr_fifo(struct bcm2835aux_spi *bs)
{
	u32 data;
	u8 byte;
	int count;
	int i;

	/* gather up to 3 bytes to write to the FIFO */
	count = min(bs->tx_len, 3);
	data = 0;
	for (i = 0; i < count; i++) {
		byte = bs->tx_buf ? *bs->tx_buf++ : 0;
		data |= byte << (8 * (2 - i));
	}

	/* and set the variable bit-length */
	data |= (count * 8) << 24;

	/* and decrement length */
	bs->tx_len -= count;
	bs->pending += count;

	/* write to the correct TX-register */
	if (bs->tx_len)
		bcm2835aux_wr(bs, BCM2835_AUX_SPI_TXHOLD, data);
	else
		bcm2835aux_wr(bs, BCM2835_AUX_SPI_IO, data);
}

static void bcm2835aux_spi_reset_hw(struct bcm2835aux_spi *bs)
{
	/* disable spi clearing fifo and interrupts */
	bcm2835aux_wr(bs, BCM2835_AUX_SPI_CNTL1, 0);
	bcm2835aux_wr(bs, BCM2835_AUX_SPI_CNTL0,
		      BCM2835_AUX_SPI_CNTL0_CLEARFIFO);
}

static void bcm2835aux_spi_transfer_helper(struct bcm2835aux_spi *bs)
{
	u32 stat = bcm2835aux_rd(bs, BCM2835_AUX_SPI_STAT);

	/* check if we have data to read */
	for (; bs->rx_len && (stat & BCM2835_AUX_SPI_STAT_RX_LVL);
	     stat = bcm2835aux_rd(bs, BCM2835_AUX_SPI_STAT))
		bcm2835aux_rd_fifo(bs);

	/* check if we have data to write */
	while (bs->tx_len &&
	       (bs->pending < 12) &&
	       (!(bcm2835aux_rd(bs, BCM2835_AUX_SPI_STAT) &
		  BCM2835_AUX_SPI_STAT_TX_FULL))) {
		bcm2835aux_wr_fifo(bs);
	}
}

static irqreturn_t bcm2835aux_spi_interrupt(int irq, void *dev_id)
{
	struct spi_master *master = dev_id;
	struct bcm2835aux_spi *bs = spi_master_get_devdata(master);

	/* IRQ may be shared, so return if our interrupts are disabled */
	if (!(bcm2835aux_rd(bs, BCM2835_AUX_SPI_CNTL1) &
	      (BCM2835_AUX_SPI_CNTL1_TXEMPTY | BCM2835_AUX_SPI_CNTL1_IDLE)))
		return IRQ_NONE;

	/* do common fifo handling */
	bcm2835aux_spi_transfer_helper(bs);

	if (!bs->tx_len) {
		/* disable tx fifo empty interrupt */
		bcm2835aux_wr(bs, BCM2835_AUX_SPI_CNTL1, bs->cntl[1] |
			BCM2835_AUX_SPI_CNTL1_IDLE);
	}

	/* and if rx_len is 0 then disable interrupts and wake up completion */
	if (!bs->rx_len) {
		bcm2835aux_wr(bs, BCM2835_AUX_SPI_CNTL1, bs->cntl[1]);
		complete(&master->xfer_completion);
	}

	return IRQ_HANDLED;
}

static int __bcm2835aux_spi_transfer_one_irq(struct spi_master *master,
					     struct spi_device *spi,
					     struct spi_transfer *tfr)
{
	struct bcm2835aux_spi *bs = spi_master_get_devdata(master);

	/* enable interrupts */
	bcm2835aux_wr(bs, BCM2835_AUX_SPI_CNTL1, bs->cntl[1] |
		BCM2835_AUX_SPI_CNTL1_TXEMPTY |
		BCM2835_AUX_SPI_CNTL1_IDLE);

	/* and wait for finish... */
	return 1;
}

static int bcm2835aux_spi_transfer_one_irq(struct spi_master *master,
					   struct spi_device *spi,
					   struct spi_transfer *tfr)
{
	struct bcm2835aux_spi *bs = spi_master_get_devdata(master);

	/* update statistics */
	bs->count_transfer_irq++;

	/* fill in registers and fifos before enabling interrupts */
	bcm2835aux_wr(bs, BCM2835_AUX_SPI_CNTL1, bs->cntl[1]);
	bcm2835aux_wr(bs, BCM2835_AUX_SPI_CNTL0, bs->cntl[0]);

	/* fill in tx fifo with data before enabling interrupts */
	while ((bs->tx_len) &&
	       (bs->pending < 12) &&
	       (!(bcm2835aux_rd(bs, BCM2835_AUX_SPI_STAT) &
		  BCM2835_AUX_SPI_STAT_TX_FULL))) {
		bcm2835aux_wr_fifo(bs);
	}

	/* now run the interrupt mode */
	return __bcm2835aux_spi_transfer_one_irq(master, spi, tfr);
}

static int bcm2835aux_spi_transfer_one_poll(struct spi_master *master,
					    struct spi_device *spi,
					struct spi_transfer *tfr)
{
	struct bcm2835aux_spi *bs = spi_master_get_devdata(master);
	unsigned long timeout;

	/* update statistics */
	bs->count_transfer_polling++;

	/* configure spi */
	bcm2835aux_wr(bs, BCM2835_AUX_SPI_CNTL1, bs->cntl[1]);
	bcm2835aux_wr(bs, BCM2835_AUX_SPI_CNTL0, bs->cntl[0]);

	/* set the timeout to at least 2 jiffies */
	timeout = jiffies + 2 + HZ * polling_limit_us / 1000000;

	/* loop until finished the transfer */
	while (bs->rx_len) {

		/* do common fifo handling */
		bcm2835aux_spi_transfer_helper(bs);

		/* there is still data pending to read check the timeout */
		if (bs->rx_len && time_after(jiffies, timeout)) {
			dev_dbg_ratelimited(&spi->dev,
					    "timeout period reached: jiffies: %lu remaining tx/rx: %d/%d - falling back to interrupt mode\n",
					    jiffies - timeout,
					    bs->tx_len, bs->rx_len);
			/* forward to interrupt handler */
			bs->count_transfer_irq_after_poll++;
			return __bcm2835aux_spi_transfer_one_irq(master,
							       spi, tfr);
		}
	}

	/* and return without waiting for completion */
	return 0;
}

static int bcm2835aux_spi_transfer_one(struct spi_master *master,
				       struct spi_device *spi,
				       struct spi_transfer *tfr)
{
	struct bcm2835aux_spi *bs = spi_master_get_devdata(master);
	unsigned long spi_hz, clk_hz, speed, spi_used_hz;
	unsigned long hz_per_byte, byte_limit;

	/* calculate the registers to handle
	 *
	 * note that we use the variable data mode, which
	 * is not optimal for longer transfers as we waste registers
	 * resulting (potentially) in more interrupts when transferring
	 * more than 12 bytes
	 */

	/* set clock */
	spi_hz = tfr->speed_hz;
	clk_hz = clk_get_rate(bs->clk);

	if (spi_hz >= clk_hz / 2) {
		speed = 0;
	} else if (spi_hz) {
		speed = DIV_ROUND_UP(clk_hz, 2 * spi_hz) - 1;
		if (speed >  BCM2835_AUX_SPI_CNTL0_SPEED_MAX)
			speed = BCM2835_AUX_SPI_CNTL0_SPEED_MAX;
	} else { /* the slowest we can go */
		speed = BCM2835_AUX_SPI_CNTL0_SPEED_MAX;
	}
	/* mask out old speed from previous spi_transfer */
	bs->cntl[0] &= ~(BCM2835_AUX_SPI_CNTL0_SPEED);
	/* set the new speed */
	bs->cntl[0] |= speed << BCM2835_AUX_SPI_CNTL0_SPEED_SHIFT;

	spi_used_hz = clk_hz / (2 * (speed + 1));

	/* set transmit buffers and length */
	bs->tx_buf = tfr->tx_buf;
	bs->rx_buf = tfr->rx_buf;
	bs->tx_len = tfr->len;
	bs->rx_len = tfr->len;
	bs->pending = 0;

	/* Calculate the estimated time in us the transfer runs.  Note that
	 * there are are 2 idle clocks cycles after each chunk getting
	 * transferred - in our case the chunk size is 3 bytes, so we
	 * approximate this by 9 cycles/byte.  This is used to find the number
	 * of Hz per byte per polling limit.  E.g., we can transfer 1 byte in
	 * 30 µs per 300,000 Hz of bus clock.
	 */
	hz_per_byte = polling_limit_us ? (9 * 1000000) / polling_limit_us : 0;
	byte_limit = hz_per_byte ? spi_used_hz / hz_per_byte : 1;

	/* run in polling mode for short transfers */
	if (tfr->len < byte_limit)
		return bcm2835aux_spi_transfer_one_poll(master, spi, tfr);

	/* run in interrupt mode for all others */
	return bcm2835aux_spi_transfer_one_irq(master, spi, tfr);
}

static int bcm2835aux_spi_prepare_message(struct spi_master *master,
					  struct spi_message *msg)
{
	struct spi_device *spi = msg->spi;
	struct bcm2835aux_spi *bs = spi_master_get_devdata(master);

	bs->cntl[0] = BCM2835_AUX_SPI_CNTL0_ENABLE |
		      BCM2835_AUX_SPI_CNTL0_VAR_WIDTH |
		      BCM2835_AUX_SPI_CNTL0_MSBF_OUT;
	bs->cntl[1] = BCM2835_AUX_SPI_CNTL1_MSBF_IN;

	/* handle all the modes */
	if (spi->mode & SPI_CPOL) {
		bs->cntl[0] |= BCM2835_AUX_SPI_CNTL0_CPOL;
		bs->cntl[0] |= BCM2835_AUX_SPI_CNTL0_OUT_RISING;
	} else {
		bs->cntl[0] |= BCM2835_AUX_SPI_CNTL0_IN_RISING;
	}
	bcm2835aux_wr(bs, BCM2835_AUX_SPI_CNTL1, bs->cntl[1]);
	bcm2835aux_wr(bs, BCM2835_AUX_SPI_CNTL0, bs->cntl[0]);

	return 0;
}

static int bcm2835aux_spi_unprepare_message(struct spi_master *master,
					    struct spi_message *msg)
{
	struct bcm2835aux_spi *bs = spi_master_get_devdata(master);

	bcm2835aux_spi_reset_hw(bs);

	return 0;
}

static void bcm2835aux_spi_handle_err(struct spi_master *master,
				      struct spi_message *msg)
{
	struct bcm2835aux_spi *bs = spi_master_get_devdata(master);

	bcm2835aux_spi_reset_hw(bs);
}

static int bcm2835aux_spi_setup(struct spi_device *spi)
{
	int ret;

	/* sanity check for native cs */
	if (spi->mode & SPI_NO_CS)
		return 0;
	if (gpio_is_valid(spi->cs_gpio)) {
		/* with gpio-cs set the GPIO to the correct level
		 * and as output (in case the dt has the gpio not configured
		 * as output but native cs)
		 */
		ret = gpio_direction_output(spi->cs_gpio,
					    (spi->mode & SPI_CS_HIGH) ? 0 : 1);
		if (ret)
			dev_err(&spi->dev,
				"could not set gpio %i as output: %i\n",
				spi->cs_gpio, ret);

		return ret;
	}

	/* for dt-backwards compatibility: only support native on CS0
	 * known things not supported with broken native CS:
	 * * multiple chip-selects: cs0-cs2 are all
	 *     simultaniously asserted whenever there is a transfer
	 *     this even includes SPI_NO_CS
	 * * SPI_CS_HIGH: cs are always asserted low
	 * * cs_change: cs is deasserted after each spi_transfer
	 * * cs_delay_usec: cs is always deasserted one SCK cycle
	 *     after the last transfer
	 * probably more...
	 */
	dev_warn(&spi->dev,
		 "Native CS is not supported - please configure cs-gpio in device-tree\n");

	if (spi->chip_select == 0)
		return 0;

	dev_warn(&spi->dev, "Native CS is not working for cs > 0\n");

	return -EINVAL;
}

static int bcm2835aux_spi_probe(struct platform_device *pdev)
{
	struct spi_master *master;
	struct bcm2835aux_spi *bs;
	unsigned long clk_hz;
	int err;

	master = spi_alloc_master(&pdev->dev, sizeof(*bs));
	if (!master)
		return -ENOMEM;

	platform_set_drvdata(pdev, master);
	master->mode_bits = (SPI_CPOL | SPI_CS_HIGH | SPI_NO_CS);
	master->bits_per_word_mask = SPI_BPW_MASK(8);
	/* even though the driver never officially supported native CS
	 * allow a single native CS for legacy DT support purposes when
	 * no cs-gpio is configured.
	 * Known limitations for native cs are:
	 * * multiple chip-selects: cs0-cs2 are all simultaniously asserted
	 *     whenever there is a transfer -  this even includes SPI_NO_CS
	 * * SPI_CS_HIGH: is ignores - cs are always asserted low
	 * * cs_change: cs is deasserted after each spi_transfer
	 * * cs_delay_usec: cs is always deasserted one SCK cycle after
	 *     a spi_transfer
	 */
	master->num_chipselect = 1;
	master->setup = bcm2835aux_spi_setup;
	master->transfer_one = bcm2835aux_spi_transfer_one;
	master->handle_err = bcm2835aux_spi_handle_err;
	master->prepare_message = bcm2835aux_spi_prepare_message;
	master->unprepare_message = bcm2835aux_spi_unprepare_message;
	master->dev.of_node = pdev->dev.of_node;

	bs = spi_master_get_devdata(master);

	/* the main area */
	bs->regs = devm_platform_ioremap_resource(pdev, 0);
	if (IS_ERR(bs->regs)) {
		err = PTR_ERR(bs->regs);
		goto out_master_put;
	}

	bs->clk = devm_clk_get(&pdev->dev, NULL);
	if (IS_ERR(bs->clk)) {
		err = PTR_ERR(bs->clk);
		dev_err(&pdev->dev, "could not get clk: %d\n", err);
<<<<<<< HEAD
		goto out_master_put;
=======
		return err;
>>>>>>> 42af416d
	}

	bs->irq = platform_get_irq(pdev, 0);
	if (bs->irq <= 0) {
		err = bs->irq ? bs->irq : -ENODEV;
		goto out_master_put;
	}

	/* this also enables the HW block */
	err = clk_prepare_enable(bs->clk);
	if (err) {
		dev_err(&pdev->dev, "could not prepare clock: %d\n", err);
		goto out_master_put;
	}

	/* just checking if the clock returns a sane value */
	clk_hz = clk_get_rate(bs->clk);
	if (!clk_hz) {
		dev_err(&pdev->dev, "clock returns 0 Hz\n");
		err = -ENODEV;
		goto out_clk_disable;
	}

	/* reset SPI-HW block */
	bcm2835aux_spi_reset_hw(bs);

	err = devm_request_irq(&pdev->dev, bs->irq,
			       bcm2835aux_spi_interrupt,
			       IRQF_SHARED,
			       dev_name(&pdev->dev), master);
	if (err) {
		dev_err(&pdev->dev, "could not request IRQ: %d\n", err);
		goto out_clk_disable;
	}

	err = spi_register_master(master);
	if (err) {
		dev_err(&pdev->dev, "could not register SPI master: %d\n", err);
		goto out_clk_disable;
	}

	bcm2835aux_debugfs_create(bs, dev_name(&pdev->dev));

	return 0;

out_clk_disable:
	clk_disable_unprepare(bs->clk);
out_master_put:
	spi_master_put(master);
	return err;
}

static int bcm2835aux_spi_remove(struct platform_device *pdev)
{
	struct spi_master *master = platform_get_drvdata(pdev);
	struct bcm2835aux_spi *bs = spi_master_get_devdata(master);

	bcm2835aux_debugfs_remove(bs);

	spi_unregister_master(master);

	bcm2835aux_spi_reset_hw(bs);

	/* disable the HW block by releasing the clock */
	clk_disable_unprepare(bs->clk);

	return 0;
}

static const struct of_device_id bcm2835aux_spi_match[] = {
	{ .compatible = "brcm,bcm2835-aux-spi", },
	{}
};
MODULE_DEVICE_TABLE(of, bcm2835aux_spi_match);

static struct platform_driver bcm2835aux_spi_driver = {
	.driver		= {
		.name		= "spi-bcm2835aux",
		.of_match_table	= bcm2835aux_spi_match,
	},
	.probe		= bcm2835aux_spi_probe,
	.remove		= bcm2835aux_spi_remove,
};
module_platform_driver(bcm2835aux_spi_driver);

MODULE_DESCRIPTION("SPI controller driver for Broadcom BCM2835 aux");
MODULE_AUTHOR("Martin Sperl <kernel@martin.sperl.org>");
MODULE_LICENSE("GPL");<|MERGE_RESOLUTION|>--- conflicted
+++ resolved
@@ -533,11 +533,7 @@
 	if (IS_ERR(bs->clk)) {
 		err = PTR_ERR(bs->clk);
 		dev_err(&pdev->dev, "could not get clk: %d\n", err);
-<<<<<<< HEAD
-		goto out_master_put;
-=======
 		return err;
->>>>>>> 42af416d
 	}
 
 	bs->irq = platform_get_irq(pdev, 0);
