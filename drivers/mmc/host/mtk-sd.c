--- conflicted
+++ resolved
@@ -234,7 +234,7 @@
 #define MSDC_PATCH_BIT_SPCPUSH    (0x1 << 29)	/* RW */
 #define MSDC_PATCH_BIT_DECRCTMO   (0x1 << 30)	/* RW */
 
-<<<<<<< HEAD
+#define MSDC_PATCH_BIT1_CMDTA     (0x7 << 3)    /* RW */
 #define MSDC_PATCH_BIT1_STOP_DLY  (0xf << 8)    /* RW */
 
 #define MSDC_PATCH_BIT2_CFGRESP   (0x1 << 15)   /* RW */
@@ -243,9 +243,6 @@
 #define MSDC_PB2_RESPWAIT         (0x3 << 2)    /* RW */
 #define MSDC_PB2_RESPSTSENSEL     (0x7 << 16)   /* RW */
 #define MSDC_PB2_CRCSTSENSEL      (0x7 << 29)   /* RW */
-=======
-#define MSDC_PATCH_BIT1_CMDTA     (0x7 << 3)    /* RW */
->>>>>>> 84f5ad46
 
 #define MSDC_PAD_TUNE_DATWRDLY	  (0x1f <<  0)	/* RW */
 #define MSDC_PAD_TUNE_DATRRDLY	  (0x1f <<  8)	/* RW */
