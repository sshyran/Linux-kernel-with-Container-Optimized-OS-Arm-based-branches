#
# Makefile for the kernel multimedia device drivers.
#

<<<<<<< HEAD
obj-$(CONFIG_MEDIA_CEC_EDID) += cec-edid.o
=======
ifeq ($(CONFIG_MEDIA_CEC_EDID),y)
  obj-$(CONFIG_MEDIA_SUPPORT) += cec-edid.o
endif
>>>>>>> 009a6208

media-objs	:= media-device.o media-devnode.o media-entity.o

#
# I2C drivers should come before other drivers, otherwise they'll fail
# when compiled as builtin drivers
#
obj-y += i2c/ tuners/
obj-$(CONFIG_DVB_CORE)  += dvb-frontends/

#
# Now, let's link-in the media core
#
ifeq ($(CONFIG_MEDIA_CONTROLLER),y)
  obj-$(CONFIG_MEDIA_SUPPORT) += media.o
endif

obj-$(CONFIG_VIDEO_DEV) += v4l2-core/
obj-$(CONFIG_DVB_CORE)  += dvb-core/

# There are both core and drivers at RC subtree - merge before drivers
obj-y += rc/

#
# Finally, merge the drivers that require the core
#

obj-y += common/ platform/ pci/ usb/ mmc/ firewire/
obj-$(CONFIG_VIDEO_DEV) += radio/
<|MERGE_RESOLUTION|>--- conflicted
+++ resolved
@@ -2,13 +2,9 @@
 # Makefile for the kernel multimedia device drivers.
 #
 
-<<<<<<< HEAD
-obj-$(CONFIG_MEDIA_CEC_EDID) += cec-edid.o
-=======
 ifeq ($(CONFIG_MEDIA_CEC_EDID),y)
   obj-$(CONFIG_MEDIA_SUPPORT) += cec-edid.o
 endif
->>>>>>> 009a6208
 
 media-objs	:= media-device.o media-devnode.o media-entity.o
 
