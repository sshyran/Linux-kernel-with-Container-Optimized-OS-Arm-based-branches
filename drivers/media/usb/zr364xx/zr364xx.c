/*
 * Zoran 364xx based USB webcam module version 0.73
 *
 * Allows you to use your USB webcam with V4L2 applications
 * This is still in heavy developpement !
 *
 * Copyright (C) 2004  Antoine Jacquet <royale@zerezo.com>
 * http://royale.zerezo.com/zr364xx/
 *
 * Heavily inspired by usb-skeleton.c, vicam.c, cpia.c and spca50x.c drivers
 * V4L2 version inspired by meye.c driver
 *
 * Some video buffer code by Lamarque based on s2255drv.c and vivi.c drivers.
 *
 * This program is free software; you can redistribute it and/or modify
 * it under the terms of the GNU General Public License as published by
 * the Free Software Foundation; either version 2 of the License, or
 * (at your option) any later version.
 *
 * This program is distributed in the hope that it will be useful,
 * but WITHOUT ANY WARRANTY; without even the implied warranty of
 * MERCHANTABILITY or FITNESS FOR A PARTICULAR PURPOSE.  See the
 * GNU General Public License for more details.
 */


#include <linux/module.h>
#include <linux/init.h>
#include <linux/usb.h>
#include <linux/vmalloc.h>
#include <linux/slab.h>
#include <linux/proc_fs.h>
#include <linux/highmem.h>
#include <media/v4l2-common.h>
#include <media/v4l2-ioctl.h>
#include <media/v4l2-device.h>
#include <media/v4l2-ctrls.h>
#include <media/v4l2-fh.h>
#include <media/v4l2-event.h>
#include <media/videobuf-vmalloc.h>


/* Version Information */
#define DRIVER_VERSION "0.7.4"
#define DRIVER_AUTHOR "Antoine Jacquet, http://royale.zerezo.com/"
#define DRIVER_DESC "Zoran 364xx"


/* Camera */
#define FRAMES 1
#define MAX_FRAME_SIZE 200000
#define BUFFER_SIZE 0x1000
#define CTRL_TIMEOUT 500

#define ZR364XX_DEF_BUFS	4
#define ZR364XX_READ_IDLE	0
#define ZR364XX_READ_FRAME	1

/* Debug macro */
#define DBG(fmt, args...) \
	do { \
		if (debug) { \
			printk(KERN_INFO KBUILD_MODNAME " " fmt, ##args); \
		} \
	} while (0)

/*#define FULL_DEBUG 1*/
#ifdef FULL_DEBUG
#define _DBG DBG
#else
#define _DBG(fmt, args...)
#endif

/* Init methods, need to find nicer names for these
 * the exact names of the chipsets would be the best if someone finds it */
#define METHOD0 0
#define METHOD1 1
#define METHOD2 2
#define METHOD3 3


/* Module parameters */
static int debug;
static int mode;


/* Module parameters interface */
module_param(debug, int, 0644);
MODULE_PARM_DESC(debug, "Debug level");
module_param(mode, int, 0644);
MODULE_PARM_DESC(mode, "0 = 320x240, 1 = 160x120, 2 = 640x480");


/* Devices supported by this driver
 * .driver_info contains the init method used by the camera */
static const struct usb_device_id device_table[] = {
	{USB_DEVICE(0x08ca, 0x0109), .driver_info = METHOD0 },
	{USB_DEVICE(0x041e, 0x4024), .driver_info = METHOD0 },
	{USB_DEVICE(0x0d64, 0x0108), .driver_info = METHOD0 },
	{USB_DEVICE(0x0546, 0x3187), .driver_info = METHOD0 },
	{USB_DEVICE(0x0d64, 0x3108), .driver_info = METHOD0 },
	{USB_DEVICE(0x0595, 0x4343), .driver_info = METHOD0 },
	{USB_DEVICE(0x0bb0, 0x500d), .driver_info = METHOD0 },
	{USB_DEVICE(0x0feb, 0x2004), .driver_info = METHOD0 },
	{USB_DEVICE(0x055f, 0xb500), .driver_info = METHOD0 },
	{USB_DEVICE(0x08ca, 0x2062), .driver_info = METHOD2 },
	{USB_DEVICE(0x052b, 0x1a18), .driver_info = METHOD1 },
	{USB_DEVICE(0x04c8, 0x0729), .driver_info = METHOD0 },
	{USB_DEVICE(0x04f2, 0xa208), .driver_info = METHOD0 },
	{USB_DEVICE(0x0784, 0x0040), .driver_info = METHOD1 },
	{USB_DEVICE(0x06d6, 0x0034), .driver_info = METHOD0 },
	{USB_DEVICE(0x0a17, 0x0062), .driver_info = METHOD2 },
	{USB_DEVICE(0x06d6, 0x003b), .driver_info = METHOD0 },
	{USB_DEVICE(0x0a17, 0x004e), .driver_info = METHOD2 },
	{USB_DEVICE(0x041e, 0x405d), .driver_info = METHOD2 },
	{USB_DEVICE(0x08ca, 0x2102), .driver_info = METHOD3 },
	{USB_DEVICE(0x06d6, 0x003d), .driver_info = METHOD0 },
	{}			/* Terminating entry */
};

MODULE_DEVICE_TABLE(usb, device_table);

/* frame structure */
struct zr364xx_framei {
	unsigned long ulState;	/* ulState:ZR364XX_READ_IDLE,
					   ZR364XX_READ_FRAME */
	void *lpvbits;		/* image data */
	unsigned long cur_size;	/* current data copied to it */
};

/* image buffer structure */
struct zr364xx_bufferi {
	unsigned long dwFrames;			/* number of frames in buffer */
	struct zr364xx_framei frame[FRAMES];	/* array of FRAME structures */
};

struct zr364xx_dmaqueue {
	struct list_head	active;
	struct zr364xx_camera	*cam;
};

struct zr364xx_pipeinfo {
	u32 transfer_size;
	u8 *transfer_buffer;
	u32 state;
	void *stream_urb;
	void *cam;	/* back pointer to zr364xx_camera struct */
	u32 err_count;
	u32 idx;
};

struct zr364xx_fmt {
	char *name;
	u32 fourcc;
	int depth;
};

/* image formats.  */
static const struct zr364xx_fmt formats[] = {
	{
		.name = "JPG",
		.fourcc = V4L2_PIX_FMT_JPEG,
		.depth = 24
	}
};

/* Camera stuff */
struct zr364xx_camera {
	struct usb_device *udev;	/* save off the usb device pointer */
	struct usb_interface *interface;/* the interface for this device */
	struct v4l2_device v4l2_dev;
	struct v4l2_ctrl_handler ctrl_handler;
	struct video_device vdev;	/* v4l video device */
	struct v4l2_fh *owner;		/* owns the streaming */
	int nb;
	struct zr364xx_bufferi		buffer;
	int skip;
	int width;
	int height;
	int method;
	struct mutex lock;

	spinlock_t		slock;
	struct zr364xx_dmaqueue	vidq;
	int			last_frame;
	int			cur_frame;
	unsigned long		frame_count;
	int			b_acquire;
	struct zr364xx_pipeinfo	pipe[1];

	u8			read_endpoint;

	const struct zr364xx_fmt *fmt;
	struct videobuf_queue	vb_vidq;
	bool was_streaming;
};

/* buffer for one video frame */
struct zr364xx_buffer {
	/* common v4l buffer stuff -- must be first */
	struct videobuf_buffer vb;
	const struct zr364xx_fmt *fmt;
};

/* function used to send initialisation commands to the camera */
static int send_control_msg(struct usb_device *udev, u8 request, u16 value,
			    u16 index, unsigned char *cp, u16 size)
{
	int status;

	unsigned char *transfer_buffer = kmalloc(size, GFP_KERNEL);
	if (!transfer_buffer)
		return -ENOMEM;

	memcpy(transfer_buffer, cp, size);

	status = usb_control_msg(udev,
				 usb_sndctrlpipe(udev, 0),
				 request,
				 USB_DIR_OUT | USB_TYPE_VENDOR |
				 USB_RECIP_DEVICE, value, index,
				 transfer_buffer, size, CTRL_TIMEOUT);

	kfree(transfer_buffer);
	return status;
}


/* Control messages sent to the camera to initialize it
 * and launch the capture */
typedef struct {
	unsigned int value;
	unsigned int size;
	unsigned char *bytes;
} message;

/* method 0 */
static unsigned char m0d1[] = { 0, 0, 0, 0, 0, 0, 0, 0, 0, 0 };
static unsigned char m0d2[] = { 0, 0, 0, 0, 0, 0 };
static unsigned char m0d3[] = { 0, 0 };
static message m0[] = {
	{0x1f30, 0, NULL},
	{0xd000, 0, NULL},
	{0x3370, sizeof(m0d1), m0d1},
	{0x2000, 0, NULL},
	{0x2f0f, 0, NULL},
	{0x2610, sizeof(m0d2), m0d2},
	{0xe107, 0, NULL},
	{0x2502, 0, NULL},
	{0x1f70, 0, NULL},
	{0xd000, 0, NULL},
	{0x9a01, sizeof(m0d3), m0d3},
	{-1, -1, NULL}
};

/* method 1 */
static unsigned char m1d1[] = { 0xff, 0xff };
static unsigned char m1d2[] = { 0x00, 0x00 };
static message m1[] = {
	{0x1f30, 0, NULL},
	{0xd000, 0, NULL},
	{0xf000, 0, NULL},
	{0x2000, 0, NULL},
	{0x2f0f, 0, NULL},
	{0x2650, 0, NULL},
	{0xe107, 0, NULL},
	{0x2502, sizeof(m1d1), m1d1},
	{0x1f70, 0, NULL},
	{0xd000, 0, NULL},
	{0xd000, 0, NULL},
	{0xd000, 0, NULL},
	{0x9a01, sizeof(m1d2), m1d2},
	{-1, -1, NULL}
};

/* method 2 */
static unsigned char m2d1[] = { 0xff, 0xff };
static message m2[] = {
	{0x1f30, 0, NULL},
	{0xf000, 0, NULL},
	{0x2000, 0, NULL},
	{0x2f0f, 0, NULL},
	{0x2650, 0, NULL},
	{0xe107, 0, NULL},
	{0x2502, sizeof(m2d1), m2d1},
	{0x1f70, 0, NULL},
	{-1, -1, NULL}
};

/* init table */
static message *init[4] = { m0, m1, m2, m2 };


/* JPEG static data in header (Huffman table, etc) */
static unsigned char header1[] = {
	0xFF, 0xD8,
	/*
	0xFF, 0xE0, 0x00, 0x10, 'J', 'F', 'I', 'F',
	0x00, 0x01, 0x01, 0x00, 0x33, 0x8A, 0x00, 0x00, 0x33, 0x88,
	*/
	0xFF, 0xDB, 0x00, 0x84
};
static unsigned char header2[] = {
	0xFF, 0xC4, 0x00, 0x1F, 0x00, 0x00, 0x01, 0x05, 0x01, 0x01, 0x01,
	0x01, 0x01, 0x01, 0x00, 0x00, 0x00, 0x00, 0x00, 0x00, 0x00, 0x00,
	0x01, 0x02, 0x03, 0x04, 0x05, 0x06, 0x07, 0x08, 0x09, 0x0A, 0x0B,
	0xFF, 0xC4, 0x00, 0xB5, 0x10, 0x00, 0x02, 0x01, 0x03, 0x03, 0x02,
	0x04, 0x03, 0x05, 0x05, 0x04, 0x04, 0x00, 0x00, 0x01, 0x7D, 0x01,
	0x02, 0x03, 0x00, 0x04, 0x11, 0x05, 0x12, 0x21, 0x31, 0x41, 0x06,
	0x13, 0x51, 0x61, 0x07, 0x22, 0x71, 0x14, 0x32, 0x81, 0x91, 0xA1,
	0x08, 0x23, 0x42, 0xB1, 0xC1, 0x15, 0x52, 0xD1, 0xF0, 0x24, 0x33,
	0x62, 0x72, 0x82, 0x09, 0x0A, 0x16, 0x17, 0x18, 0x19, 0x1A, 0x25,
	0x26, 0x27, 0x28, 0x29, 0x2A, 0x34, 0x35, 0x36, 0x37, 0x38, 0x39,
	0x3A, 0x43, 0x44, 0x45, 0x46, 0x47, 0x48, 0x49, 0x4A, 0x53, 0x54,
	0x55, 0x56, 0x57, 0x58, 0x59, 0x5A, 0x63, 0x64, 0x65, 0x66, 0x67,
	0x68, 0x69, 0x6A, 0x73, 0x74, 0x75, 0x76, 0x77, 0x78, 0x79, 0x7A,
	0x83, 0x84, 0x85, 0x86, 0x87, 0x88, 0x89, 0x8A, 0x92, 0x93, 0x94,
	0x95, 0x96, 0x97, 0x98, 0x99, 0x9A, 0xA2, 0xA3, 0xA4, 0xA5, 0xA6,
	0xA7, 0xA8, 0xA9, 0xAA, 0xB2, 0xB3, 0xB4, 0xB5, 0xB6, 0xB7, 0xB8,
	0xB9, 0xBA, 0xC2, 0xC3, 0xC4, 0xC5, 0xC6, 0xC7, 0xC8, 0xC9, 0xCA,
	0xD2, 0xD3, 0xD4, 0xD5, 0xD6, 0xD7, 0xD8, 0xD9, 0xDA, 0xE1, 0xE2,
	0xE3, 0xE4, 0xE5, 0xE6, 0xE7, 0xE8, 0xE9, 0xEA, 0xF1, 0xF2, 0xF3,
	0xF4, 0xF5, 0xF6, 0xF7, 0xF8, 0xF9, 0xFA, 0xFF, 0xC4, 0x00, 0x1F,
	0x01, 0x00, 0x03, 0x01, 0x01, 0x01, 0x01, 0x01, 0x01, 0x01, 0x01,
	0x01, 0x00, 0x00, 0x00, 0x00, 0x00, 0x00, 0x01, 0x02, 0x03, 0x04,
	0x05, 0x06, 0x07, 0x08, 0x09, 0x0A, 0x0B, 0xFF, 0xC4, 0x00, 0xB5,
	0x11, 0x00, 0x02, 0x01, 0x02, 0x04, 0x04, 0x03, 0x04, 0x07, 0x05,
	0x04, 0x04, 0x00, 0x01, 0x02, 0x77, 0x00, 0x01, 0x02, 0x03, 0x11,
	0x04, 0x05, 0x21, 0x31, 0x06, 0x12, 0x41, 0x51, 0x07, 0x61, 0x71,
	0x13, 0x22, 0x32, 0x81, 0x08, 0x14, 0x42, 0x91, 0xA1, 0xB1, 0xC1,
	0x09, 0x23, 0x33, 0x52, 0xF0, 0x15, 0x62, 0x72, 0xD1, 0x0A, 0x16,
	0x24, 0x34, 0xE1, 0x25, 0xF1, 0x17, 0x18, 0x19, 0x1A, 0x26, 0x27,
	0x28, 0x29, 0x2A, 0x35, 0x36, 0x37, 0x38, 0x39, 0x3A, 0x43, 0x44,
	0x45, 0x46, 0x47, 0x48, 0x49, 0x4A, 0x53, 0x54, 0x55, 0x56, 0x57,
	0x58, 0x59, 0x5A, 0x63, 0x64, 0x65, 0x66, 0x67, 0x68, 0x69, 0x6A,
	0x73, 0x74, 0x75, 0x76, 0x77, 0x78, 0x79, 0x7A, 0x82, 0x83, 0x84,
	0x85, 0x86, 0x87, 0x88, 0x89, 0x8A, 0x92, 0x93, 0x94, 0x95, 0x96,
	0x97, 0x98, 0x99, 0x9A, 0xA2, 0xA3, 0xA4, 0xA5, 0xA6, 0xA7, 0xA8,
	0xA9, 0xAA, 0xB2, 0xB3, 0xB4, 0xB5, 0xB6, 0xB7, 0xB8, 0xB9, 0xBA,
	0xC2, 0xC3, 0xC4, 0xC5, 0xC6, 0xC7, 0xC8, 0xC9, 0xCA, 0xD2, 0xD3,
	0xD4, 0xD5, 0xD6, 0xD7, 0xD8, 0xD9, 0xDA, 0xE2, 0xE3, 0xE4, 0xE5,
	0xE6, 0xE7, 0xE8, 0xE9, 0xEA, 0xF2, 0xF3, 0xF4, 0xF5, 0xF6, 0xF7,
	0xF8, 0xF9, 0xFA, 0xFF, 0xC0, 0x00, 0x11, 0x08, 0x00, 0xF0, 0x01,
	0x40, 0x03, 0x01, 0x21, 0x00, 0x02, 0x11, 0x01, 0x03, 0x11, 0x01,
	0xFF, 0xDA, 0x00, 0x0C, 0x03, 0x01, 0x00, 0x02, 0x11, 0x03, 0x11,
	0x00, 0x3F, 0x00
};
static unsigned char header3;

/* ------------------------------------------------------------------
   Videobuf operations
   ------------------------------------------------------------------*/

static int buffer_setup(struct videobuf_queue *vq, unsigned int *count,
			unsigned int *size)
{
	struct zr364xx_camera *cam = vq->priv_data;

	*size = cam->width * cam->height * (cam->fmt->depth >> 3);

	if (*count == 0)
		*count = ZR364XX_DEF_BUFS;

	if (*size * *count > ZR364XX_DEF_BUFS * 1024 * 1024)
		*count = (ZR364XX_DEF_BUFS * 1024 * 1024) / *size;

	return 0;
}

static void free_buffer(struct videobuf_queue *vq, struct zr364xx_buffer *buf)
{
	_DBG("%s\n", __func__);

	BUG_ON(in_interrupt());

	videobuf_vmalloc_free(&buf->vb);
	buf->vb.state = VIDEOBUF_NEEDS_INIT;
}

static int buffer_prepare(struct videobuf_queue *vq, struct videobuf_buffer *vb,
			  enum v4l2_field field)
{
	struct zr364xx_camera *cam = vq->priv_data;
	struct zr364xx_buffer *buf = container_of(vb, struct zr364xx_buffer,
						  vb);
	int rc;

	DBG("%s, field=%d, fmt name = %s\n", __func__, field,
	    cam->fmt ? cam->fmt->name : "");
	if (!cam->fmt)
		return -EINVAL;

	buf->vb.size = cam->width * cam->height * (cam->fmt->depth >> 3);

	if (buf->vb.baddr != 0 && buf->vb.bsize < buf->vb.size) {
		DBG("invalid buffer prepare\n");
		return -EINVAL;
	}

	buf->fmt = cam->fmt;
	buf->vb.width = cam->width;
	buf->vb.height = cam->height;
	buf->vb.field = field;

	if (buf->vb.state == VIDEOBUF_NEEDS_INIT) {
		rc = videobuf_iolock(vq, &buf->vb, NULL);
		if (rc < 0)
			goto fail;
	}

	buf->vb.state = VIDEOBUF_PREPARED;
	return 0;
fail:
	free_buffer(vq, buf);
	return rc;
}

static void buffer_queue(struct videobuf_queue *vq, struct videobuf_buffer *vb)
{
	struct zr364xx_buffer *buf = container_of(vb, struct zr364xx_buffer,
						  vb);
	struct zr364xx_camera *cam = vq->priv_data;

	_DBG("%s\n", __func__);

	buf->vb.state = VIDEOBUF_QUEUED;
	list_add_tail(&buf->vb.queue, &cam->vidq.active);
}

static void buffer_release(struct videobuf_queue *vq,
			   struct videobuf_buffer *vb)
{
	struct zr364xx_buffer *buf = container_of(vb, struct zr364xx_buffer,
						  vb);

	_DBG("%s\n", __func__);
	free_buffer(vq, buf);
}

static const struct videobuf_queue_ops zr364xx_video_qops = {
	.buf_setup = buffer_setup,
	.buf_prepare = buffer_prepare,
	.buf_queue = buffer_queue,
	.buf_release = buffer_release,
};

/********************/
/* V4L2 integration */
/********************/
static int zr364xx_vidioc_streamon(struct file *file, void *priv,
				   enum v4l2_buf_type type);

static ssize_t zr364xx_read(struct file *file, char __user *buf, size_t count,
			    loff_t * ppos)
{
	struct zr364xx_camera *cam = video_drvdata(file);
	int err = 0;

	_DBG("%s\n", __func__);

	if (!buf)
		return -EINVAL;

	if (!count)
		return -EINVAL;

	if (mutex_lock_interruptible(&cam->lock))
		return -ERESTARTSYS;

	err = zr364xx_vidioc_streamon(file, file->private_data,
				V4L2_BUF_TYPE_VIDEO_CAPTURE);
	if (err == 0) {
		DBG("%s: reading %d bytes at pos %d.\n", __func__,
				(int) count, (int) *ppos);

		/* NoMan Sux ! */
		err = videobuf_read_one(&cam->vb_vidq, buf, count, ppos,
					file->f_flags & O_NONBLOCK);
	}
	mutex_unlock(&cam->lock);
	return err;
}

/* video buffer vmalloc implementation based partly on VIVI driver which is
 *          Copyright (c) 2006 by
 *                  Mauro Carvalho Chehab <mchehab--a.t--infradead.org>
 *                  Ted Walther <ted--a.t--enumera.com>
 *                  John Sokol <sokol--a.t--videotechnology.com>
 *                  http://v4l.videotechnology.com/
 *
 */
static void zr364xx_fillbuff(struct zr364xx_camera *cam,
			     struct zr364xx_buffer *buf,
			     int jpgsize)
{
	int pos = 0;
	const char *tmpbuf;
	char *vbuf = videobuf_to_vmalloc(&buf->vb);
	unsigned long last_frame;

	if (!vbuf)
		return;

	last_frame = cam->last_frame;
	if (last_frame != -1) {
		tmpbuf = (const char *)cam->buffer.frame[last_frame].lpvbits;
		switch (buf->fmt->fourcc) {
		case V4L2_PIX_FMT_JPEG:
			buf->vb.size = jpgsize;
			memcpy(vbuf, tmpbuf, buf->vb.size);
			break;
		default:
			printk(KERN_DEBUG KBUILD_MODNAME ": unknown format?\n");
		}
		cam->last_frame = -1;
	} else {
		printk(KERN_ERR KBUILD_MODNAME ": =======no frame\n");
		return;
	}
	DBG("%s: Buffer %p size= %d\n", __func__, vbuf, pos);
	/* tell v4l buffer was filled */

	buf->vb.field_count = cam->frame_count * 2;
	buf->vb.ts = ktime_get_ns();
	buf->vb.state = VIDEOBUF_DONE;
}

static int zr364xx_got_frame(struct zr364xx_camera *cam, int jpgsize)
{
	struct zr364xx_dmaqueue *dma_q = &cam->vidq;
	struct zr364xx_buffer *buf;
	unsigned long flags = 0;
	int rc = 0;

	DBG("wakeup: %p\n", &dma_q);
	spin_lock_irqsave(&cam->slock, flags);

	if (list_empty(&dma_q->active)) {
		DBG("No active queue to serve\n");
		rc = -1;
		goto unlock;
	}
	buf = list_entry(dma_q->active.next,
			 struct zr364xx_buffer, vb.queue);

	if (!waitqueue_active(&buf->vb.done)) {
		/* no one active */
		rc = -1;
		goto unlock;
	}
	list_del(&buf->vb.queue);
	buf->vb.ts = ktime_get_ns();
	DBG("[%p/%d] wakeup\n", buf, buf->vb.i);
	zr364xx_fillbuff(cam, buf, jpgsize);
	wake_up(&buf->vb.done);
	DBG("wakeup [buf/i] [%p/%d]\n", buf, buf->vb.i);
unlock:
	spin_unlock_irqrestore(&cam->slock, flags);
	return rc;
}

/* this function moves the usb stream read pipe data
 * into the system buffers.
 * returns 0 on success, EAGAIN if more data to process (call this
 * function again).
 */
static int zr364xx_read_video_callback(struct zr364xx_camera *cam,
					struct zr364xx_pipeinfo *pipe_info,
					struct urb *purb)
{
	unsigned char *pdest;
	unsigned char *psrc;
	s32 idx = -1;
	struct zr364xx_framei *frm;
	int i = 0;
	unsigned char *ptr = NULL;

	_DBG("buffer to user\n");
	idx = cam->cur_frame;
	frm = &cam->buffer.frame[idx];

	/* swap bytes if camera needs it */
	if (cam->method == METHOD0) {
		u16 *buf = (u16 *)pipe_info->transfer_buffer;
		for (i = 0; i < purb->actual_length/2; i++)
			swab16s(buf + i);
	}

	/* search done.  now find out if should be acquiring */
	if (!cam->b_acquire) {
		/* we found a frame, but this channel is turned off */
		frm->ulState = ZR364XX_READ_IDLE;
		return -EINVAL;
	}

	psrc = (u8 *)pipe_info->transfer_buffer;
	ptr = pdest = frm->lpvbits;

	if (frm->ulState == ZR364XX_READ_IDLE) {
		if (purb->actual_length < 128) {
			/* header incomplete */
			dev_info(&cam->udev->dev,
				 "%s: buffer (%d bytes) too small to hold jpeg header. Discarding.\n",
				 __func__, purb->actual_length);
			return -EINVAL;
		}

		frm->ulState = ZR364XX_READ_FRAME;
		frm->cur_size = 0;

		_DBG("jpeg header, ");
		memcpy(ptr, header1, sizeof(header1));
		ptr += sizeof(header1);
		header3 = 0;
		memcpy(ptr, &header3, 1);
		ptr++;
		memcpy(ptr, psrc, 64);
		ptr += 64;
		header3 = 1;
		memcpy(ptr, &header3, 1);
		ptr++;
		memcpy(ptr, psrc + 64, 64);
		ptr += 64;
		memcpy(ptr, header2, sizeof(header2));
		ptr += sizeof(header2);
		memcpy(ptr, psrc + 128,
		       purb->actual_length - 128);
		ptr += purb->actual_length - 128;
		_DBG("header : %d %d %d %d %d %d %d %d %d\n",
		    psrc[0], psrc[1], psrc[2],
		    psrc[3], psrc[4], psrc[5],
		    psrc[6], psrc[7], psrc[8]);
		frm->cur_size = ptr - pdest;
	} else {
		if (frm->cur_size + purb->actual_length > MAX_FRAME_SIZE) {
			dev_info(&cam->udev->dev,
				 "%s: buffer (%d bytes) too small to hold frame data. Discarding frame data.\n",
				 __func__, MAX_FRAME_SIZE);
		} else {
			pdest += frm->cur_size;
			memcpy(pdest, psrc, purb->actual_length);
			frm->cur_size += purb->actual_length;
		}
	}
	/*_DBG("cur_size %lu urb size %d\n", frm->cur_size,
		purb->actual_length);*/

	if (purb->actual_length < pipe_info->transfer_size) {
		_DBG("****************Buffer[%d]full*************\n", idx);
		cam->last_frame = cam->cur_frame;
		cam->cur_frame++;
		/* end of system frame ring buffer, start at zero */
		if (cam->cur_frame == cam->buffer.dwFrames)
			cam->cur_frame = 0;

		/* frame ready */
		/* go back to find the JPEG EOI marker */
		ptr = pdest = frm->lpvbits;
		ptr += frm->cur_size - 2;
		while (ptr > pdest) {
			if (*ptr == 0xFF && *(ptr + 1) == 0xD9
			    && *(ptr + 2) == 0xFF)
				break;
			ptr--;
		}
		if (ptr == pdest)
			DBG("No EOI marker\n");

		/* Sometimes there is junk data in the middle of the picture,
		 * we want to skip this bogus frames */
		while (ptr > pdest) {
			if (*ptr == 0xFF && *(ptr + 1) == 0xFF
			    && *(ptr + 2) == 0xFF)
				break;
			ptr--;
		}
		if (ptr != pdest) {
			DBG("Bogus frame ? %d\n", ++(cam->nb));
		} else if (cam->b_acquire) {
			/* we skip the 2 first frames which are usually buggy */
			if (cam->skip)
				cam->skip--;
			else {
				_DBG("jpeg(%lu): %d %d %d %d %d %d %d %d\n",
				    frm->cur_size,
				    pdest[0], pdest[1], pdest[2], pdest[3],
				    pdest[4], pdest[5], pdest[6], pdest[7]);

				zr364xx_got_frame(cam, frm->cur_size);
			}
		}
		cam->frame_count++;
		frm->ulState = ZR364XX_READ_IDLE;
		frm->cur_size = 0;
	}
	/* done successfully */
	return 0;
}

static int zr364xx_vidioc_querycap(struct file *file, void *priv,
				   struct v4l2_capability *cap)
{
	struct zr364xx_camera *cam = video_drvdata(file);

<<<<<<< HEAD
	strscpy(cap->driver, DRIVER_DESC, sizeof(cap->driver));
	strscpy(cap->card, cam->udev->product, sizeof(cap->card));
	strscpy(cap->bus_info, dev_name(&cam->udev->dev),
=======
	strlcpy(cap->driver, DRIVER_DESC, sizeof(cap->driver));
	if (cam->udev->product)
		strlcpy(cap->card, cam->udev->product, sizeof(cap->card));
	strlcpy(cap->bus_info, dev_name(&cam->udev->dev),
>>>>>>> dc4ba5be
		sizeof(cap->bus_info));
	cap->device_caps = V4L2_CAP_VIDEO_CAPTURE |
			    V4L2_CAP_READWRITE |
			    V4L2_CAP_STREAMING;
	cap->capabilities = cap->device_caps | V4L2_CAP_DEVICE_CAPS;

	return 0;
}

static int zr364xx_vidioc_enum_input(struct file *file, void *priv,
				     struct v4l2_input *i)
{
	if (i->index != 0)
		return -EINVAL;
	strscpy(i->name, DRIVER_DESC " Camera", sizeof(i->name));
	i->type = V4L2_INPUT_TYPE_CAMERA;
	return 0;
}

static int zr364xx_vidioc_g_input(struct file *file, void *priv,
				  unsigned int *i)
{
	*i = 0;
	return 0;
}

static int zr364xx_vidioc_s_input(struct file *file, void *priv,
				  unsigned int i)
{
	if (i != 0)
		return -EINVAL;
	return 0;
}

static int zr364xx_s_ctrl(struct v4l2_ctrl *ctrl)
{
	struct zr364xx_camera *cam =
		container_of(ctrl->handler, struct zr364xx_camera, ctrl_handler);
	int temp;

	switch (ctrl->id) {
	case V4L2_CID_BRIGHTNESS:
		/* hardware brightness */
		send_control_msg(cam->udev, 1, 0x2001, 0, NULL, 0);
		temp = (0x60 << 8) + 127 - ctrl->val;
		send_control_msg(cam->udev, 1, temp, 0, NULL, 0);
		break;
	default:
		return -EINVAL;
	}

	return 0;
}

static int zr364xx_vidioc_enum_fmt_vid_cap(struct file *file,
				       void *priv, struct v4l2_fmtdesc *f)
{
	if (f->index > 0)
		return -EINVAL;
	f->flags = V4L2_FMT_FLAG_COMPRESSED;
	strscpy(f->description, formats[0].name, sizeof(f->description));
	f->pixelformat = formats[0].fourcc;
	return 0;
}

static char *decode_fourcc(__u32 pixelformat, char *buf)
{
	buf[0] = pixelformat & 0xff;
	buf[1] = (pixelformat >> 8) & 0xff;
	buf[2] = (pixelformat >> 16) & 0xff;
	buf[3] = (pixelformat >> 24) & 0xff;
	buf[4] = '\0';
	return buf;
}

static int zr364xx_vidioc_try_fmt_vid_cap(struct file *file, void *priv,
				      struct v4l2_format *f)
{
	struct zr364xx_camera *cam = video_drvdata(file);
	char pixelformat_name[5];

	if (!cam)
		return -ENODEV;

	if (f->fmt.pix.pixelformat != V4L2_PIX_FMT_JPEG) {
		DBG("%s: unsupported pixelformat V4L2_PIX_FMT_%s\n", __func__,
		    decode_fourcc(f->fmt.pix.pixelformat, pixelformat_name));
		return -EINVAL;
	}

	if (!(f->fmt.pix.width == 160 && f->fmt.pix.height == 120) &&
	    !(f->fmt.pix.width == 640 && f->fmt.pix.height == 480)) {
		f->fmt.pix.width = 320;
		f->fmt.pix.height = 240;
	}

	f->fmt.pix.field = V4L2_FIELD_NONE;
	f->fmt.pix.bytesperline = f->fmt.pix.width * 2;
	f->fmt.pix.sizeimage = f->fmt.pix.height * f->fmt.pix.bytesperline;
	f->fmt.pix.colorspace = V4L2_COLORSPACE_JPEG;
	DBG("%s: V4L2_PIX_FMT_%s (%d) ok!\n", __func__,
	    decode_fourcc(f->fmt.pix.pixelformat, pixelformat_name),
	    f->fmt.pix.field);
	return 0;
}

static int zr364xx_vidioc_g_fmt_vid_cap(struct file *file, void *priv,
				    struct v4l2_format *f)
{
	struct zr364xx_camera *cam;

	if (!file)
		return -ENODEV;
	cam = video_drvdata(file);

	f->fmt.pix.pixelformat = formats[0].fourcc;
	f->fmt.pix.field = V4L2_FIELD_NONE;
	f->fmt.pix.width = cam->width;
	f->fmt.pix.height = cam->height;
	f->fmt.pix.bytesperline = f->fmt.pix.width * 2;
	f->fmt.pix.sizeimage = f->fmt.pix.height * f->fmt.pix.bytesperline;
	f->fmt.pix.colorspace = V4L2_COLORSPACE_JPEG;
	return 0;
}

static int zr364xx_vidioc_s_fmt_vid_cap(struct file *file, void *priv,
				    struct v4l2_format *f)
{
	struct zr364xx_camera *cam = video_drvdata(file);
	struct videobuf_queue *q = &cam->vb_vidq;
	char pixelformat_name[5];
	int ret = zr364xx_vidioc_try_fmt_vid_cap(file, cam, f);
	int i;

	if (ret < 0)
		return ret;

	mutex_lock(&q->vb_lock);

	if (videobuf_queue_is_busy(&cam->vb_vidq)) {
		DBG("%s queue busy\n", __func__);
		ret = -EBUSY;
		goto out;
	}

	if (cam->owner) {
		DBG("%s can't change format after started\n", __func__);
		ret = -EBUSY;
		goto out;
	}

	cam->width = f->fmt.pix.width;
	cam->height = f->fmt.pix.height;
	DBG("%s: %dx%d mode selected\n", __func__,
		 cam->width, cam->height);
	f->fmt.pix.bytesperline = f->fmt.pix.width * 2;
	f->fmt.pix.sizeimage = f->fmt.pix.height * f->fmt.pix.bytesperline;
	f->fmt.pix.colorspace = V4L2_COLORSPACE_JPEG;
	cam->vb_vidq.field = f->fmt.pix.field;

	if (f->fmt.pix.width == 160 && f->fmt.pix.height == 120)
		mode = 1;
	else if (f->fmt.pix.width == 640 && f->fmt.pix.height == 480)
		mode = 2;
	else
		mode = 0;

	m0d1[0] = mode;
	m1[2].value = 0xf000 + mode;
	m2[1].value = 0xf000 + mode;

	/* special case for METHOD3, the modes are different */
	if (cam->method == METHOD3) {
		switch (mode) {
		case 1:
			m2[1].value = 0xf000 + 4;
			break;
		case 2:
			m2[1].value = 0xf000 + 0;
			break;
		default:
			m2[1].value = 0xf000 + 1;
			break;
		}
	}

	header2[437] = cam->height / 256;
	header2[438] = cam->height % 256;
	header2[439] = cam->width / 256;
	header2[440] = cam->width % 256;

	for (i = 0; init[cam->method][i].size != -1; i++) {
		ret =
		    send_control_msg(cam->udev, 1, init[cam->method][i].value,
				     0, init[cam->method][i].bytes,
				     init[cam->method][i].size);
		if (ret < 0) {
			dev_err(&cam->udev->dev,
			   "error during resolution change sequence: %d\n", i);
			goto out;
		}
	}

	/* Added some delay here, since opening/closing the camera quickly,
	 * like Ekiga does during its startup, can crash the webcam
	 */
	mdelay(100);
	cam->skip = 2;
	ret = 0;

out:
	mutex_unlock(&q->vb_lock);

	DBG("%s: V4L2_PIX_FMT_%s (%d) ok!\n", __func__,
	    decode_fourcc(f->fmt.pix.pixelformat, pixelformat_name),
	    f->fmt.pix.field);
	return ret;
}

static int zr364xx_vidioc_reqbufs(struct file *file, void *priv,
			  struct v4l2_requestbuffers *p)
{
	struct zr364xx_camera *cam = video_drvdata(file);

	if (cam->owner && cam->owner != priv)
		return -EBUSY;
	return videobuf_reqbufs(&cam->vb_vidq, p);
}

static int zr364xx_vidioc_querybuf(struct file *file,
				void *priv,
				struct v4l2_buffer *p)
{
	int rc;
	struct zr364xx_camera *cam = video_drvdata(file);
	rc = videobuf_querybuf(&cam->vb_vidq, p);
	return rc;
}

static int zr364xx_vidioc_qbuf(struct file *file,
				void *priv,
				struct v4l2_buffer *p)
{
	int rc;
	struct zr364xx_camera *cam = video_drvdata(file);
	_DBG("%s\n", __func__);
	if (cam->owner && cam->owner != priv)
		return -EBUSY;
	rc = videobuf_qbuf(&cam->vb_vidq, p);
	return rc;
}

static int zr364xx_vidioc_dqbuf(struct file *file,
				void *priv,
				struct v4l2_buffer *p)
{
	int rc;
	struct zr364xx_camera *cam = video_drvdata(file);
	_DBG("%s\n", __func__);
	if (cam->owner && cam->owner != priv)
		return -EBUSY;
	rc = videobuf_dqbuf(&cam->vb_vidq, p, file->f_flags & O_NONBLOCK);
	return rc;
}

static void read_pipe_completion(struct urb *purb)
{
	struct zr364xx_pipeinfo *pipe_info;
	struct zr364xx_camera *cam;
	int pipe;

	pipe_info = purb->context;
	_DBG("%s %p, status %d\n", __func__, purb, purb->status);
	if (!pipe_info) {
		printk(KERN_ERR KBUILD_MODNAME ": no context!\n");
		return;
	}

	cam = pipe_info->cam;
	if (!cam) {
		printk(KERN_ERR KBUILD_MODNAME ": no context!\n");
		return;
	}

	/* if shutting down, do not resubmit, exit immediately */
	if (purb->status == -ESHUTDOWN) {
		DBG("%s, err shutdown\n", __func__);
		pipe_info->err_count++;
		return;
	}

	if (pipe_info->state == 0) {
		DBG("exiting USB pipe\n");
		return;
	}

	if (purb->actual_length > pipe_info->transfer_size) {
		dev_err(&cam->udev->dev, "wrong number of bytes\n");
		return;
	}

	if (purb->status == 0)
		zr364xx_read_video_callback(cam, pipe_info, purb);
	else {
		pipe_info->err_count++;
		DBG("%s: failed URB %d\n", __func__, purb->status);
	}

	pipe = usb_rcvbulkpipe(cam->udev, cam->read_endpoint);

	/* reuse urb */
	usb_fill_bulk_urb(pipe_info->stream_urb, cam->udev,
			  pipe,
			  pipe_info->transfer_buffer,
			  pipe_info->transfer_size,
			  read_pipe_completion, pipe_info);

	if (pipe_info->state != 0) {
		purb->status = usb_submit_urb(pipe_info->stream_urb,
					      GFP_ATOMIC);

		if (purb->status)
			dev_err(&cam->udev->dev,
				"error submitting urb (error=%i)\n",
				purb->status);
	} else
		DBG("read pipe complete state 0\n");
}

static int zr364xx_start_readpipe(struct zr364xx_camera *cam)
{
	int pipe;
	int retval;
	struct zr364xx_pipeinfo *pipe_info = cam->pipe;
	pipe = usb_rcvbulkpipe(cam->udev, cam->read_endpoint);
	DBG("%s: start pipe IN x%x\n", __func__, cam->read_endpoint);

	pipe_info->state = 1;
	pipe_info->err_count = 0;
	pipe_info->stream_urb = usb_alloc_urb(0, GFP_KERNEL);
	if (!pipe_info->stream_urb)
		return -ENOMEM;
	/* transfer buffer allocated in board_init */
	usb_fill_bulk_urb(pipe_info->stream_urb, cam->udev,
			  pipe,
			  pipe_info->transfer_buffer,
			  pipe_info->transfer_size,
			  read_pipe_completion, pipe_info);

	DBG("submitting URB %p\n", pipe_info->stream_urb);
	retval = usb_submit_urb(pipe_info->stream_urb, GFP_KERNEL);
	if (retval) {
		printk(KERN_ERR KBUILD_MODNAME ": start read pipe failed\n");
		return retval;
	}

	return 0;
}

static void zr364xx_stop_readpipe(struct zr364xx_camera *cam)
{
	struct zr364xx_pipeinfo *pipe_info;

	if (!cam) {
		printk(KERN_ERR KBUILD_MODNAME ": invalid device\n");
		return;
	}
	DBG("stop read pipe\n");
	pipe_info = cam->pipe;
	if (pipe_info) {
		if (pipe_info->state != 0)
			pipe_info->state = 0;

		if (pipe_info->stream_urb) {
			/* cancel urb */
			usb_kill_urb(pipe_info->stream_urb);
			usb_free_urb(pipe_info->stream_urb);
			pipe_info->stream_urb = NULL;
		}
	}
	return;
}

/* starts acquisition process */
static int zr364xx_start_acquire(struct zr364xx_camera *cam)
{
	int j;

	DBG("start acquire\n");

	cam->last_frame = -1;
	cam->cur_frame = 0;
	for (j = 0; j < FRAMES; j++) {
		cam->buffer.frame[j].ulState = ZR364XX_READ_IDLE;
		cam->buffer.frame[j].cur_size = 0;
	}
	cam->b_acquire = 1;
	return 0;
}

static inline int zr364xx_stop_acquire(struct zr364xx_camera *cam)
{
	cam->b_acquire = 0;
	return 0;
}

static int zr364xx_prepare(struct zr364xx_camera *cam)
{
	int res;
	int i, j;

	for (i = 0; init[cam->method][i].size != -1; i++) {
		res = send_control_msg(cam->udev, 1, init[cam->method][i].value,
				     0, init[cam->method][i].bytes,
				     init[cam->method][i].size);
		if (res < 0) {
			dev_err(&cam->udev->dev,
				"error during open sequence: %d\n", i);
			return res;
		}
	}

	cam->skip = 2;
	cam->last_frame = -1;
	cam->cur_frame = 0;
	cam->frame_count = 0;
	for (j = 0; j < FRAMES; j++) {
		cam->buffer.frame[j].ulState = ZR364XX_READ_IDLE;
		cam->buffer.frame[j].cur_size = 0;
	}
	v4l2_ctrl_handler_setup(&cam->ctrl_handler);
	return 0;
}

static int zr364xx_vidioc_streamon(struct file *file, void *priv,
				   enum v4l2_buf_type type)
{
	struct zr364xx_camera *cam = video_drvdata(file);
	int res;

	DBG("%s\n", __func__);

	if (type != V4L2_BUF_TYPE_VIDEO_CAPTURE)
		return -EINVAL;

	if (cam->owner && cam->owner != priv)
		return -EBUSY;

	res = zr364xx_prepare(cam);
	if (res)
		return res;
	res = videobuf_streamon(&cam->vb_vidq);
	if (res == 0) {
		zr364xx_start_acquire(cam);
		cam->owner = file->private_data;
	}
	return res;
}

static int zr364xx_vidioc_streamoff(struct file *file, void *priv,
				    enum v4l2_buf_type type)
{
	struct zr364xx_camera *cam = video_drvdata(file);

	DBG("%s\n", __func__);
	if (type != V4L2_BUF_TYPE_VIDEO_CAPTURE)
		return -EINVAL;
	if (cam->owner && cam->owner != priv)
		return -EBUSY;
	zr364xx_stop_acquire(cam);
	return videobuf_streamoff(&cam->vb_vidq);
}


/* open the camera */
static int zr364xx_open(struct file *file)
{
	struct zr364xx_camera *cam = video_drvdata(file);
	int err;

	DBG("%s\n", __func__);

	if (mutex_lock_interruptible(&cam->lock))
		return -ERESTARTSYS;

	err = v4l2_fh_open(file);
	if (err)
		goto out;

	/* Added some delay here, since opening/closing the camera quickly,
	 * like Ekiga does during its startup, can crash the webcam
	 */
	mdelay(100);
	err = 0;

out:
	mutex_unlock(&cam->lock);
	DBG("%s: %d\n", __func__, err);
	return err;
}

static void zr364xx_release(struct v4l2_device *v4l2_dev)
{
	struct zr364xx_camera *cam =
		container_of(v4l2_dev, struct zr364xx_camera, v4l2_dev);
	unsigned long i;

	v4l2_device_unregister(&cam->v4l2_dev);

	videobuf_mmap_free(&cam->vb_vidq);

	/* release sys buffers */
	for (i = 0; i < FRAMES; i++) {
		if (cam->buffer.frame[i].lpvbits) {
			DBG("vfree %p\n", cam->buffer.frame[i].lpvbits);
			vfree(cam->buffer.frame[i].lpvbits);
		}
		cam->buffer.frame[i].lpvbits = NULL;
	}

	v4l2_ctrl_handler_free(&cam->ctrl_handler);
	/* release transfer buffer */
	kfree(cam->pipe->transfer_buffer);
	kfree(cam);
}

/* release the camera */
static int zr364xx_close(struct file *file)
{
	struct zr364xx_camera *cam;
	struct usb_device *udev;
	int i;

	DBG("%s\n", __func__);
	cam = video_drvdata(file);

	mutex_lock(&cam->lock);
	udev = cam->udev;

	if (file->private_data == cam->owner) {
		/* turn off stream */
		if (cam->b_acquire)
			zr364xx_stop_acquire(cam);
		videobuf_streamoff(&cam->vb_vidq);

		for (i = 0; i < 2; i++) {
			send_control_msg(udev, 1, init[cam->method][i].value,
					0, init[cam->method][i].bytes,
					init[cam->method][i].size);
		}
		cam->owner = NULL;
	}

	/* Added some delay here, since opening/closing the camera quickly,
	 * like Ekiga does during its startup, can crash the webcam
	 */
	mdelay(100);
	mutex_unlock(&cam->lock);
	return v4l2_fh_release(file);
}


static int zr364xx_mmap(struct file *file, struct vm_area_struct *vma)
{
	struct zr364xx_camera *cam = video_drvdata(file);
	int ret;

	if (!cam) {
		DBG("%s: cam == NULL\n", __func__);
		return -ENODEV;
	}
	DBG("mmap called, vma=%p\n", vma);

	ret = videobuf_mmap_mapper(&cam->vb_vidq, vma);

	DBG("vma start=0x%08lx, size=%ld, ret=%d\n",
		(unsigned long)vma->vm_start,
		(unsigned long)vma->vm_end - (unsigned long)vma->vm_start, ret);
	return ret;
}

static __poll_t zr364xx_poll(struct file *file,
			       struct poll_table_struct *wait)
{
	struct zr364xx_camera *cam = video_drvdata(file);
	struct videobuf_queue *q = &cam->vb_vidq;
	__poll_t res = v4l2_ctrl_poll(file, wait);

	_DBG("%s\n", __func__);

	return res | videobuf_poll_stream(file, q, wait);
}

static const struct v4l2_ctrl_ops zr364xx_ctrl_ops = {
	.s_ctrl = zr364xx_s_ctrl,
};

static const struct v4l2_file_operations zr364xx_fops = {
	.owner = THIS_MODULE,
	.open = zr364xx_open,
	.release = zr364xx_close,
	.read = zr364xx_read,
	.mmap = zr364xx_mmap,
	.unlocked_ioctl = video_ioctl2,
	.poll = zr364xx_poll,
};

static const struct v4l2_ioctl_ops zr364xx_ioctl_ops = {
	.vidioc_querycap	= zr364xx_vidioc_querycap,
	.vidioc_enum_fmt_vid_cap = zr364xx_vidioc_enum_fmt_vid_cap,
	.vidioc_try_fmt_vid_cap	= zr364xx_vidioc_try_fmt_vid_cap,
	.vidioc_s_fmt_vid_cap	= zr364xx_vidioc_s_fmt_vid_cap,
	.vidioc_g_fmt_vid_cap	= zr364xx_vidioc_g_fmt_vid_cap,
	.vidioc_enum_input	= zr364xx_vidioc_enum_input,
	.vidioc_g_input		= zr364xx_vidioc_g_input,
	.vidioc_s_input		= zr364xx_vidioc_s_input,
	.vidioc_streamon	= zr364xx_vidioc_streamon,
	.vidioc_streamoff	= zr364xx_vidioc_streamoff,
	.vidioc_reqbufs         = zr364xx_vidioc_reqbufs,
	.vidioc_querybuf        = zr364xx_vidioc_querybuf,
	.vidioc_qbuf            = zr364xx_vidioc_qbuf,
	.vidioc_dqbuf           = zr364xx_vidioc_dqbuf,
	.vidioc_log_status      = v4l2_ctrl_log_status,
	.vidioc_subscribe_event = v4l2_ctrl_subscribe_event,
	.vidioc_unsubscribe_event = v4l2_event_unsubscribe,
};

static const struct video_device zr364xx_template = {
	.name = DRIVER_DESC,
	.fops = &zr364xx_fops,
	.ioctl_ops = &zr364xx_ioctl_ops,
	.release = video_device_release_empty,
};



/*******************/
/* USB integration */
/*******************/
static int zr364xx_board_init(struct zr364xx_camera *cam)
{
	struct zr364xx_pipeinfo *pipe = cam->pipe;
	unsigned long i;

	DBG("board init: %p\n", cam);
	memset(pipe, 0, sizeof(*pipe));
	pipe->cam = cam;
	pipe->transfer_size = BUFFER_SIZE;

	pipe->transfer_buffer = kzalloc(pipe->transfer_size,
					GFP_KERNEL);
	if (!pipe->transfer_buffer) {
		DBG("out of memory!\n");
		return -ENOMEM;
	}

	cam->b_acquire = 0;
	cam->frame_count = 0;

	/*** start create system buffers ***/
	for (i = 0; i < FRAMES; i++) {
		/* always allocate maximum size for system buffers */
		cam->buffer.frame[i].lpvbits = vmalloc(MAX_FRAME_SIZE);

		DBG("valloc %p, idx %lu, pdata %p\n",
			&cam->buffer.frame[i], i,
			cam->buffer.frame[i].lpvbits);
		if (!cam->buffer.frame[i].lpvbits) {
			printk(KERN_INFO KBUILD_MODNAME ": out of memory. Using less frames\n");
			break;
		}
	}

	if (i == 0) {
		printk(KERN_INFO KBUILD_MODNAME ": out of memory. Aborting\n");
		kfree(cam->pipe->transfer_buffer);
		cam->pipe->transfer_buffer = NULL;
		return -ENOMEM;
	} else
		cam->buffer.dwFrames = i;

	/* make sure internal states are set */
	for (i = 0; i < FRAMES; i++) {
		cam->buffer.frame[i].ulState = ZR364XX_READ_IDLE;
		cam->buffer.frame[i].cur_size = 0;
	}

	cam->cur_frame = 0;
	cam->last_frame = -1;
	/*** end create system buffers ***/

	/* start read pipe */
	zr364xx_start_readpipe(cam);
	DBG(": board initialized\n");
	return 0;
}

static int zr364xx_probe(struct usb_interface *intf,
			 const struct usb_device_id *id)
{
	struct usb_device *udev = interface_to_usbdev(intf);
	struct zr364xx_camera *cam = NULL;
	struct usb_host_interface *iface_desc;
	struct usb_endpoint_descriptor *endpoint;
	struct v4l2_ctrl_handler *hdl;
	int err;
	int i;

	DBG("probing...\n");

	dev_info(&intf->dev, DRIVER_DESC " compatible webcam plugged\n");
	dev_info(&intf->dev, "model %04x:%04x detected\n",
		 le16_to_cpu(udev->descriptor.idVendor),
		 le16_to_cpu(udev->descriptor.idProduct));

	cam = kzalloc(sizeof(*cam), GFP_KERNEL);
	if (!cam)
		return -ENOMEM;

	cam->v4l2_dev.release = zr364xx_release;
	err = v4l2_device_register(&intf->dev, &cam->v4l2_dev);
	if (err < 0) {
		dev_err(&udev->dev, "couldn't register v4l2_device\n");
		kfree(cam);
		return err;
	}
	hdl = &cam->ctrl_handler;
	v4l2_ctrl_handler_init(hdl, 1);
	v4l2_ctrl_new_std(hdl, &zr364xx_ctrl_ops,
			  V4L2_CID_BRIGHTNESS, 0, 127, 1, 64);
	if (hdl->error) {
		err = hdl->error;
		dev_err(&udev->dev, "couldn't register control\n");
		goto fail;
	}
	/* save the init method used by this camera */
	cam->method = id->driver_info;
	mutex_init(&cam->lock);
	cam->vdev = zr364xx_template;
	cam->vdev.lock = &cam->lock;
	cam->vdev.v4l2_dev = &cam->v4l2_dev;
	cam->vdev.ctrl_handler = &cam->ctrl_handler;
	video_set_drvdata(&cam->vdev, cam);

	cam->udev = udev;

	switch (mode) {
	case 1:
		dev_info(&udev->dev, "160x120 mode selected\n");
		cam->width = 160;
		cam->height = 120;
		break;
	case 2:
		dev_info(&udev->dev, "640x480 mode selected\n");
		cam->width = 640;
		cam->height = 480;
		break;
	default:
		dev_info(&udev->dev, "320x240 mode selected\n");
		cam->width = 320;
		cam->height = 240;
		break;
	}

	m0d1[0] = mode;
	m1[2].value = 0xf000 + mode;
	m2[1].value = 0xf000 + mode;

	/* special case for METHOD3, the modes are different */
	if (cam->method == METHOD3) {
		switch (mode) {
		case 1:
			m2[1].value = 0xf000 + 4;
			break;
		case 2:
			m2[1].value = 0xf000 + 0;
			break;
		default:
			m2[1].value = 0xf000 + 1;
			break;
		}
	}

	header2[437] = cam->height / 256;
	header2[438] = cam->height % 256;
	header2[439] = cam->width / 256;
	header2[440] = cam->width % 256;

	cam->nb = 0;

	DBG("dev: %p, udev %p interface %p\n", cam, cam->udev, intf);

	/* set up the endpoint information  */
	iface_desc = intf->cur_altsetting;
	DBG("num endpoints %d\n", iface_desc->desc.bNumEndpoints);
	for (i = 0; i < iface_desc->desc.bNumEndpoints; ++i) {
		endpoint = &iface_desc->endpoint[i].desc;
		if (!cam->read_endpoint && usb_endpoint_is_bulk_in(endpoint)) {
			/* we found the bulk in endpoint */
			cam->read_endpoint = endpoint->bEndpointAddress;
		}
	}

	if (!cam->read_endpoint) {
		err = -ENOMEM;
		dev_err(&intf->dev, "Could not find bulk-in endpoint\n");
		goto fail;
	}

	/* v4l */
	INIT_LIST_HEAD(&cam->vidq.active);
	cam->vidq.cam = cam;

	usb_set_intfdata(intf, cam);

	/* load zr364xx board specific */
	err = zr364xx_board_init(cam);
	if (!err)
		err = v4l2_ctrl_handler_setup(hdl);
	if (err)
		goto fail;

	spin_lock_init(&cam->slock);

	cam->fmt = formats;

	videobuf_queue_vmalloc_init(&cam->vb_vidq, &zr364xx_video_qops,
				    NULL, &cam->slock,
				    V4L2_BUF_TYPE_VIDEO_CAPTURE,
				    V4L2_FIELD_NONE,
				    sizeof(struct zr364xx_buffer), cam, &cam->lock);

	err = video_register_device(&cam->vdev, VFL_TYPE_GRABBER, -1);
	if (err) {
		dev_err(&udev->dev, "video_register_device failed\n");
		goto fail;
	}

	dev_info(&udev->dev, DRIVER_DESC " controlling device %s\n",
		 video_device_node_name(&cam->vdev));
	return 0;

fail:
	v4l2_ctrl_handler_free(hdl);
	v4l2_device_unregister(&cam->v4l2_dev);
	kfree(cam);
	return err;
}


static void zr364xx_disconnect(struct usb_interface *intf)
{
	struct zr364xx_camera *cam = usb_get_intfdata(intf);

	mutex_lock(&cam->lock);
	usb_set_intfdata(intf, NULL);
	dev_info(&intf->dev, DRIVER_DESC " webcam unplugged\n");
	video_unregister_device(&cam->vdev);
	v4l2_device_disconnect(&cam->v4l2_dev);

	/* stops the read pipe if it is running */
	if (cam->b_acquire)
		zr364xx_stop_acquire(cam);

	zr364xx_stop_readpipe(cam);
	mutex_unlock(&cam->lock);
	v4l2_device_put(&cam->v4l2_dev);
}


#ifdef CONFIG_PM
static int zr364xx_suspend(struct usb_interface *intf, pm_message_t message)
{
	struct zr364xx_camera *cam = usb_get_intfdata(intf);

	cam->was_streaming = cam->b_acquire;
	if (!cam->was_streaming)
		return 0;
	zr364xx_stop_acquire(cam);
	zr364xx_stop_readpipe(cam);
	return 0;
}

static int zr364xx_resume(struct usb_interface *intf)
{
	struct zr364xx_camera *cam = usb_get_intfdata(intf);
	int res;

	if (!cam->was_streaming)
		return 0;

	zr364xx_start_readpipe(cam);
	res = zr364xx_prepare(cam);
	if (!res)
		zr364xx_start_acquire(cam);
	return res;
}
#endif

/**********************/
/* Module integration */
/**********************/

static struct usb_driver zr364xx_driver = {
	.name = "zr364xx",
	.probe = zr364xx_probe,
	.disconnect = zr364xx_disconnect,
#ifdef CONFIG_PM
	.suspend = zr364xx_suspend,
	.resume = zr364xx_resume,
	.reset_resume = zr364xx_resume,
#endif
	.id_table = device_table
};

module_usb_driver(zr364xx_driver);

MODULE_AUTHOR(DRIVER_AUTHOR);
MODULE_DESCRIPTION(DRIVER_DESC);
MODULE_LICENSE("GPL");
MODULE_VERSION(DRIVER_VERSION);<|MERGE_RESOLUTION|>--- conflicted
+++ resolved
@@ -702,16 +702,10 @@
 {
 	struct zr364xx_camera *cam = video_drvdata(file);
 
-<<<<<<< HEAD
 	strscpy(cap->driver, DRIVER_DESC, sizeof(cap->driver));
-	strscpy(cap->card, cam->udev->product, sizeof(cap->card));
+	if (cam->udev->product)
+        strscpy(cap->card, cam->udev->product, sizeof(cap->card));
 	strscpy(cap->bus_info, dev_name(&cam->udev->dev),
-=======
-	strlcpy(cap->driver, DRIVER_DESC, sizeof(cap->driver));
-	if (cam->udev->product)
-		strlcpy(cap->card, cam->udev->product, sizeof(cap->card));
-	strlcpy(cap->bus_info, dev_name(&cam->udev->dev),
->>>>>>> dc4ba5be
 		sizeof(cap->bus_info));
 	cap->device_caps = V4L2_CAP_VIDEO_CAPTURE |
 			    V4L2_CAP_READWRITE |
