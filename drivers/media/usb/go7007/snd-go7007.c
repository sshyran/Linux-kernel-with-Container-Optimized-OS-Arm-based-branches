/*
 * Copyright (C) 2005-2006 Micronas USA Inc.
 *
 * This program is free software; you can redistribute it and/or modify
 * it under the terms of the GNU General Public License (Version 2) as
 * published by the Free Software Foundation.
 *
 * This program is distributed in the hope that it will be useful,
 * but WITHOUT ANY WARRANTY; without even the implied warranty of
 * MERCHANTABILITY or FITNESS FOR A PARTICULAR PURPOSE.  See the
 * GNU General Public License for more details.
 */

#include <linux/kernel.h>
#include <linux/module.h>
#include <linux/moduleparam.h>
#include <linux/spinlock.h>
#include <linux/delay.h>
#include <linux/sched.h>
#include <linux/vmalloc.h>
#include <linux/time.h>
#include <linux/mm.h>
#include <linux/i2c.h>
#include <linux/mutex.h>
#include <linux/uaccess.h>
#include <linux/slab.h>
#include <sound/core.h>
#include <sound/pcm.h>
#include <sound/initval.h>

#include "go7007-priv.h"

static int index[SNDRV_CARDS] = SNDRV_DEFAULT_IDX;
static char *id[SNDRV_CARDS] = SNDRV_DEFAULT_STR;
static bool enable[SNDRV_CARDS] = SNDRV_DEFAULT_ENABLE_PNP;

module_param_array(index, int, NULL, 0444);
module_param_array(id, charp, NULL, 0444);
module_param_array(enable, bool, NULL, 0444);
MODULE_PARM_DESC(index, "Index value for the go7007 audio driver");
MODULE_PARM_DESC(id, "ID string for the go7007 audio driver");
MODULE_PARM_DESC(enable, "Enable for the go7007 audio driver");

struct go7007_snd {
	struct snd_card *card;
	struct snd_pcm *pcm;
	struct snd_pcm_substream *substream;
	spinlock_t lock;
	int w_idx;
	int hw_ptr;
	int avail;
	int capturing;
};

static const struct snd_pcm_hardware go7007_snd_capture_hw = {
	.info			= (SNDRV_PCM_INFO_MMAP |
					SNDRV_PCM_INFO_INTERLEAVED |
					SNDRV_PCM_INFO_BLOCK_TRANSFER |
					SNDRV_PCM_INFO_MMAP_VALID),
	.formats		= SNDRV_PCM_FMTBIT_S16_LE,
	.rates			= SNDRV_PCM_RATE_48000,
	.rate_min		= 48000,
	.rate_max		= 48000,
	.channels_min		= 2,
	.channels_max		= 2,
	.buffer_bytes_max	= (128*1024),
	.period_bytes_min	= 4096,
	.period_bytes_max	= (128*1024),
	.periods_min		= 1,
	.periods_max		= 32,
};

static void parse_audio_stream_data(struct go7007 *go, u8 *buf, int length)
{
	struct go7007_snd *gosnd = go->snd_context;
	struct snd_pcm_runtime *runtime = gosnd->substream->runtime;
	int frames = bytes_to_frames(runtime, length);
	unsigned long flags;

	spin_lock_irqsave(&gosnd->lock, flags);
	gosnd->hw_ptr += frames;
	if (gosnd->hw_ptr >= runtime->buffer_size)
		gosnd->hw_ptr -= runtime->buffer_size;
	gosnd->avail += frames;
	spin_unlock_irqrestore(&gosnd->lock, flags);
	if (gosnd->w_idx + length > runtime->dma_bytes) {
		int cpy = runtime->dma_bytes - gosnd->w_idx;

		memcpy(runtime->dma_area + gosnd->w_idx, buf, cpy);
		length -= cpy;
		buf += cpy;
		gosnd->w_idx = 0;
	}
	memcpy(runtime->dma_area + gosnd->w_idx, buf, length);
	gosnd->w_idx += length;
	spin_lock_irqsave(&gosnd->lock, flags);
	if (gosnd->avail < runtime->period_size) {
		spin_unlock_irqrestore(&gosnd->lock, flags);
		return;
	}
	gosnd->avail -= runtime->period_size;
	spin_unlock_irqrestore(&gosnd->lock, flags);
	if (gosnd->capturing)
		snd_pcm_period_elapsed(gosnd->substream);
}

static int go7007_snd_hw_params(struct snd_pcm_substream *substream,
				struct snd_pcm_hw_params *hw_params)
{
	struct go7007 *go = snd_pcm_substream_chip(substream);
	unsigned int bytes;

	bytes = params_buffer_bytes(hw_params);
	if (substream->runtime->dma_bytes > 0)
		vfree(substream->runtime->dma_area);
	substream->runtime->dma_bytes = 0;
	substream->runtime->dma_area = vmalloc(bytes);
	if (substream->runtime->dma_area == NULL)
		return -ENOMEM;
	substream->runtime->dma_bytes = bytes;
	go->audio_deliver = parse_audio_stream_data;
	return 0;
}

static int go7007_snd_hw_free(struct snd_pcm_substream *substream)
{
	struct go7007 *go = snd_pcm_substream_chip(substream);

	go->audio_deliver = NULL;
	if (substream->runtime->dma_bytes > 0)
		vfree(substream->runtime->dma_area);
	substream->runtime->dma_bytes = 0;
	return 0;
}

static int go7007_snd_capture_open(struct snd_pcm_substream *substream)
{
	struct go7007 *go = snd_pcm_substream_chip(substream);
	struct go7007_snd *gosnd = go->snd_context;
	unsigned long flags;
	int r;

	spin_lock_irqsave(&gosnd->lock, flags);
	if (gosnd->substream == NULL) {
		gosnd->substream = substream;
		substream->runtime->hw = go7007_snd_capture_hw;
		r = 0;
	} else
		r = -EBUSY;
	spin_unlock_irqrestore(&gosnd->lock, flags);
	return r;
}

static int go7007_snd_capture_close(struct snd_pcm_substream *substream)
{
	struct go7007 *go = snd_pcm_substream_chip(substream);
	struct go7007_snd *gosnd = go->snd_context;

	gosnd->substream = NULL;
	return 0;
}

static int go7007_snd_pcm_prepare(struct snd_pcm_substream *substream)
{
	return 0;
}

static int go7007_snd_pcm_trigger(struct snd_pcm_substream *substream, int cmd)
{
	struct go7007 *go = snd_pcm_substream_chip(substream);
	struct go7007_snd *gosnd = go->snd_context;

	switch (cmd) {
	case SNDRV_PCM_TRIGGER_START:
		/* Just set a flag to indicate we should signal ALSA when
		 * sound comes in */
		gosnd->capturing = 1;
		return 0;
	case SNDRV_PCM_TRIGGER_STOP:
		gosnd->hw_ptr = gosnd->w_idx = gosnd->avail = 0;
		gosnd->capturing = 0;
		return 0;
	default:
		return -EINVAL;
	}
}

static snd_pcm_uframes_t go7007_snd_pcm_pointer(struct snd_pcm_substream *substream)
{
	struct go7007 *go = snd_pcm_substream_chip(substream);
	struct go7007_snd *gosnd = go->snd_context;

	return gosnd->hw_ptr;
}

static struct page *go7007_snd_pcm_page(struct snd_pcm_substream *substream,
					unsigned long offset)
{
	return vmalloc_to_page(substream->runtime->dma_area + offset);
}

static const struct snd_pcm_ops go7007_snd_capture_ops = {
	.open		= go7007_snd_capture_open,
	.close		= go7007_snd_capture_close,
	.ioctl		= snd_pcm_lib_ioctl,
	.hw_params	= go7007_snd_hw_params,
	.hw_free	= go7007_snd_hw_free,
	.prepare	= go7007_snd_pcm_prepare,
	.trigger	= go7007_snd_pcm_trigger,
	.pointer	= go7007_snd_pcm_pointer,
	.page		= go7007_snd_pcm_page,
};

static int go7007_snd_free(struct snd_device *device)
{
	struct go7007 *go = device->device_data;

	kfree(go->snd_context);
	go->snd_context = NULL;
	return 0;
}

static struct snd_device_ops go7007_snd_device_ops = {
	.dev_free	= go7007_snd_free,
};

int go7007_snd_init(struct go7007 *go)
{
	static int dev;
	struct go7007_snd *gosnd;
	int ret;

	if (dev >= SNDRV_CARDS)
		return -ENODEV;
	if (!enable[dev]) {
		dev++;
		return -ENOENT;
	}
	gosnd = kmalloc(sizeof(struct go7007_snd), GFP_KERNEL);
	if (gosnd == NULL)
		return -ENOMEM;
	spin_lock_init(&gosnd->lock);
	gosnd->hw_ptr = gosnd->w_idx = gosnd->avail = 0;
	gosnd->capturing = 0;
	ret = snd_card_new(go->dev, index[dev], id[dev], THIS_MODULE, 0,
			   &gosnd->card);
	if (ret < 0)
		goto free_snd;

	ret = snd_device_new(gosnd->card, SNDRV_DEV_LOWLEVEL, go,
			&go7007_snd_device_ops);
	if (ret < 0)
		goto free_card;

	ret = snd_pcm_new(gosnd->card, "go7007", 0, 0, 1, &gosnd->pcm);
<<<<<<< HEAD
	if (ret < 0) {
		snd_card_free(gosnd->card);
		kfree(gosnd);
		return ret;
	}
	strscpy(gosnd->card->driver, "go7007", sizeof(gosnd->card->driver));
	strscpy(gosnd->card->shortname, go->name, sizeof(gosnd->card->driver));
	strscpy(gosnd->card->longname, gosnd->card->shortname,
		sizeof(gosnd->card->longname));
=======
	if (ret < 0)
		goto free_card;

	strlcpy(gosnd->card->driver, "go7007", sizeof(gosnd->card->driver));
	strlcpy(gosnd->card->shortname, go->name, sizeof(gosnd->card->driver));
	strlcpy(gosnd->card->longname, gosnd->card->shortname,
			sizeof(gosnd->card->longname));
>>>>>>> a1b977b4

	gosnd->pcm->private_data = go;
	snd_pcm_set_ops(gosnd->pcm, SNDRV_PCM_STREAM_CAPTURE,
			&go7007_snd_capture_ops);

	ret = snd_card_register(gosnd->card);
	if (ret < 0)
		goto free_card;

	gosnd->substream = NULL;
	go->snd_context = gosnd;
	v4l2_device_get(&go->v4l2_dev);
	++dev;

	return 0;

free_card:
	snd_card_free(gosnd->card);
free_snd:
	kfree(gosnd);
	return ret;
}
EXPORT_SYMBOL(go7007_snd_init);

int go7007_snd_remove(struct go7007 *go)
{
	struct go7007_snd *gosnd = go->snd_context;

	snd_card_disconnect(gosnd->card);
	snd_card_free_when_closed(gosnd->card);
	v4l2_device_put(&go->v4l2_dev);
	return 0;
}
EXPORT_SYMBOL(go7007_snd_remove);

MODULE_LICENSE("GPL v2");<|MERGE_RESOLUTION|>--- conflicted
+++ resolved
@@ -253,25 +253,13 @@
 		goto free_card;
 
 	ret = snd_pcm_new(gosnd->card, "go7007", 0, 0, 1, &gosnd->pcm);
-<<<<<<< HEAD
-	if (ret < 0) {
-		snd_card_free(gosnd->card);
-		kfree(gosnd);
-		return ret;
-	}
+	if (ret < 0)
+		goto free_card;
+
 	strscpy(gosnd->card->driver, "go7007", sizeof(gosnd->card->driver));
 	strscpy(gosnd->card->shortname, go->name, sizeof(gosnd->card->driver));
 	strscpy(gosnd->card->longname, gosnd->card->shortname,
 		sizeof(gosnd->card->longname));
-=======
-	if (ret < 0)
-		goto free_card;
-
-	strlcpy(gosnd->card->driver, "go7007", sizeof(gosnd->card->driver));
-	strlcpy(gosnd->card->shortname, go->name, sizeof(gosnd->card->driver));
-	strlcpy(gosnd->card->longname, gosnd->card->shortname,
-			sizeof(gosnd->card->longname));
->>>>>>> a1b977b4
 
 	gosnd->pcm->private_data = go;
 	snd_pcm_set_ops(gosnd->pcm, SNDRV_PCM_STREAM_CAPTURE,
