--- conflicted
+++ resolved
@@ -2186,23 +2186,7 @@
 			"linux-uvc-devel mailing list.\n");
 	}
 
-<<<<<<< HEAD
-	/* Initialize the media device and register the V4L2 device. */
-#ifdef CONFIG_MEDIA_CONTROLLER
-	dev->mdev.dev = &intf->dev;
-	strscpy(dev->mdev.model, dev->name, sizeof(dev->mdev.model));
-	if (udev->serial)
-		strscpy(dev->mdev.serial, udev->serial,
-			sizeof(dev->mdev.serial));
-	strscpy(dev->mdev.bus_info, udev->devpath, sizeof(dev->mdev.bus_info));
-	dev->mdev.hw_revision = le16_to_cpu(udev->descriptor.bcdDevice);
-	media_device_init(&dev->mdev);
-
-	dev->vdev.mdev = &dev->mdev;
-#endif
-=======
 	/* Register the V4L2 device. */
->>>>>>> 174651bd
 	if (v4l2_device_register(&intf->dev, &dev->vdev) < 0)
 		goto error;
 
