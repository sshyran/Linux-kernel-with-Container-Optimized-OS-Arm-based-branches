--- conflicted
+++ resolved
@@ -677,14 +677,9 @@
 		return;
 
 	/*
-<<<<<<< HEAD
-	 * We may get called if there are buffers done but not dequeued by the
-	 * user. Just bail out in that case.
-=======
 	 * We will get called from __vb2_queue_cancel() if there are buffers
 	 * done but not dequeued by the user, but the sample array has already
 	 * been released at that time. Just bail out in that case.
->>>>>>> a2cddfe2
 	 */
 	if (!clock->samples)
 		return;
