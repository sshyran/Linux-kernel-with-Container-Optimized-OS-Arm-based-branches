/*
 * Common module linker script, always used when linking a module.
 * Archs are free to supply their own linker scripts.  ld will
 * combine them automatically.
 */
SECTIONS {
	/DISCARD/ : {
		*(.discard)
		*(.discard.*)
	}

	__ksymtab		0 : { *(SORT(___ksymtab+*)) }
	__ksymtab_gpl		0 : { *(SORT(___ksymtab_gpl+*)) }
	__ksymtab_unused	0 : { *(SORT(___ksymtab_unused+*)) }
	__ksymtab_unused_gpl	0 : { *(SORT(___ksymtab_unused_gpl+*)) }
	__ksymtab_gpl_future	0 : { *(SORT(___ksymtab_gpl_future+*)) }
	__kcrctab		0 : { *(SORT(___kcrctab+*)) }
	__kcrctab_gpl		0 : { *(SORT(___kcrctab_gpl+*)) }
	__kcrctab_unused	0 : { *(SORT(___kcrctab_unused+*)) }
	__kcrctab_unused_gpl	0 : { *(SORT(___kcrctab_unused_gpl+*)) }
	__kcrctab_gpl_future	0 : { *(SORT(___kcrctab_gpl_future+*)) }

	.init_array		0 : ALIGN(8) { *(SORT(.init_array.*)) *(.init_array) }

	__jump_table		0 : ALIGN(8) { KEEP(*(__jump_table)) }

	__patchable_function_entries : { *(__patchable_function_entries) }

<<<<<<< HEAD
=======
#ifdef CONFIG_LTO_CLANG
>>>>>>> 915a747a
	/*
	 * With CONFIG_LTO_CLANG, LLD always enables -fdata-sections and
	 * -ffunction-sections, which increases the size of the final module.
	 * Merge the split sections in the final binary.
	 */
	.bss : {
		*(.bss .bss.[0-9a-zA-Z_]*)
		*(.bss..L*)
	}

	.data : {
		*(.data .data.[0-9a-zA-Z_]*)
		*(.data..L*)
	}

	.rodata : {
		*(.rodata .rodata.[0-9a-zA-Z_]*)
		*(.rodata..L*)
	}

	.text : { *(.text .text.[0-9a-zA-Z_]*) }
<<<<<<< HEAD
=======
#endif
>>>>>>> 915a747a
}

/* bring in arch-specific sections */
#include <asm/module.lds.h><|MERGE_RESOLUTION|>--- conflicted
+++ resolved
@@ -26,10 +26,7 @@
 
 	__patchable_function_entries : { *(__patchable_function_entries) }
 
-<<<<<<< HEAD
-=======
 #ifdef CONFIG_LTO_CLANG
->>>>>>> 915a747a
 	/*
 	 * With CONFIG_LTO_CLANG, LLD always enables -fdata-sections and
 	 * -ffunction-sections, which increases the size of the final module.
@@ -51,10 +48,7 @@
 	}
 
 	.text : { *(.text .text.[0-9a-zA-Z_]*) }
-<<<<<<< HEAD
-=======
 #endif
->>>>>>> 915a747a
 }
 
 /* bring in arch-specific sections */
