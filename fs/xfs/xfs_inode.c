--- conflicted
+++ resolved
@@ -802,11 +802,7 @@
 	xfs_buf_t	**ialloc_context,
 	xfs_inode_t	**ipp)
 {
-<<<<<<< HEAD
-	struct inode	 *dir = pip ? VFS_I(pip) : NULL;
-=======
 	struct inode	*dir = pip ? VFS_I(pip) : NULL;
->>>>>>> 62aea694
 	struct xfs_mount *mp = tp->t_mountp;
 	xfs_ino_t	ino;
 	xfs_inode_t	*ip;
