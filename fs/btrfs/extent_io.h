/* SPDX-License-Identifier: GPL-2.0 */

#ifndef BTRFS_EXTENT_IO_H
#define BTRFS_EXTENT_IO_H

#include <linux/rbtree.h>
#include <linux/refcount.h>
#include "ulist.h"

/* bits for the extent state */
#define EXTENT_DIRTY		(1U << 0)
<<<<<<< HEAD
#define EXTENT_WRITEBACK	(1U << 1)
#define EXTENT_UPTODATE		(1U << 2)
#define EXTENT_LOCKED		(1U << 3)
#define EXTENT_NEW		(1U << 4)
#define EXTENT_DELALLOC		(1U << 5)
#define EXTENT_DEFRAG		(1U << 6)
#define EXTENT_BOUNDARY		(1U << 9)
#define EXTENT_NODATASUM	(1U << 10)
#define EXTENT_CLEAR_META_RESV	(1U << 11)
#define EXTENT_NEED_WAIT	(1U << 12)
#define EXTENT_DAMAGED		(1U << 13)
#define EXTENT_NORESERVE	(1U << 14)
#define EXTENT_QGROUP_RESERVED	(1U << 15)
#define EXTENT_CLEAR_DATA_RESV	(1U << 16)
#define EXTENT_DELALLOC_NEW	(1U << 17)
#define EXTENT_IOBITS		(EXTENT_LOCKED | EXTENT_WRITEBACK)
#define EXTENT_DO_ACCOUNTING    (EXTENT_CLEAR_META_RESV | \
				 EXTENT_CLEAR_DATA_RESV)
#define EXTENT_CTLBITS		(EXTENT_DO_ACCOUNTING)
=======
#define EXTENT_UPTODATE		(1U << 1)
#define EXTENT_LOCKED		(1U << 2)
#define EXTENT_NEW		(1U << 3)
#define EXTENT_DELALLOC		(1U << 4)
#define EXTENT_DEFRAG		(1U << 5)
#define EXTENT_BOUNDARY		(1U << 6)
#define EXTENT_NODATASUM	(1U << 7)
#define EXTENT_CLEAR_META_RESV	(1U << 8)
#define EXTENT_NEED_WAIT	(1U << 9)
#define EXTENT_DAMAGED		(1U << 10)
#define EXTENT_NORESERVE	(1U << 11)
#define EXTENT_QGROUP_RESERVED	(1U << 12)
#define EXTENT_CLEAR_DATA_RESV	(1U << 13)
#define EXTENT_DELALLOC_NEW	(1U << 14)
#define EXTENT_DO_ACCOUNTING    (EXTENT_CLEAR_META_RESV | \
				 EXTENT_CLEAR_DATA_RESV)
#define EXTENT_CTLBITS		(EXTENT_DO_ACCOUNTING)

/*
 * Redefined bits above which are used only in the device allocation tree,
 * shouldn't be using EXTENT_LOCKED / EXTENT_BOUNDARY / EXTENT_CLEAR_META_RESV
 * / EXTENT_CLEAR_DATA_RESV because they have special meaning to the bit
 * manipulation functions
 */
#define CHUNK_ALLOCATED EXTENT_DIRTY
#define CHUNK_TRIMMED   EXTENT_DEFRAG
>>>>>>> 0ecfebd2

/*
 * flags for bio submission. The high bits indicate the compression
 * type for this bio
 */
#define EXTENT_BIO_COMPRESSED 1
#define EXTENT_BIO_FLAG_SHIFT 16

enum {
	EXTENT_BUFFER_UPTODATE,
	EXTENT_BUFFER_DIRTY,
	EXTENT_BUFFER_CORRUPT,
	/* this got triggered by readahead */
	EXTENT_BUFFER_READAHEAD,
	EXTENT_BUFFER_TREE_REF,
	EXTENT_BUFFER_STALE,
	EXTENT_BUFFER_WRITEBACK,
	/* read IO error */
	EXTENT_BUFFER_READ_ERR,
	EXTENT_BUFFER_UNMAPPED,
	EXTENT_BUFFER_IN_TREE,
	/* write IO error */
	EXTENT_BUFFER_WRITE_ERR,
};

/* these are flags for __process_pages_contig */
#define PAGE_UNLOCK		(1 << 0)
#define PAGE_CLEAR_DIRTY	(1 << 1)
#define PAGE_SET_WRITEBACK	(1 << 2)
#define PAGE_END_WRITEBACK	(1 << 3)
#define PAGE_SET_PRIVATE2	(1 << 4)
#define PAGE_SET_ERROR		(1 << 5)
#define PAGE_LOCK		(1 << 6)

/*
 * page->private values.  Every page that is controlled by the extent
 * map has page->private set to one.
 */
#define EXTENT_PAGE_PRIVATE 1

/*
 * The extent buffer bitmap operations are done with byte granularity instead of
 * word granularity for two reasons:
 * 1. The bitmaps must be little-endian on disk.
 * 2. Bitmap items are not guaranteed to be aligned to a word and therefore a
 *    single word in a bitmap may straddle two pages in the extent buffer.
 */
#define BIT_BYTE(nr) ((nr) / BITS_PER_BYTE)
#define BYTE_MASK ((1 << BITS_PER_BYTE) - 1)
#define BITMAP_FIRST_BYTE_MASK(start) \
	((BYTE_MASK << ((start) & (BITS_PER_BYTE - 1))) & BYTE_MASK)
#define BITMAP_LAST_BYTE_MASK(nbits) \
	(BYTE_MASK >> (-(nbits) & (BITS_PER_BYTE - 1)))

struct extent_state;
struct btrfs_root;
struct btrfs_inode;
struct btrfs_io_bio;
struct io_failure_record;


typedef blk_status_t (extent_submit_bio_start_t)(void *private_data,
		struct bio *bio, u64 bio_offset);

struct extent_io_ops {
	/*
	 * The following callbacks must be always defined, the function
	 * pointer will be called unconditionally.
	 */
	blk_status_t (*submit_bio_hook)(struct inode *inode, struct bio *bio,
					int mirror_num, unsigned long bio_flags);
	int (*readpage_end_io_hook)(struct btrfs_io_bio *io_bio, u64 phy_offset,
				    struct page *page, u64 start, u64 end,
				    int mirror);
<<<<<<< HEAD
=======
};

enum {
	IO_TREE_FS_INFO_FREED_EXTENTS0,
	IO_TREE_FS_INFO_FREED_EXTENTS1,
	IO_TREE_INODE_IO,
	IO_TREE_INODE_IO_FAILURE,
	IO_TREE_RELOC_BLOCKS,
	IO_TREE_TRANS_DIRTY_PAGES,
	IO_TREE_ROOT_DIRTY_LOG_PAGES,
	IO_TREE_SELFTEST,
>>>>>>> 0ecfebd2
};

struct extent_io_tree {
	struct rb_root state;
	struct btrfs_fs_info *fs_info;
	void *private_data;
	u64 dirty_bytes;
	bool track_uptodate;

	/* Who owns this io tree, should be one of IO_TREE_* */
	u8 owner;

	spinlock_t lock;
	const struct extent_io_ops *ops;
};

struct extent_state {
	u64 start;
	u64 end; /* inclusive */
	struct rb_node rb_node;

	/* ADD NEW ELEMENTS AFTER THIS */
	wait_queue_head_t wq;
	refcount_t refs;
	unsigned state;

	struct io_failure_record *failrec;

#ifdef CONFIG_BTRFS_DEBUG
	struct list_head leak_list;
#endif
};

#define INLINE_EXTENT_BUFFER_PAGES 16
#define MAX_INLINE_EXTENT_BUFFER_SIZE (INLINE_EXTENT_BUFFER_PAGES * PAGE_SIZE)
struct extent_buffer {
	u64 start;
	unsigned long len;
	unsigned long bflags;
	struct btrfs_fs_info *fs_info;
	spinlock_t refs_lock;
	atomic_t refs;
	atomic_t io_pages;
	int read_mirror;
	struct rcu_head rcu_head;
	pid_t lock_owner;

	atomic_t blocking_writers;
	atomic_t blocking_readers;
	bool lock_nested;
	/* >= 0 if eb belongs to a log tree, -1 otherwise */
	short log_index;

	/* protects write locks */
	rwlock_t lock;

	/* readers use lock_wq while they wait for the write
	 * lock holders to unlock
	 */
	wait_queue_head_t write_lock_wq;

	/* writers use read_lock_wq while they wait for readers
	 * to unlock
	 */
	wait_queue_head_t read_lock_wq;
	struct page *pages[INLINE_EXTENT_BUFFER_PAGES];
#ifdef CONFIG_BTRFS_DEBUG
	atomic_t spinning_writers;
	atomic_t spinning_readers;
	atomic_t read_locks;
	atomic_t write_locks;
	struct list_head leak_list;
#endif
};

/*
 * Structure to record how many bytes and which ranges are set/cleared
 */
struct extent_changeset {
	/* How many bytes are set/cleared in this operation */
	unsigned int bytes_changed;

	/* Changed ranges */
	struct ulist range_changed;
};

static inline void extent_changeset_init(struct extent_changeset *changeset)
{
	changeset->bytes_changed = 0;
	ulist_init(&changeset->range_changed);
}

static inline struct extent_changeset *extent_changeset_alloc(void)
{
	struct extent_changeset *ret;

	ret = kmalloc(sizeof(*ret), GFP_KERNEL);
	if (!ret)
		return NULL;

	extent_changeset_init(ret);
	return ret;
}

static inline void extent_changeset_release(struct extent_changeset *changeset)
{
	if (!changeset)
		return;
	changeset->bytes_changed = 0;
	ulist_release(&changeset->range_changed);
}

static inline void extent_changeset_free(struct extent_changeset *changeset)
{
	if (!changeset)
		return;
	extent_changeset_release(changeset);
	kfree(changeset);
}

static inline void extent_set_compress_type(unsigned long *bio_flags,
					    int compress_type)
{
	*bio_flags |= compress_type << EXTENT_BIO_FLAG_SHIFT;
}

static inline int extent_compress_type(unsigned long bio_flags)
{
	return bio_flags >> EXTENT_BIO_FLAG_SHIFT;
}

struct extent_map_tree;

typedef struct extent_map *(get_extent_t)(struct btrfs_inode *inode,
					  struct page *page,
					  size_t pg_offset,
					  u64 start, u64 len,
					  int create);

void extent_io_tree_init(struct btrfs_fs_info *fs_info,
			 struct extent_io_tree *tree, unsigned int owner,
			 void *private_data);
void extent_io_tree_release(struct extent_io_tree *tree);
int try_release_extent_mapping(struct page *page, gfp_t mask);
int try_release_extent_buffer(struct page *page);
int lock_extent_bits(struct extent_io_tree *tree, u64 start, u64 end,
		     struct extent_state **cached);

static inline int lock_extent(struct extent_io_tree *tree, u64 start, u64 end)
{
	return lock_extent_bits(tree, start, end, NULL);
}

int try_lock_extent(struct extent_io_tree *tree, u64 start, u64 end);
int extent_read_full_page(struct extent_io_tree *tree, struct page *page,
			  get_extent_t *get_extent, int mirror_num);
int __init extent_io_init(void);
void __cold extent_io_exit(void);

u64 count_range_bits(struct extent_io_tree *tree,
		     u64 *start, u64 search_end,
		     u64 max_bytes, unsigned bits, int contig);

void free_extent_state(struct extent_state *state);
int test_range_bit(struct extent_io_tree *tree, u64 start, u64 end,
		   unsigned bits, int filled,
		   struct extent_state *cached_state);
int clear_record_extent_bits(struct extent_io_tree *tree, u64 start, u64 end,
		unsigned bits, struct extent_changeset *changeset);
int clear_extent_bit(struct extent_io_tree *tree, u64 start, u64 end,
		     unsigned bits, int wake, int delete,
		     struct extent_state **cached);
int __clear_extent_bit(struct extent_io_tree *tree, u64 start, u64 end,
		     unsigned bits, int wake, int delete,
		     struct extent_state **cached, gfp_t mask,
		     struct extent_changeset *changeset);

static inline int unlock_extent(struct extent_io_tree *tree, u64 start, u64 end)
{
	return clear_extent_bit(tree, start, end, EXTENT_LOCKED, 1, 0, NULL);
}

static inline int unlock_extent_cached(struct extent_io_tree *tree, u64 start,
		u64 end, struct extent_state **cached)
{
	return __clear_extent_bit(tree, start, end, EXTENT_LOCKED, 1, 0, cached,
				GFP_NOFS, NULL);
}

static inline int unlock_extent_cached_atomic(struct extent_io_tree *tree,
		u64 start, u64 end, struct extent_state **cached)
{
	return __clear_extent_bit(tree, start, end, EXTENT_LOCKED, 1, 0, cached,
				GFP_ATOMIC, NULL);
}

static inline int clear_extent_bits(struct extent_io_tree *tree, u64 start,
		u64 end, unsigned bits)
{
	int wake = 0;

	if (bits & EXTENT_LOCKED)
		wake = 1;

	return clear_extent_bit(tree, start, end, bits, wake, 0, NULL);
}

int set_record_extent_bits(struct extent_io_tree *tree, u64 start, u64 end,
			   unsigned bits, struct extent_changeset *changeset);
int set_extent_bit(struct extent_io_tree *tree, u64 start, u64 end,
		   unsigned bits, u64 *failed_start,
		   struct extent_state **cached_state, gfp_t mask);
int set_extent_bits_nowait(struct extent_io_tree *tree, u64 start, u64 end,
			   unsigned bits);

static inline int set_extent_bits(struct extent_io_tree *tree, u64 start,
		u64 end, unsigned bits)
{
	return set_extent_bit(tree, start, end, bits, NULL, NULL, GFP_NOFS);
}

static inline int clear_extent_uptodate(struct extent_io_tree *tree, u64 start,
		u64 end, struct extent_state **cached_state)
{
	return __clear_extent_bit(tree, start, end, EXTENT_UPTODATE, 0, 0,
				cached_state, GFP_NOFS, NULL);
}

static inline int set_extent_dirty(struct extent_io_tree *tree, u64 start,
		u64 end, gfp_t mask)
{
	return set_extent_bit(tree, start, end, EXTENT_DIRTY, NULL,
			      NULL, mask);
}

static inline int clear_extent_dirty(struct extent_io_tree *tree, u64 start,
				     u64 end, struct extent_state **cached)
{
	return clear_extent_bit(tree, start, end,
				EXTENT_DIRTY | EXTENT_DELALLOC |
				EXTENT_DO_ACCOUNTING, 0, 0, cached);
}

int convert_extent_bit(struct extent_io_tree *tree, u64 start, u64 end,
		       unsigned bits, unsigned clear_bits,
		       struct extent_state **cached_state);

static inline int set_extent_delalloc(struct extent_io_tree *tree, u64 start,
				      u64 end, unsigned int extra_bits,
				      struct extent_state **cached_state)
{
	return set_extent_bit(tree, start, end,
			      EXTENT_DELALLOC | EXTENT_UPTODATE | extra_bits,
			      NULL, cached_state, GFP_NOFS);
}

static inline int set_extent_defrag(struct extent_io_tree *tree, u64 start,
		u64 end, struct extent_state **cached_state)
{
	return set_extent_bit(tree, start, end,
			      EXTENT_DELALLOC | EXTENT_UPTODATE | EXTENT_DEFRAG,
			      NULL, cached_state, GFP_NOFS);
}

static inline int set_extent_new(struct extent_io_tree *tree, u64 start,
		u64 end)
{
	return set_extent_bit(tree, start, end, EXTENT_NEW, NULL, NULL,
			GFP_NOFS);
}

static inline int set_extent_uptodate(struct extent_io_tree *tree, u64 start,
		u64 end, struct extent_state **cached_state, gfp_t mask)
{
	return set_extent_bit(tree, start, end, EXTENT_UPTODATE, NULL,
			      cached_state, mask);
}

int find_first_extent_bit(struct extent_io_tree *tree, u64 start,
			  u64 *start_ret, u64 *end_ret, unsigned bits,
			  struct extent_state **cached_state);
void find_first_clear_extent_bit(struct extent_io_tree *tree, u64 start,
				 u64 *start_ret, u64 *end_ret, unsigned bits);
int extent_invalidatepage(struct extent_io_tree *tree,
			  struct page *page, unsigned long offset);
int extent_write_full_page(struct page *page, struct writeback_control *wbc);
int extent_write_locked_range(struct inode *inode, u64 start, u64 end,
			      int mode);
int extent_writepages(struct address_space *mapping,
		      struct writeback_control *wbc);
int btree_write_cache_pages(struct address_space *mapping,
			    struct writeback_control *wbc);
int extent_readpages(struct address_space *mapping, struct list_head *pages,
		     unsigned nr_pages);
int extent_fiemap(struct inode *inode, struct fiemap_extent_info *fieinfo,
		__u64 start, __u64 len);
void set_page_extent_mapped(struct page *page);

struct extent_buffer *alloc_extent_buffer(struct btrfs_fs_info *fs_info,
					  u64 start);
struct extent_buffer *__alloc_dummy_extent_buffer(struct btrfs_fs_info *fs_info,
						  u64 start, unsigned long len);
struct extent_buffer *alloc_dummy_extent_buffer(struct btrfs_fs_info *fs_info,
						u64 start);
struct extent_buffer *btrfs_clone_extent_buffer(struct extent_buffer *src);
struct extent_buffer *find_extent_buffer(struct btrfs_fs_info *fs_info,
					 u64 start);
void free_extent_buffer(struct extent_buffer *eb);
void free_extent_buffer_stale(struct extent_buffer *eb);
#define WAIT_NONE	0
#define WAIT_COMPLETE	1
#define WAIT_PAGE_LOCK	2
int read_extent_buffer_pages(struct extent_buffer *eb, int wait,
			     int mirror_num);
void wait_on_extent_buffer_writeback(struct extent_buffer *eb);

static inline int num_extent_pages(const struct extent_buffer *eb)
{
	return (round_up(eb->start + eb->len, PAGE_SIZE) >> PAGE_SHIFT) -
	       (eb->start >> PAGE_SHIFT);
}

static inline void extent_buffer_get(struct extent_buffer *eb)
{
	atomic_inc(&eb->refs);
}

static inline int extent_buffer_uptodate(struct extent_buffer *eb)
{
	return test_bit(EXTENT_BUFFER_UPTODATE, &eb->bflags);
}

int memcmp_extent_buffer(const struct extent_buffer *eb, const void *ptrv,
			 unsigned long start, unsigned long len);
void read_extent_buffer(const struct extent_buffer *eb, void *dst,
			unsigned long start,
			unsigned long len);
int read_extent_buffer_to_user(const struct extent_buffer *eb,
			       void __user *dst, unsigned long start,
			       unsigned long len);
void write_extent_buffer_fsid(struct extent_buffer *eb, const void *src);
void write_extent_buffer_chunk_tree_uuid(struct extent_buffer *eb,
		const void *src);
void write_extent_buffer(struct extent_buffer *eb, const void *src,
			 unsigned long start, unsigned long len);
void copy_extent_buffer_full(struct extent_buffer *dst,
			     struct extent_buffer *src);
void copy_extent_buffer(struct extent_buffer *dst, struct extent_buffer *src,
			unsigned long dst_offset, unsigned long src_offset,
			unsigned long len);
void memcpy_extent_buffer(struct extent_buffer *dst, unsigned long dst_offset,
			   unsigned long src_offset, unsigned long len);
void memmove_extent_buffer(struct extent_buffer *dst, unsigned long dst_offset,
			   unsigned long src_offset, unsigned long len);
void memzero_extent_buffer(struct extent_buffer *eb, unsigned long start,
			   unsigned long len);
int extent_buffer_test_bit(struct extent_buffer *eb, unsigned long start,
			   unsigned long pos);
void extent_buffer_bitmap_set(struct extent_buffer *eb, unsigned long start,
			      unsigned long pos, unsigned long len);
void extent_buffer_bitmap_clear(struct extent_buffer *eb, unsigned long start,
				unsigned long pos, unsigned long len);
void clear_extent_buffer_dirty(struct extent_buffer *eb);
bool set_extent_buffer_dirty(struct extent_buffer *eb);
void set_extent_buffer_uptodate(struct extent_buffer *eb);
void clear_extent_buffer_uptodate(struct extent_buffer *eb);
int extent_buffer_under_io(struct extent_buffer *eb);
int map_private_extent_buffer(const struct extent_buffer *eb,
			      unsigned long offset, unsigned long min_len,
			      char **map, unsigned long *map_start,
			      unsigned long *map_len);
void extent_range_clear_dirty_for_io(struct inode *inode, u64 start, u64 end);
void extent_range_redirty_for_io(struct inode *inode, u64 start, u64 end);
void extent_clear_unlock_delalloc(struct inode *inode, u64 start, u64 end,
				 u64 delalloc_end, struct page *locked_page,
				 unsigned bits_to_clear,
				 unsigned long page_ops);
struct bio *btrfs_bio_alloc(struct block_device *bdev, u64 first_byte);
struct bio *btrfs_io_bio_alloc(unsigned int nr_iovecs);
struct bio *btrfs_bio_clone(struct bio *bio);
struct bio *btrfs_bio_clone_partial(struct bio *orig, int offset, int size);

struct btrfs_fs_info;
struct btrfs_inode;

int repair_io_failure(struct btrfs_fs_info *fs_info, u64 ino, u64 start,
		      u64 length, u64 logical, struct page *page,
		      unsigned int pg_offset, int mirror_num);
int clean_io_failure(struct btrfs_fs_info *fs_info,
		     struct extent_io_tree *failure_tree,
		     struct extent_io_tree *io_tree, u64 start,
		     struct page *page, u64 ino, unsigned int pg_offset);
void end_extent_writepage(struct page *page, int err, u64 start, u64 end);
int btrfs_repair_eb_io_failure(struct extent_buffer *eb, int mirror_num);

/*
 * When IO fails, either with EIO or csum verification fails, we
 * try other mirrors that might have a good copy of the data.  This
 * io_failure_record is used to record state as we go through all the
 * mirrors.  If another mirror has good data, the page is set up to date
 * and things continue.  If a good mirror can't be found, the original
 * bio end_io callback is called to indicate things have failed.
 */
struct io_failure_record {
	struct page *page;
	u64 start;
	u64 len;
	u64 logical;
	unsigned long bio_flags;
	int this_mirror;
	int failed_mirror;
	int in_validation;
};


void btrfs_free_io_failure_record(struct btrfs_inode *inode, u64 start,
		u64 end);
int btrfs_get_io_failure_record(struct inode *inode, u64 start, u64 end,
				struct io_failure_record **failrec_ret);
bool btrfs_check_repairable(struct inode *inode, unsigned failed_bio_pages,
			    struct io_failure_record *failrec, int fail_mirror);
struct bio *btrfs_create_repair_bio(struct inode *inode, struct bio *failed_bio,
				    struct io_failure_record *failrec,
				    struct page *page, int pg_offset, int icsum,
				    bio_end_io_t *endio_func, void *data);
int free_io_failure(struct extent_io_tree *failure_tree,
		    struct extent_io_tree *io_tree,
		    struct io_failure_record *rec);
#ifdef CONFIG_BTRFS_FS_RUN_SANITY_TESTS
bool find_lock_delalloc_range(struct inode *inode, struct extent_io_tree *tree,
			     struct page *locked_page, u64 *start,
			     u64 *end);
#endif
struct extent_buffer *alloc_test_extent_buffer(struct btrfs_fs_info *fs_info,
					       u64 start);

#endif<|MERGE_RESOLUTION|>--- conflicted
+++ resolved
@@ -9,27 +9,6 @@
 
 /* bits for the extent state */
 #define EXTENT_DIRTY		(1U << 0)
-<<<<<<< HEAD
-#define EXTENT_WRITEBACK	(1U << 1)
-#define EXTENT_UPTODATE		(1U << 2)
-#define EXTENT_LOCKED		(1U << 3)
-#define EXTENT_NEW		(1U << 4)
-#define EXTENT_DELALLOC		(1U << 5)
-#define EXTENT_DEFRAG		(1U << 6)
-#define EXTENT_BOUNDARY		(1U << 9)
-#define EXTENT_NODATASUM	(1U << 10)
-#define EXTENT_CLEAR_META_RESV	(1U << 11)
-#define EXTENT_NEED_WAIT	(1U << 12)
-#define EXTENT_DAMAGED		(1U << 13)
-#define EXTENT_NORESERVE	(1U << 14)
-#define EXTENT_QGROUP_RESERVED	(1U << 15)
-#define EXTENT_CLEAR_DATA_RESV	(1U << 16)
-#define EXTENT_DELALLOC_NEW	(1U << 17)
-#define EXTENT_IOBITS		(EXTENT_LOCKED | EXTENT_WRITEBACK)
-#define EXTENT_DO_ACCOUNTING    (EXTENT_CLEAR_META_RESV | \
-				 EXTENT_CLEAR_DATA_RESV)
-#define EXTENT_CTLBITS		(EXTENT_DO_ACCOUNTING)
-=======
 #define EXTENT_UPTODATE		(1U << 1)
 #define EXTENT_LOCKED		(1U << 2)
 #define EXTENT_NEW		(1U << 3)
@@ -56,7 +35,6 @@
  */
 #define CHUNK_ALLOCATED EXTENT_DIRTY
 #define CHUNK_TRIMMED   EXTENT_DEFRAG
->>>>>>> 0ecfebd2
 
 /*
  * flags for bio submission. The high bits indicate the compression
@@ -131,8 +109,6 @@
 	int (*readpage_end_io_hook)(struct btrfs_io_bio *io_bio, u64 phy_offset,
 				    struct page *page, u64 start, u64 end,
 				    int mirror);
-<<<<<<< HEAD
-=======
 };
 
 enum {
@@ -144,7 +120,6 @@
 	IO_TREE_TRANS_DIRTY_PAGES,
 	IO_TREE_ROOT_DIRTY_LOG_PAGES,
 	IO_TREE_SELFTEST,
->>>>>>> 0ecfebd2
 };
 
 struct extent_io_tree {
