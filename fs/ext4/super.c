--- conflicted
+++ resolved
@@ -4122,12 +4122,8 @@
 		}
 	}
 	rcu_assign_pointer(sbi->s_group_desc,
-<<<<<<< HEAD
-			   kvmalloc(db_count*
-=======
 			   kvmalloc_array(db_count,
->>>>>>> 12cd844a
-					  sizeof(struct buffer_head *),
+                  sizeof(struct buffer_head *),
 					  GFP_KERNEL));
 	if (sbi->s_group_desc == NULL) {
 		ext4_msg(sb, KERN_ERR, "not enough memory");
