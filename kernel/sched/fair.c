// SPDX-License-Identifier: GPL-2.0
/*
 * Completely Fair Scheduling (CFS) Class (SCHED_NORMAL/SCHED_BATCH)
 *
 *  Copyright (C) 2007 Red Hat, Inc., Ingo Molnar <mingo@redhat.com>
 *
 *  Interactivity improvements by Mike Galbraith
 *  (C) 2007 Mike Galbraith <efault@gmx.de>
 *
 *  Various enhancements by Dmitry Adamushko.
 *  (C) 2007 Dmitry Adamushko <dmitry.adamushko@gmail.com>
 *
 *  Group scheduling enhancements by Srivatsa Vaddagiri
 *  Copyright IBM Corporation, 2007
 *  Author: Srivatsa Vaddagiri <vatsa@linux.vnet.ibm.com>
 *
 *  Scaled math optimizations by Thomas Gleixner
 *  Copyright (C) 2007, Thomas Gleixner <tglx@linutronix.de>
 *
 *  Adaptive scheduling granularity, math enhancements by Peter Zijlstra
 *  Copyright (C) 2007 Red Hat, Inc., Peter Zijlstra
 */
#include "sched.h"

#include <trace/events/sched.h>

/*
 * Targeted preemption latency for CPU-bound tasks:
 *
 * NOTE: this latency value is not the same as the concept of
 * 'timeslice length' - timeslices in CFS are of variable length
 * and have no persistent notion like in traditional, time-slice
 * based scheduling concepts.
 *
 * (to see the precise effective timeslice length of your workload,
 *  run vmstat and monitor the context-switches (cs) field)
 *
 * (default: 6ms * (1 + ilog(ncpus)), units: nanoseconds)
 */
unsigned int sysctl_sched_latency			= 6000000ULL;
unsigned int normalized_sysctl_sched_latency		= 6000000ULL;

/*
 * Enable/disable honoring sync flag in energy-aware wakeups.
 */
unsigned int sysctl_sched_sync_hint_enable = 1;

/*
 * Enable/disable using cstate knowledge in idle sibling selection
 */
unsigned int sysctl_sched_cstate_aware = 0;

/*
 * The initial- and re-scaling of tunables is configurable
 *
 * Options are:
 *
 *   SCHED_TUNABLESCALING_NONE - unscaled, always *1
 *   SCHED_TUNABLESCALING_LOG - scaled logarithmical, *1+ilog(ncpus)
 *   SCHED_TUNABLESCALING_LINEAR - scaled linear, *ncpus
 *
 * (default SCHED_TUNABLESCALING_LOG = *(1+ilog(ncpus))
 */
enum sched_tunable_scaling sysctl_sched_tunable_scaling = SCHED_TUNABLESCALING_LOG;

/*
 * Minimal preemption granularity for CPU-bound tasks:
 *
 * (default: 0.75 msec * (1 + ilog(ncpus)), units: nanoseconds)
 */
unsigned int sysctl_sched_min_granularity		= 750000ULL;
unsigned int normalized_sysctl_sched_min_granularity	= 750000ULL;

/*
 * This value is kept at sysctl_sched_latency/sysctl_sched_min_granularity
 */
static unsigned int sched_nr_latency = 8;

/*
 * After fork, child runs first. If set to 0 (default) then
 * parent will (try to) run first.
 */
unsigned int sysctl_sched_child_runs_first __read_mostly;

/*
 * SCHED_OTHER wake-up granularity.
 *
 * This option delays the preemption effects of decoupled workloads
 * and reduces their over-scheduling. Synchronous workloads will still
 * have immediate wakeup/sleep latencies.
 *
 * (default: 1 msec * (1 + ilog(ncpus)), units: nanoseconds)
 */
unsigned int sysctl_sched_wakeup_granularity		= 1000000UL;
unsigned int normalized_sysctl_sched_wakeup_granularity	= 1000000UL;

const_debug unsigned int sysctl_sched_migration_cost	= 500000UL;

#ifdef CONFIG_SMP
/*
 * For asym packing, by default the lower numbered CPU has higher priority.
 */
int __weak arch_asym_cpu_priority(int cpu)
{
	return -cpu;
}
#endif

#ifdef CONFIG_CFS_BANDWIDTH
/*
 * Amount of runtime to allocate from global (tg) to local (per-cfs_rq) pool
 * each time a cfs_rq requests quota.
 *
 * Note: in the case that the slice exceeds the runtime remaining (either due
 * to consumption or the quota being specified to be smaller than the slice)
 * we will always only issue the remaining available time.
 *
 * (default: 5 msec, units: microseconds)
 */
unsigned int sysctl_sched_cfs_bandwidth_slice		= 5000UL;
#endif

/*
 * The margin used when comparing utilization with CPU capacity:
 * util * margin < capacity * 1024
 *
 * (default: ~20%)
 */
unsigned int capacity_margin				= 1280;

static inline void update_load_add(struct load_weight *lw, unsigned long inc)
{
	lw->weight += inc;
	lw->inv_weight = 0;
}

static inline void update_load_sub(struct load_weight *lw, unsigned long dec)
{
	lw->weight -= dec;
	lw->inv_weight = 0;
}

static inline void update_load_set(struct load_weight *lw, unsigned long w)
{
	lw->weight = w;
	lw->inv_weight = 0;
}

/*
 * Increase the granularity value when there are more CPUs,
 * because with more CPUs the 'effective latency' as visible
 * to users decreases. But the relationship is not linear,
 * so pick a second-best guess by going with the log2 of the
 * number of CPUs.
 *
 * This idea comes from the SD scheduler of Con Kolivas:
 */
static unsigned int get_update_sysctl_factor(void)
{
	unsigned int cpus = min_t(unsigned int, num_online_cpus(), 8);
	unsigned int factor;

	switch (sysctl_sched_tunable_scaling) {
	case SCHED_TUNABLESCALING_NONE:
		factor = 1;
		break;
	case SCHED_TUNABLESCALING_LINEAR:
		factor = cpus;
		break;
	case SCHED_TUNABLESCALING_LOG:
	default:
		factor = 1 + ilog2(cpus);
		break;
	}

	return factor;
}

static void update_sysctl(void)
{
	unsigned int factor = get_update_sysctl_factor();

#define SET_SYSCTL(name) \
	(sysctl_##name = (factor) * normalized_sysctl_##name)
	SET_SYSCTL(sched_min_granularity);
	SET_SYSCTL(sched_latency);
	SET_SYSCTL(sched_wakeup_granularity);
#undef SET_SYSCTL
}

void sched_init_granularity(void)
{
	update_sysctl();
}

#define WMULT_CONST	(~0U)
#define WMULT_SHIFT	32

static void __update_inv_weight(struct load_weight *lw)
{
	unsigned long w;

	if (likely(lw->inv_weight))
		return;

	w = scale_load_down(lw->weight);

	if (BITS_PER_LONG > 32 && unlikely(w >= WMULT_CONST))
		lw->inv_weight = 1;
	else if (unlikely(!w))
		lw->inv_weight = WMULT_CONST;
	else
		lw->inv_weight = WMULT_CONST / w;
}

/*
 * delta_exec * weight / lw.weight
 *   OR
 * (delta_exec * (weight * lw->inv_weight)) >> WMULT_SHIFT
 *
 * Either weight := NICE_0_LOAD and lw \e sched_prio_to_wmult[], in which case
 * we're guaranteed shift stays positive because inv_weight is guaranteed to
 * fit 32 bits, and NICE_0_LOAD gives another 10 bits; therefore shift >= 22.
 *
 * Or, weight =< lw.weight (because lw.weight is the runqueue weight), thus
 * weight/lw.weight <= 1, and therefore our shift will also be positive.
 */
static u64 __calc_delta(u64 delta_exec, unsigned long weight, struct load_weight *lw)
{
	u64 fact = scale_load_down(weight);
	int shift = WMULT_SHIFT;

	__update_inv_weight(lw);

	if (unlikely(fact >> 32)) {
		while (fact >> 32) {
			fact >>= 1;
			shift--;
		}
	}

	/* hint to use a 32x32->64 mul */
	fact = (u64)(u32)fact * lw->inv_weight;

	while (fact >> 32) {
		fact >>= 1;
		shift--;
	}

	return mul_u64_u32_shr(delta_exec, fact, shift);
}


const struct sched_class fair_sched_class;

/**************************************************************
 * CFS operations on generic schedulable entities:
 */

#ifdef CONFIG_FAIR_GROUP_SCHED
static inline struct task_struct *task_of(struct sched_entity *se)
{
	SCHED_WARN_ON(!entity_is_task(se));
	return container_of(se, struct task_struct, se);
}

/* Walk up scheduling entities hierarchy */
#define for_each_sched_entity(se) \
		for (; se; se = se->parent)

static inline struct cfs_rq *task_cfs_rq(struct task_struct *p)
{
	return p->se.cfs_rq;
}

/* runqueue on which this entity is (to be) queued */
static inline struct cfs_rq *cfs_rq_of(struct sched_entity *se)
{
	return se->cfs_rq;
}

/* runqueue "owned" by this group */
static inline struct cfs_rq *group_cfs_rq(struct sched_entity *grp)
{
	return grp->my_q;
}

static inline void list_add_leaf_cfs_rq(struct cfs_rq *cfs_rq)
{
	if (!cfs_rq->on_list) {
		struct rq *rq = rq_of(cfs_rq);
		int cpu = cpu_of(rq);
		/*
		 * Ensure we either appear before our parent (if already
		 * enqueued) or force our parent to appear after us when it is
		 * enqueued. The fact that we always enqueue bottom-up
		 * reduces this to two cases and a special case for the root
		 * cfs_rq. Furthermore, it also means that we will always reset
		 * tmp_alone_branch either when the branch is connected
		 * to a tree or when we reach the beg of the tree
		 */
		if (cfs_rq->tg->parent &&
		    cfs_rq->tg->parent->cfs_rq[cpu]->on_list) {
			/*
			 * If parent is already on the list, we add the child
			 * just before. Thanks to circular linked property of
			 * the list, this means to put the child at the tail
			 * of the list that starts by parent.
			 */
			list_add_tail_rcu(&cfs_rq->leaf_cfs_rq_list,
				&(cfs_rq->tg->parent->cfs_rq[cpu]->leaf_cfs_rq_list));
			/*
			 * The branch is now connected to its tree so we can
			 * reset tmp_alone_branch to the beginning of the
			 * list.
			 */
			rq->tmp_alone_branch = &rq->leaf_cfs_rq_list;
		} else if (!cfs_rq->tg->parent) {
			/*
			 * cfs rq without parent should be put
			 * at the tail of the list.
			 */
			list_add_tail_rcu(&cfs_rq->leaf_cfs_rq_list,
				&rq->leaf_cfs_rq_list);
			/*
			 * We have reach the beg of a tree so we can reset
			 * tmp_alone_branch to the beginning of the list.
			 */
			rq->tmp_alone_branch = &rq->leaf_cfs_rq_list;
		} else {
			/*
			 * The parent has not already been added so we want to
			 * make sure that it will be put after us.
			 * tmp_alone_branch points to the beg of the branch
			 * where we will add parent.
			 */
			list_add_rcu(&cfs_rq->leaf_cfs_rq_list,
				rq->tmp_alone_branch);
			/*
			 * update tmp_alone_branch to points to the new beg
			 * of the branch
			 */
			rq->tmp_alone_branch = &cfs_rq->leaf_cfs_rq_list;
		}

		cfs_rq->on_list = 1;
	}
}

static inline void list_del_leaf_cfs_rq(struct cfs_rq *cfs_rq)
{
	if (cfs_rq->on_list) {
		list_del_rcu(&cfs_rq->leaf_cfs_rq_list);
		cfs_rq->on_list = 0;
	}
}

/* Iterate through all leaf cfs_rq's on a runqueue: */
#define for_each_leaf_cfs_rq(rq, cfs_rq) \
	list_for_each_entry_rcu(cfs_rq, &rq->leaf_cfs_rq_list, leaf_cfs_rq_list)

/* Do the two (enqueued) entities belong to the same group ? */
static inline struct cfs_rq *
is_same_group(struct sched_entity *se, struct sched_entity *pse)
{
	if (se->cfs_rq == pse->cfs_rq)
		return se->cfs_rq;

	return NULL;
}

static inline struct sched_entity *parent_entity(struct sched_entity *se)
{
	return se->parent;
}

static void
find_matching_se(struct sched_entity **se, struct sched_entity **pse)
{
	int se_depth, pse_depth;

	/*
	 * preemption test can be made between sibling entities who are in the
	 * same cfs_rq i.e who have a common parent. Walk up the hierarchy of
	 * both tasks until we find their ancestors who are siblings of common
	 * parent.
	 */

	/* First walk up until both entities are at same depth */
	se_depth = (*se)->depth;
	pse_depth = (*pse)->depth;

	while (se_depth > pse_depth) {
		se_depth--;
		*se = parent_entity(*se);
	}

	while (pse_depth > se_depth) {
		pse_depth--;
		*pse = parent_entity(*pse);
	}

	while (!is_same_group(*se, *pse)) {
		*se = parent_entity(*se);
		*pse = parent_entity(*pse);
	}
}

#else	/* !CONFIG_FAIR_GROUP_SCHED */

static inline struct task_struct *task_of(struct sched_entity *se)
{
	return container_of(se, struct task_struct, se);
}

#define for_each_sched_entity(se) \
		for (; se; se = NULL)

static inline struct cfs_rq *task_cfs_rq(struct task_struct *p)
{
	return &task_rq(p)->cfs;
}

static inline struct cfs_rq *cfs_rq_of(struct sched_entity *se)
{
	struct task_struct *p = task_of(se);
	struct rq *rq = task_rq(p);

	return &rq->cfs;
}

/* runqueue "owned" by this group */
static inline struct cfs_rq *group_cfs_rq(struct sched_entity *grp)
{
	return NULL;
}

static inline void list_add_leaf_cfs_rq(struct cfs_rq *cfs_rq)
{
}

static inline void list_del_leaf_cfs_rq(struct cfs_rq *cfs_rq)
{
}

#define for_each_leaf_cfs_rq(rq, cfs_rq)	\
		for (cfs_rq = &rq->cfs; cfs_rq; cfs_rq = NULL)

static inline struct sched_entity *parent_entity(struct sched_entity *se)
{
	return NULL;
}

static inline void
find_matching_se(struct sched_entity **se, struct sched_entity **pse)
{
}

#endif	/* CONFIG_FAIR_GROUP_SCHED */

static __always_inline
void account_cfs_rq_runtime(struct cfs_rq *cfs_rq, u64 delta_exec);

/**************************************************************
 * Scheduling class tree data structure manipulation methods:
 */

static inline u64 max_vruntime(u64 max_vruntime, u64 vruntime)
{
	s64 delta = (s64)(vruntime - max_vruntime);
	if (delta > 0)
		max_vruntime = vruntime;

	return max_vruntime;
}

static inline u64 min_vruntime(u64 min_vruntime, u64 vruntime)
{
	s64 delta = (s64)(vruntime - min_vruntime);
	if (delta < 0)
		min_vruntime = vruntime;

	return min_vruntime;
}

static inline int entity_before(struct sched_entity *a,
				struct sched_entity *b)
{
	return (s64)(a->vruntime - b->vruntime) < 0;
}

static void update_min_vruntime(struct cfs_rq *cfs_rq)
{
	struct sched_entity *curr = cfs_rq->curr;
	struct rb_node *leftmost = rb_first_cached(&cfs_rq->tasks_timeline);

	u64 vruntime = cfs_rq->min_vruntime;

	if (curr) {
		if (curr->on_rq)
			vruntime = curr->vruntime;
		else
			curr = NULL;
	}

	if (leftmost) { /* non-empty tree */
		struct sched_entity *se;
		se = rb_entry(leftmost, struct sched_entity, run_node);

		if (!curr)
			vruntime = se->vruntime;
		else
			vruntime = min_vruntime(vruntime, se->vruntime);
	}

	/* ensure we never gain time by being placed backwards. */
	cfs_rq->min_vruntime = max_vruntime(cfs_rq->min_vruntime, vruntime);
#ifndef CONFIG_64BIT
	smp_wmb();
	cfs_rq->min_vruntime_copy = cfs_rq->min_vruntime;
#endif
}

/*
 * Enqueue an entity into the rb-tree:
 */
static void __enqueue_entity(struct cfs_rq *cfs_rq, struct sched_entity *se)
{
	struct rb_node **link = &cfs_rq->tasks_timeline.rb_root.rb_node;
	struct rb_node *parent = NULL;
	struct sched_entity *entry;
	bool leftmost = true;

	/*
	 * Find the right place in the rbtree:
	 */
	while (*link) {
		parent = *link;
		entry = rb_entry(parent, struct sched_entity, run_node);
		/*
		 * We dont care about collisions. Nodes with
		 * the same key stay together.
		 */
		if (entity_before(se, entry)) {
			link = &parent->rb_left;
		} else {
			link = &parent->rb_right;
			leftmost = false;
		}
	}

	rb_link_node(&se->run_node, parent, link);
	rb_insert_color_cached(&se->run_node,
			       &cfs_rq->tasks_timeline, leftmost);
}

static void __dequeue_entity(struct cfs_rq *cfs_rq, struct sched_entity *se)
{
	rb_erase_cached(&se->run_node, &cfs_rq->tasks_timeline);
}

struct sched_entity *__pick_first_entity(struct cfs_rq *cfs_rq)
{
	struct rb_node *left = rb_first_cached(&cfs_rq->tasks_timeline);

	if (!left)
		return NULL;

	return rb_entry(left, struct sched_entity, run_node);
}

static struct sched_entity *__pick_next_entity(struct sched_entity *se)
{
	struct rb_node *next = rb_next(&se->run_node);

	if (!next)
		return NULL;

	return rb_entry(next, struct sched_entity, run_node);
}

#ifdef CONFIG_SCHED_DEBUG
struct sched_entity *__pick_last_entity(struct cfs_rq *cfs_rq)
{
	struct rb_node *last = rb_last(&cfs_rq->tasks_timeline.rb_root);

	if (!last)
		return NULL;

	return rb_entry(last, struct sched_entity, run_node);
}

/**************************************************************
 * Scheduling class statistics methods:
 */

int sched_proc_update_handler(struct ctl_table *table, int write,
		void __user *buffer, size_t *lenp,
		loff_t *ppos)
{
	int ret = proc_dointvec_minmax(table, write, buffer, lenp, ppos);
	unsigned int factor = get_update_sysctl_factor();

	if (ret || !write)
		return ret;

	sched_nr_latency = DIV_ROUND_UP(sysctl_sched_latency,
					sysctl_sched_min_granularity);

#define WRT_SYSCTL(name) \
	(normalized_sysctl_##name = sysctl_##name / (factor))
	WRT_SYSCTL(sched_min_granularity);
	WRT_SYSCTL(sched_latency);
	WRT_SYSCTL(sched_wakeup_granularity);
#undef WRT_SYSCTL

	return 0;
}
#endif

/*
 * delta /= w
 */
static inline u64 calc_delta_fair(u64 delta, struct sched_entity *se)
{
	if (unlikely(se->load.weight != NICE_0_LOAD))
		delta = __calc_delta(delta, NICE_0_LOAD, &se->load);

	return delta;
}

/*
 * The idea is to set a period in which each task runs once.
 *
 * When there are too many tasks (sched_nr_latency) we have to stretch
 * this period because otherwise the slices get too small.
 *
 * p = (nr <= nl) ? l : l*nr/nl
 */
static u64 __sched_period(unsigned long nr_running)
{
	if (unlikely(nr_running > sched_nr_latency))
		return nr_running * sysctl_sched_min_granularity;
	else
		return sysctl_sched_latency;
}

/*
 * We calculate the wall-time slice from the period by taking a part
 * proportional to the weight.
 *
 * s = p*P[w/rw]
 */
static u64 sched_slice(struct cfs_rq *cfs_rq, struct sched_entity *se)
{
	u64 slice = __sched_period(cfs_rq->nr_running + !se->on_rq);

	for_each_sched_entity(se) {
		struct load_weight *load;
		struct load_weight lw;

		cfs_rq = cfs_rq_of(se);
		load = &cfs_rq->load;

		if (unlikely(!se->on_rq)) {
			lw = cfs_rq->load;

			update_load_add(&lw, se->load.weight);
			load = &lw;
		}
		slice = __calc_delta(slice, se->load.weight, load);
	}
	return slice;
}

/*
 * We calculate the vruntime slice of a to-be-inserted task.
 *
 * vs = s/w
 */
static u64 sched_vslice(struct cfs_rq *cfs_rq, struct sched_entity *se)
{
	return calc_delta_fair(sched_slice(cfs_rq, se), se);
}

#include "pelt.h"
#ifdef CONFIG_SMP

static int select_idle_sibling(struct task_struct *p, int prev_cpu, int cpu);
static unsigned long task_h_load(struct task_struct *p);
static unsigned long capacity_of(int cpu);

/* Give new sched_entity start runnable values to heavy its load in infant time */
void init_entity_runnable_average(struct sched_entity *se)
{
	struct sched_avg *sa = &se->avg;

	memset(sa, 0, sizeof(*sa));

	/*
	 * Tasks are intialized with full load to be seen as heavy tasks until
	 * they get a chance to stabilize to their real load level.
	 * Group entities are intialized with zero load to reflect the fact that
	 * nothing has been attached to the task group yet.
	 */
	if (entity_is_task(se))
		sa->runnable_load_avg = sa->load_avg = scale_load_down(se->load.weight);

	se->runnable_weight = se->load.weight;

	/* when this task enqueue'ed, it will contribute to its cfs_rq's load_avg */
}

static inline u64 cfs_rq_clock_task(struct cfs_rq *cfs_rq);
static void attach_entity_cfs_rq(struct sched_entity *se);

/*
 * With new tasks being created, their initial util_avgs are extrapolated
 * based on the cfs_rq's current util_avg:
 *
 *   util_avg = cfs_rq->util_avg / (cfs_rq->load_avg + 1) * se.load.weight
 *
 * However, in many cases, the above util_avg does not give a desired
 * value. Moreover, the sum of the util_avgs may be divergent, such
 * as when the series is a harmonic series.
 *
 * To solve this problem, we also cap the util_avg of successive tasks to
 * only 1/2 of the left utilization budget:
 *
 *   util_avg_cap = (cpu_scale - cfs_rq->avg.util_avg) / 2^n
 *
 * where n denotes the nth task and cpu_scale the CPU capacity.
 *
 * For example, for a CPU with 1024 of capacity, a simplest series from
 * the beginning would be like:
 *
 *  task  util_avg: 512, 256, 128,  64,  32,   16,    8, ...
 * cfs_rq util_avg: 512, 768, 896, 960, 992, 1008, 1016, ...
 *
 * Finally, that extrapolated util_avg is clamped to the cap (util_avg_cap)
 * if util_avg > util_avg_cap.
 */
void post_init_entity_util_avg(struct sched_entity *se)
{
	struct cfs_rq *cfs_rq = cfs_rq_of(se);
	struct sched_avg *sa = &se->avg;
	long cpu_scale = arch_scale_cpu_capacity(NULL, cpu_of(rq_of(cfs_rq)));
	long cap = (long)(cpu_scale - cfs_rq->avg.util_avg) / 2;

	if (cap > 0) {
		if (cfs_rq->avg.util_avg != 0) {
			sa->util_avg  = cfs_rq->avg.util_avg * se->load.weight;
			sa->util_avg /= (cfs_rq->avg.load_avg + 1);

			if (sa->util_avg > cap)
				sa->util_avg = cap;
		} else {
			sa->util_avg = cap;
		}
	}

	if (entity_is_task(se)) {
		struct task_struct *p = task_of(se);
		if (p->sched_class != &fair_sched_class) {
			/*
			 * For !fair tasks do:
			 *
			update_cfs_rq_load_avg(now, cfs_rq);
			attach_entity_load_avg(cfs_rq, se, 0);
			switched_from_fair(rq, p);
			 *
			 * such that the next switched_to_fair() has the
			 * expected state.
			 */
			se->avg.last_update_time = cfs_rq_clock_pelt(cfs_rq);
			return;
		}
	}

	attach_entity_cfs_rq(se);
}

#else /* !CONFIG_SMP */
void init_entity_runnable_average(struct sched_entity *se)
{
}
void post_init_entity_util_avg(struct sched_entity *se)
{
}
static void update_tg_load_avg(struct cfs_rq *cfs_rq, int force)
{
}
#endif /* CONFIG_SMP */

/*
 * Update the current task's runtime statistics.
 */
static void update_curr(struct cfs_rq *cfs_rq)
{
	struct sched_entity *curr = cfs_rq->curr;
	u64 now = rq_clock_task(rq_of(cfs_rq));
	u64 delta_exec;

	if (unlikely(!curr))
		return;

	delta_exec = now - curr->exec_start;
	if (unlikely((s64)delta_exec <= 0))
		return;

	curr->exec_start = now;

	schedstat_set(curr->statistics.exec_max,
		      max(delta_exec, curr->statistics.exec_max));

	curr->sum_exec_runtime += delta_exec;
	schedstat_add(cfs_rq->exec_clock, delta_exec);

	curr->vruntime += calc_delta_fair(delta_exec, curr);
	update_min_vruntime(cfs_rq);

	if (entity_is_task(curr)) {
		struct task_struct *curtask = task_of(curr);

		trace_sched_stat_runtime(curtask, delta_exec, curr->vruntime);
		cgroup_account_cputime(curtask, delta_exec);
		account_group_exec_runtime(curtask, delta_exec);
	}

	account_cfs_rq_runtime(cfs_rq, delta_exec);
}

static void update_curr_fair(struct rq *rq)
{
	update_curr(cfs_rq_of(&rq->curr->se));
}

static inline void
update_stats_wait_start(struct cfs_rq *cfs_rq, struct sched_entity *se)
{
	u64 wait_start, prev_wait_start;

	if (!schedstat_enabled())
		return;

	wait_start = rq_clock(rq_of(cfs_rq));
	prev_wait_start = schedstat_val(se->statistics.wait_start);

	if (entity_is_task(se) && task_on_rq_migrating(task_of(se)) &&
	    likely(wait_start > prev_wait_start))
		wait_start -= prev_wait_start;

	__schedstat_set(se->statistics.wait_start, wait_start);
}

static inline void
update_stats_wait_end(struct cfs_rq *cfs_rq, struct sched_entity *se)
{
	struct task_struct *p;
	u64 delta;

	if (!schedstat_enabled())
		return;

	delta = rq_clock(rq_of(cfs_rq)) - schedstat_val(se->statistics.wait_start);

	if (entity_is_task(se)) {
		p = task_of(se);
		if (task_on_rq_migrating(p)) {
			/*
			 * Preserve migrating task's wait time so wait_start
			 * time stamp can be adjusted to accumulate wait time
			 * prior to migration.
			 */
			__schedstat_set(se->statistics.wait_start, delta);
			return;
		}
		trace_sched_stat_wait(p, delta);
	}

	__schedstat_set(se->statistics.wait_max,
		      max(schedstat_val(se->statistics.wait_max), delta));
	__schedstat_inc(se->statistics.wait_count);
	__schedstat_add(se->statistics.wait_sum, delta);
	__schedstat_set(se->statistics.wait_start, 0);
}

static inline void
update_stats_enqueue_sleeper(struct cfs_rq *cfs_rq, struct sched_entity *se)
{
	struct task_struct *tsk = NULL;
	u64 sleep_start, block_start;

	if (!schedstat_enabled())
		return;

	sleep_start = schedstat_val(se->statistics.sleep_start);
	block_start = schedstat_val(se->statistics.block_start);

	if (entity_is_task(se))
		tsk = task_of(se);

	if (sleep_start) {
		u64 delta = rq_clock(rq_of(cfs_rq)) - sleep_start;

		if ((s64)delta < 0)
			delta = 0;

		if (unlikely(delta > schedstat_val(se->statistics.sleep_max)))
			__schedstat_set(se->statistics.sleep_max, delta);

		__schedstat_set(se->statistics.sleep_start, 0);
		__schedstat_add(se->statistics.sum_sleep_runtime, delta);

		if (tsk) {
			account_scheduler_latency(tsk, delta >> 10, 1);
			trace_sched_stat_sleep(tsk, delta);
		}
	}
	if (block_start) {
		u64 delta = rq_clock(rq_of(cfs_rq)) - block_start;

		if ((s64)delta < 0)
			delta = 0;

		if (unlikely(delta > schedstat_val(se->statistics.block_max)))
			__schedstat_set(se->statistics.block_max, delta);

		__schedstat_set(se->statistics.block_start, 0);
		__schedstat_add(se->statistics.sum_sleep_runtime, delta);

		if (tsk) {
			if (tsk->in_iowait) {
				__schedstat_add(se->statistics.iowait_sum, delta);
				__schedstat_inc(se->statistics.iowait_count);
				trace_sched_stat_iowait(tsk, delta);
			}

			trace_sched_stat_blocked(tsk, delta);
			trace_sched_blocked_reason(tsk);

			/*
			 * Blocking time is in units of nanosecs, so shift by
			 * 20 to get a milliseconds-range estimation of the
			 * amount of time that the task spent sleeping:
			 */
			if (unlikely(prof_on == SLEEP_PROFILING)) {
				profile_hits(SLEEP_PROFILING,
						(void *)get_wchan(tsk),
						delta >> 20);
			}
			account_scheduler_latency(tsk, delta >> 10, 0);
		}
	}
}

/*
 * Task is being enqueued - update stats:
 */
static inline void
update_stats_enqueue(struct cfs_rq *cfs_rq, struct sched_entity *se, int flags)
{
	if (!schedstat_enabled())
		return;

	/*
	 * Are we enqueueing a waiting task? (for current tasks
	 * a dequeue/enqueue event is a NOP)
	 */
	if (se != cfs_rq->curr)
		update_stats_wait_start(cfs_rq, se);

	if (flags & ENQUEUE_WAKEUP)
		update_stats_enqueue_sleeper(cfs_rq, se);
}

static inline void
update_stats_dequeue(struct cfs_rq *cfs_rq, struct sched_entity *se, int flags)
{

	if (!schedstat_enabled())
		return;

	/*
	 * Mark the end of the wait period if dequeueing a
	 * waiting task:
	 */
	if (se != cfs_rq->curr)
		update_stats_wait_end(cfs_rq, se);

	if ((flags & DEQUEUE_SLEEP) && entity_is_task(se)) {
		struct task_struct *tsk = task_of(se);

		if (tsk->state & TASK_INTERRUPTIBLE)
			__schedstat_set(se->statistics.sleep_start,
				      rq_clock(rq_of(cfs_rq)));
		if (tsk->state & TASK_UNINTERRUPTIBLE)
			__schedstat_set(se->statistics.block_start,
				      rq_clock(rq_of(cfs_rq)));
	}
}

/*
 * We are picking a new current task - update its stats:
 */
static inline void
update_stats_curr_start(struct cfs_rq *cfs_rq, struct sched_entity *se)
{
	/*
	 * We are starting a new run period:
	 */
	se->exec_start = rq_clock_task(rq_of(cfs_rq));
}

/**************************************************
 * Scheduling class queueing methods:
 */

#ifdef CONFIG_NUMA_BALANCING
/*
 * Approximate time to scan a full NUMA task in ms. The task scan period is
 * calculated based on the tasks virtual memory size and
 * numa_balancing_scan_size.
 */
unsigned int sysctl_numa_balancing_scan_period_min = 1000;
unsigned int sysctl_numa_balancing_scan_period_max = 60000;

/* Portion of address space to scan in MB */
unsigned int sysctl_numa_balancing_scan_size = 256;

/* Scan @scan_size MB every @scan_period after an initial @scan_delay in ms */
unsigned int sysctl_numa_balancing_scan_delay = 1000;

struct numa_group {
	atomic_t refcount;

	spinlock_t lock; /* nr_tasks, tasks */
	int nr_tasks;
	pid_t gid;
	int active_nodes;

	struct rcu_head rcu;
	unsigned long total_faults;
	unsigned long max_faults_cpu;
	/*
	 * Faults_cpu is used to decide whether memory should move
	 * towards the CPU. As a consequence, these stats are weighted
	 * more by CPU use than by memory faults.
	 */
	unsigned long *faults_cpu;
	unsigned long faults[0];
};

/*
 * For functions that can be called in multiple contexts that permit reading
 * ->numa_group (see struct task_struct for locking rules).
 */
static struct numa_group *deref_task_numa_group(struct task_struct *p)
{
	return rcu_dereference_check(p->numa_group, p == current ||
		(lockdep_is_held(&task_rq(p)->lock) && !READ_ONCE(p->on_cpu)));
}

static struct numa_group *deref_curr_numa_group(struct task_struct *p)
{
	return rcu_dereference_protected(p->numa_group, p == current);
}

static inline unsigned long group_faults_priv(struct numa_group *ng);
static inline unsigned long group_faults_shared(struct numa_group *ng);

static unsigned int task_nr_scan_windows(struct task_struct *p)
{
	unsigned long rss = 0;
	unsigned long nr_scan_pages;

	/*
	 * Calculations based on RSS as non-present and empty pages are skipped
	 * by the PTE scanner and NUMA hinting faults should be trapped based
	 * on resident pages
	 */
	nr_scan_pages = sysctl_numa_balancing_scan_size << (20 - PAGE_SHIFT);
	rss = get_mm_rss(p->mm);
	if (!rss)
		rss = nr_scan_pages;

	rss = round_up(rss, nr_scan_pages);
	return rss / nr_scan_pages;
}

/* For sanitys sake, never scan more PTEs than MAX_SCAN_WINDOW MB/sec. */
#define MAX_SCAN_WINDOW 2560

static unsigned int task_scan_min(struct task_struct *p)
{
	unsigned int scan_size = READ_ONCE(sysctl_numa_balancing_scan_size);
	unsigned int scan, floor;
	unsigned int windows = 1;

	if (scan_size < MAX_SCAN_WINDOW)
		windows = MAX_SCAN_WINDOW / scan_size;
	floor = 1000 / windows;

	scan = sysctl_numa_balancing_scan_period_min / task_nr_scan_windows(p);
	return max_t(unsigned int, floor, scan);
}

static unsigned int task_scan_start(struct task_struct *p)
{
	unsigned long smin = task_scan_min(p);
	unsigned long period = smin;
	struct numa_group *ng;

	/* Scale the maximum scan period with the amount of shared memory. */
	rcu_read_lock();
	ng = rcu_dereference(p->numa_group);
	if (ng) {
		unsigned long shared = group_faults_shared(ng);
		unsigned long private = group_faults_priv(ng);

		period *= atomic_read(&ng->refcount);
		period *= shared + 1;
		period /= private + shared + 1;
	}
	rcu_read_unlock();

	return max(smin, period);
}

static unsigned int task_scan_max(struct task_struct *p)
{
	unsigned long smin = task_scan_min(p);
	unsigned long smax;
	struct numa_group *ng;

	/* Watch for min being lower than max due to floor calculations */
	smax = sysctl_numa_balancing_scan_period_max / task_nr_scan_windows(p);

	/* Scale the maximum scan period with the amount of shared memory. */
	ng = deref_curr_numa_group(p);
	if (ng) {
		unsigned long shared = group_faults_shared(ng);
		unsigned long private = group_faults_priv(ng);
		unsigned long period = smax;

		period *= atomic_read(&ng->refcount);
		period *= shared + 1;
		period /= private + shared + 1;

		smax = max(smax, period);
	}

	return max(smin, smax);
}

void init_numa_balancing(unsigned long clone_flags, struct task_struct *p)
{
	int mm_users = 0;
	struct mm_struct *mm = p->mm;

	if (mm) {
		mm_users = atomic_read(&mm->mm_users);
		if (mm_users == 1) {
			mm->numa_next_scan = jiffies + msecs_to_jiffies(sysctl_numa_balancing_scan_delay);
			mm->numa_scan_seq = 0;
		}
	}
	p->node_stamp			= 0;
	p->numa_scan_seq		= mm ? mm->numa_scan_seq : 0;
	p->numa_scan_period		= sysctl_numa_balancing_scan_delay;
	p->numa_work.next		= &p->numa_work;
	p->numa_faults			= NULL;
	RCU_INIT_POINTER(p->numa_group, NULL);
	p->last_task_numa_placement	= 0;
	p->last_sum_exec_runtime	= 0;

	/* New address space, reset the preferred nid */
	if (!(clone_flags & CLONE_VM)) {
		p->numa_preferred_nid = -1;
		return;
	}

	/*
	 * New thread, keep existing numa_preferred_nid which should be copied
	 * already by arch_dup_task_struct but stagger when scans start.
	 */
	if (mm) {
		unsigned int delay;

		delay = min_t(unsigned int, task_scan_max(current),
			current->numa_scan_period * mm_users * NSEC_PER_MSEC);
		delay += 2 * TICK_NSEC;
		p->node_stamp = delay;
	}
}

static void account_numa_enqueue(struct rq *rq, struct task_struct *p)
{
	rq->nr_numa_running += (p->numa_preferred_nid != -1);
	rq->nr_preferred_running += (p->numa_preferred_nid == task_node(p));
}

static void account_numa_dequeue(struct rq *rq, struct task_struct *p)
{
	rq->nr_numa_running -= (p->numa_preferred_nid != -1);
	rq->nr_preferred_running -= (p->numa_preferred_nid == task_node(p));
}

/* Shared or private faults. */
#define NR_NUMA_HINT_FAULT_TYPES 2

/* Memory and CPU locality */
#define NR_NUMA_HINT_FAULT_STATS (NR_NUMA_HINT_FAULT_TYPES * 2)

/* Averaged statistics, and temporary buffers. */
#define NR_NUMA_HINT_FAULT_BUCKETS (NR_NUMA_HINT_FAULT_STATS * 2)

pid_t task_numa_group_id(struct task_struct *p)
{
	struct numa_group *ng;
	pid_t gid = 0;

	rcu_read_lock();
	ng = rcu_dereference(p->numa_group);
	if (ng)
		gid = ng->gid;
	rcu_read_unlock();

	return gid;
}

/*
 * The averaged statistics, shared & private, memory & CPU,
 * occupy the first half of the array. The second half of the
 * array is for current counters, which are averaged into the
 * first set by task_numa_placement.
 */
static inline int task_faults_idx(enum numa_faults_stats s, int nid, int priv)
{
	return NR_NUMA_HINT_FAULT_TYPES * (s * nr_node_ids + nid) + priv;
}

static inline unsigned long task_faults(struct task_struct *p, int nid)
{
	if (!p->numa_faults)
		return 0;

	return p->numa_faults[task_faults_idx(NUMA_MEM, nid, 0)] +
		p->numa_faults[task_faults_idx(NUMA_MEM, nid, 1)];
}

static inline unsigned long group_faults(struct task_struct *p, int nid)
{
	struct numa_group *ng = deref_task_numa_group(p);

	if (!ng)
		return 0;

	return ng->faults[task_faults_idx(NUMA_MEM, nid, 0)] +
		ng->faults[task_faults_idx(NUMA_MEM, nid, 1)];
}

static inline unsigned long group_faults_cpu(struct numa_group *group, int nid)
{
	return group->faults_cpu[task_faults_idx(NUMA_MEM, nid, 0)] +
		group->faults_cpu[task_faults_idx(NUMA_MEM, nid, 1)];
}

static inline unsigned long group_faults_priv(struct numa_group *ng)
{
	unsigned long faults = 0;
	int node;

	for_each_online_node(node) {
		faults += ng->faults[task_faults_idx(NUMA_MEM, node, 1)];
	}

	return faults;
}

static inline unsigned long group_faults_shared(struct numa_group *ng)
{
	unsigned long faults = 0;
	int node;

	for_each_online_node(node) {
		faults += ng->faults[task_faults_idx(NUMA_MEM, node, 0)];
	}

	return faults;
}

/*
 * A node triggering more than 1/3 as many NUMA faults as the maximum is
 * considered part of a numa group's pseudo-interleaving set. Migrations
 * between these nodes are slowed down, to allow things to settle down.
 */
#define ACTIVE_NODE_FRACTION 3

static bool numa_is_active_node(int nid, struct numa_group *ng)
{
	return group_faults_cpu(ng, nid) * ACTIVE_NODE_FRACTION > ng->max_faults_cpu;
}

/* Handle placement on systems where not all nodes are directly connected. */
static unsigned long score_nearby_nodes(struct task_struct *p, int nid,
					int maxdist, bool task)
{
	unsigned long score = 0;
	int node;

	/*
	 * All nodes are directly connected, and the same distance
	 * from each other. No need for fancy placement algorithms.
	 */
	if (sched_numa_topology_type == NUMA_DIRECT)
		return 0;

	/*
	 * This code is called for each node, introducing N^2 complexity,
	 * which should be ok given the number of nodes rarely exceeds 8.
	 */
	for_each_online_node(node) {
		unsigned long faults;
		int dist = node_distance(nid, node);

		/*
		 * The furthest away nodes in the system are not interesting
		 * for placement; nid was already counted.
		 */
		if (dist == sched_max_numa_distance || node == nid)
			continue;

		/*
		 * On systems with a backplane NUMA topology, compare groups
		 * of nodes, and move tasks towards the group with the most
		 * memory accesses. When comparing two nodes at distance
		 * "hoplimit", only nodes closer by than "hoplimit" are part
		 * of each group. Skip other nodes.
		 */
		if (sched_numa_topology_type == NUMA_BACKPLANE &&
					dist >= maxdist)
			continue;

		/* Add up the faults from nearby nodes. */
		if (task)
			faults = task_faults(p, node);
		else
			faults = group_faults(p, node);

		/*
		 * On systems with a glueless mesh NUMA topology, there are
		 * no fixed "groups of nodes". Instead, nodes that are not
		 * directly connected bounce traffic through intermediate
		 * nodes; a numa_group can occupy any set of nodes.
		 * The further away a node is, the less the faults count.
		 * This seems to result in good task placement.
		 */
		if (sched_numa_topology_type == NUMA_GLUELESS_MESH) {
			faults *= (sched_max_numa_distance - dist);
			faults /= (sched_max_numa_distance - LOCAL_DISTANCE);
		}

		score += faults;
	}

	return score;
}

/*
 * These return the fraction of accesses done by a particular task, or
 * task group, on a particular numa node.  The group weight is given a
 * larger multiplier, in order to group tasks together that are almost
 * evenly spread out between numa nodes.
 */
static inline unsigned long task_weight(struct task_struct *p, int nid,
					int dist)
{
	unsigned long faults, total_faults;

	if (!p->numa_faults)
		return 0;

	total_faults = p->total_numa_faults;

	if (!total_faults)
		return 0;

	faults = task_faults(p, nid);
	faults += score_nearby_nodes(p, nid, dist, true);

	return 1000 * faults / total_faults;
}

static inline unsigned long group_weight(struct task_struct *p, int nid,
					 int dist)
{
	struct numa_group *ng = deref_task_numa_group(p);
	unsigned long faults, total_faults;

	if (!ng)
		return 0;

	total_faults = ng->total_faults;

	if (!total_faults)
		return 0;

	faults = group_faults(p, nid);
	faults += score_nearby_nodes(p, nid, dist, false);

	return 1000 * faults / total_faults;
}

bool should_numa_migrate_memory(struct task_struct *p, struct page * page,
				int src_nid, int dst_cpu)
{
	struct numa_group *ng = deref_curr_numa_group(p);
	int dst_nid = cpu_to_node(dst_cpu);
	int last_cpupid, this_cpupid;

	this_cpupid = cpu_pid_to_cpupid(dst_cpu, current->pid);
	last_cpupid = page_cpupid_xchg_last(page, this_cpupid);

	/*
	 * Allow first faults or private faults to migrate immediately early in
	 * the lifetime of a task. The magic number 4 is based on waiting for
	 * two full passes of the "multi-stage node selection" test that is
	 * executed below.
	 */
	if ((p->numa_preferred_nid == -1 || p->numa_scan_seq <= 4) &&
	    (cpupid_pid_unset(last_cpupid) || cpupid_match_pid(p, last_cpupid)))
		return true;

	/*
	 * Multi-stage node selection is used in conjunction with a periodic
	 * migration fault to build a temporal task<->page relation. By using
	 * a two-stage filter we remove short/unlikely relations.
	 *
	 * Using P(p) ~ n_p / n_t as per frequentist probability, we can equate
	 * a task's usage of a particular page (n_p) per total usage of this
	 * page (n_t) (in a given time-span) to a probability.
	 *
	 * Our periodic faults will sample this probability and getting the
	 * same result twice in a row, given these samples are fully
	 * independent, is then given by P(n)^2, provided our sample period
	 * is sufficiently short compared to the usage pattern.
	 *
	 * This quadric squishes small probabilities, making it less likely we
	 * act on an unlikely task<->page relation.
	 */
	if (!cpupid_pid_unset(last_cpupid) &&
				cpupid_to_nid(last_cpupid) != dst_nid)
		return false;

	/* Always allow migrate on private faults */
	if (cpupid_match_pid(p, last_cpupid))
		return true;

	/* A shared fault, but p->numa_group has not been set up yet. */
	if (!ng)
		return true;

	/*
	 * Destination node is much more heavily used than the source
	 * node? Allow migration.
	 */
	if (group_faults_cpu(ng, dst_nid) > group_faults_cpu(ng, src_nid) *
					ACTIVE_NODE_FRACTION)
		return true;

	/*
	 * Distribute memory according to CPU & memory use on each node,
	 * with 3/4 hysteresis to avoid unnecessary memory migrations:
	 *
	 * faults_cpu(dst)   3   faults_cpu(src)
	 * --------------- * - > ---------------
	 * faults_mem(dst)   4   faults_mem(src)
	 */
	return group_faults_cpu(ng, dst_nid) * group_faults(p, src_nid) * 3 >
	       group_faults_cpu(ng, src_nid) * group_faults(p, dst_nid) * 4;
}

static unsigned long weighted_cpuload(struct rq *rq);
static unsigned long source_load(int cpu, int type);
static unsigned long target_load(int cpu, int type);

/* Cached statistics for all CPUs within a node */
struct numa_stats {
	unsigned long load;

	/* Total compute capacity of CPUs on a node */
	unsigned long compute_capacity;

	unsigned int nr_running;
};

/*
 * XXX borrowed from update_sg_lb_stats
 */
static void update_numa_stats(struct numa_stats *ns, int nid)
{
	int smt, cpu, cpus = 0;
	unsigned long capacity;

	memset(ns, 0, sizeof(*ns));
	for_each_cpu(cpu, cpumask_of_node(nid)) {
		struct rq *rq = cpu_rq(cpu);

		ns->nr_running += rq->nr_running;
		ns->load += weighted_cpuload(rq);
		ns->compute_capacity += capacity_of(cpu);

		cpus++;
	}

	/*
	 * If we raced with hotplug and there are no CPUs left in our mask
	 * the @ns structure is NULL'ed and task_numa_compare() will
	 * not find this node attractive.
	 *
	 * We'll detect a huge imbalance and bail there.
	 */
	if (!cpus)
		return;

	/* smt := ceil(cpus / capacity), assumes: 1 < smt_power < 2 */
	smt = DIV_ROUND_UP(SCHED_CAPACITY_SCALE * cpus, ns->compute_capacity);
	capacity = cpus / smt; /* cores */

	capacity = min_t(unsigned, capacity,
		DIV_ROUND_CLOSEST(ns->compute_capacity, SCHED_CAPACITY_SCALE));
}

struct task_numa_env {
	struct task_struct *p;

	int src_cpu, src_nid;
	int dst_cpu, dst_nid;

	struct numa_stats src_stats, dst_stats;

	int imbalance_pct;
	int dist;

	struct task_struct *best_task;
	long best_imp;
	int best_cpu;
};

static void task_numa_assign(struct task_numa_env *env,
			     struct task_struct *p, long imp)
{
	struct rq *rq = cpu_rq(env->dst_cpu);

	/* Bail out if run-queue part of active NUMA balance. */
	if (xchg(&rq->numa_migrate_on, 1))
		return;

	/*
	 * Clear previous best_cpu/rq numa-migrate flag, since task now
	 * found a better CPU to move/swap.
	 */
	if (env->best_cpu != -1) {
		rq = cpu_rq(env->best_cpu);
		WRITE_ONCE(rq->numa_migrate_on, 0);
	}

	if (env->best_task)
		put_task_struct(env->best_task);
	if (p)
		get_task_struct(p);

	env->best_task = p;
	env->best_imp = imp;
	env->best_cpu = env->dst_cpu;
}

static bool load_too_imbalanced(long src_load, long dst_load,
				struct task_numa_env *env)
{
	long imb, old_imb;
	long orig_src_load, orig_dst_load;
	long src_capacity, dst_capacity;

	/*
	 * The load is corrected for the CPU capacity available on each node.
	 *
	 * src_load        dst_load
	 * ------------ vs ---------
	 * src_capacity    dst_capacity
	 */
	src_capacity = env->src_stats.compute_capacity;
	dst_capacity = env->dst_stats.compute_capacity;

	imb = abs(dst_load * src_capacity - src_load * dst_capacity);

	orig_src_load = env->src_stats.load;
	orig_dst_load = env->dst_stats.load;

	old_imb = abs(orig_dst_load * src_capacity - orig_src_load * dst_capacity);

	/* Would this change make things worse? */
	return (imb > old_imb);
}

/*
 * Maximum NUMA importance can be 1998 (2*999);
 * SMALLIMP @ 30 would be close to 1998/64.
 * Used to deter task migration.
 */
#define SMALLIMP	30

/*
 * This checks if the overall compute and NUMA accesses of the system would
 * be improved if the source tasks was migrated to the target dst_cpu taking
 * into account that it might be best if task running on the dst_cpu should
 * be exchanged with the source task
 */
static void task_numa_compare(struct task_numa_env *env,
			      long taskimp, long groupimp, bool maymove)
{
	struct numa_group *cur_ng, *p_ng = deref_curr_numa_group(env->p);
	struct rq *dst_rq = cpu_rq(env->dst_cpu);
	long imp = p_ng ? groupimp : taskimp;
	struct task_struct *cur;
	long src_load, dst_load;
	int dist = env->dist;
	long moveimp = imp;
	long load;

	if (READ_ONCE(dst_rq->numa_migrate_on))
		return;

	rcu_read_lock();
	cur = task_rcu_dereference(&dst_rq->curr);
	if (cur && ((cur->flags & PF_EXITING) || is_idle_task(cur)))
		cur = NULL;

	/*
	 * Because we have preemption enabled we can get migrated around and
	 * end try selecting ourselves (current == env->p) as a swap candidate.
	 */
	if (cur == env->p)
		goto unlock;

	if (!cur) {
		if (maymove && moveimp >= env->best_imp)
			goto assign;
		else
			goto unlock;
	}

	/*
	 * "imp" is the fault differential for the source task between the
	 * source and destination node. Calculate the total differential for
	 * the source task and potential destination task. The more negative
	 * the value is, the more remote accesses that would be expected to
	 * be incurred if the tasks were swapped.
	 */
	/* Skip this swap candidate if cannot move to the source cpu */
	if (!cpumask_test_cpu(env->src_cpu, &cur->cpus_allowed))
		goto unlock;

	/*
	 * If dst and source tasks are in the same NUMA group, or not
	 * in any group then look only at task weights.
	 */
	cur_ng = rcu_dereference(cur->numa_group);
	if (cur_ng == p_ng) {
		imp = taskimp + task_weight(cur, env->src_nid, dist) -
		      task_weight(cur, env->dst_nid, dist);
		/*
		 * Add some hysteresis to prevent swapping the
		 * tasks within a group over tiny differences.
		 */
		if (cur_ng)
			imp -= imp / 16;
	} else {
		/*
		 * Compare the group weights. If a task is all by itself
		 * (not part of a group), use the task weight instead.
		 */
		if (cur_ng && p_ng)
			imp += group_weight(cur, env->src_nid, dist) -
			       group_weight(cur, env->dst_nid, dist);
		else
			imp += task_weight(cur, env->src_nid, dist) -
			       task_weight(cur, env->dst_nid, dist);
	}

	if (maymove && moveimp > imp && moveimp > env->best_imp) {
		imp = moveimp;
		cur = NULL;
		goto assign;
	}

	/*
	 * If the NUMA importance is less than SMALLIMP,
	 * task migration might only result in ping pong
	 * of tasks and also hurt performance due to cache
	 * misses.
	 */
	if (imp < SMALLIMP || imp <= env->best_imp + SMALLIMP / 2)
		goto unlock;

	/*
	 * In the overloaded case, try and keep the load balanced.
	 */
	load = task_h_load(env->p) - task_h_load(cur);
	if (!load)
		goto assign;

	dst_load = env->dst_stats.load + load;
	src_load = env->src_stats.load - load;

	if (load_too_imbalanced(src_load, dst_load, env))
		goto unlock;

assign:
	/*
	 * One idle CPU per node is evaluated for a task numa move.
	 * Call select_idle_sibling to maybe find a better one.
	 */
	if (!cur) {
		/*
		 * select_idle_siblings() uses an per-CPU cpumask that
		 * can be used from IRQ context.
		 */
		local_irq_disable();
		env->dst_cpu = select_idle_sibling(env->p, env->src_cpu,
						   env->dst_cpu);
		local_irq_enable();
	}

	task_numa_assign(env, cur, imp);
unlock:
	rcu_read_unlock();
}

static void task_numa_find_cpu(struct task_numa_env *env,
				long taskimp, long groupimp)
{
	long src_load, dst_load, load;
	bool maymove = false;
	int cpu;

	load = task_h_load(env->p);
	dst_load = env->dst_stats.load + load;
	src_load = env->src_stats.load - load;

	/*
	 * If the improvement from just moving env->p direction is better
	 * than swapping tasks around, check if a move is possible.
	 */
	maymove = !load_too_imbalanced(src_load, dst_load, env);

	for_each_cpu(cpu, cpumask_of_node(env->dst_nid)) {
		/* Skip this CPU if the source task cannot migrate */
		if (!cpumask_test_cpu(cpu, &env->p->cpus_allowed))
			continue;

		env->dst_cpu = cpu;
		task_numa_compare(env, taskimp, groupimp, maymove);
	}
}

static int task_numa_migrate(struct task_struct *p)
{
	struct task_numa_env env = {
		.p = p,

		.src_cpu = task_cpu(p),
		.src_nid = task_node(p),

		.imbalance_pct = 112,

		.best_task = NULL,
		.best_imp = 0,
		.best_cpu = -1,
	};
	unsigned long taskweight, groupweight;
	struct sched_domain *sd;
	long taskimp, groupimp;
	struct numa_group *ng;
	struct rq *best_rq;
	int nid, ret, dist;

	/*
	 * Pick the lowest SD_NUMA domain, as that would have the smallest
	 * imbalance and would be the first to start moving tasks about.
	 *
	 * And we want to avoid any moving of tasks about, as that would create
	 * random movement of tasks -- counter the numa conditions we're trying
	 * to satisfy here.
	 */
	rcu_read_lock();
	sd = rcu_dereference(per_cpu(sd_numa, env.src_cpu));
	if (sd)
		env.imbalance_pct = 100 + (sd->imbalance_pct - 100) / 2;
	rcu_read_unlock();

	/*
	 * Cpusets can break the scheduler domain tree into smaller
	 * balance domains, some of which do not cross NUMA boundaries.
	 * Tasks that are "trapped" in such domains cannot be migrated
	 * elsewhere, so there is no point in (re)trying.
	 */
	if (unlikely(!sd)) {
		sched_setnuma(p, task_node(p));
		return -EINVAL;
	}

	env.dst_nid = p->numa_preferred_nid;
	dist = env.dist = node_distance(env.src_nid, env.dst_nid);
	taskweight = task_weight(p, env.src_nid, dist);
	groupweight = group_weight(p, env.src_nid, dist);
	update_numa_stats(&env.src_stats, env.src_nid);
	taskimp = task_weight(p, env.dst_nid, dist) - taskweight;
	groupimp = group_weight(p, env.dst_nid, dist) - groupweight;
	update_numa_stats(&env.dst_stats, env.dst_nid);

	/* Try to find a spot on the preferred nid. */
	task_numa_find_cpu(&env, taskimp, groupimp);

	/*
	 * Look at other nodes in these cases:
	 * - there is no space available on the preferred_nid
	 * - the task is part of a numa_group that is interleaved across
	 *   multiple NUMA nodes; in order to better consolidate the group,
	 *   we need to check other locations.
	 */
	ng = deref_curr_numa_group(p);
	if (env.best_cpu == -1 || (ng && ng->active_nodes > 1)) {
		for_each_online_node(nid) {
			if (nid == env.src_nid || nid == p->numa_preferred_nid)
				continue;

			dist = node_distance(env.src_nid, env.dst_nid);
			if (sched_numa_topology_type == NUMA_BACKPLANE &&
						dist != env.dist) {
				taskweight = task_weight(p, env.src_nid, dist);
				groupweight = group_weight(p, env.src_nid, dist);
			}

			/* Only consider nodes where both task and groups benefit */
			taskimp = task_weight(p, nid, dist) - taskweight;
			groupimp = group_weight(p, nid, dist) - groupweight;
			if (taskimp < 0 && groupimp < 0)
				continue;

			env.dist = dist;
			env.dst_nid = nid;
			update_numa_stats(&env.dst_stats, env.dst_nid);
			task_numa_find_cpu(&env, taskimp, groupimp);
		}
	}

	/*
	 * If the task is part of a workload that spans multiple NUMA nodes,
	 * and is migrating into one of the workload's active nodes, remember
	 * this node as the task's preferred numa node, so the workload can
	 * settle down.
	 * A task that migrated to a second choice node will be better off
	 * trying for a better one later. Do not set the preferred node here.
	 */
	if (ng) {
		if (env.best_cpu == -1)
			nid = env.src_nid;
		else
			nid = cpu_to_node(env.best_cpu);

		if (nid != p->numa_preferred_nid)
			sched_setnuma(p, nid);
	}

	/* No better CPU than the current one was found. */
	if (env.best_cpu == -1)
		return -EAGAIN;

	best_rq = cpu_rq(env.best_cpu);
	if (env.best_task == NULL) {
		ret = migrate_task_to(p, env.best_cpu);
		WRITE_ONCE(best_rq->numa_migrate_on, 0);
		if (ret != 0)
			trace_sched_stick_numa(p, env.src_cpu, env.best_cpu);
		return ret;
	}

	ret = migrate_swap(p, env.best_task, env.best_cpu, env.src_cpu);
	WRITE_ONCE(best_rq->numa_migrate_on, 0);

	if (ret != 0)
		trace_sched_stick_numa(p, env.src_cpu, task_cpu(env.best_task));
	put_task_struct(env.best_task);
	return ret;
}

/* Attempt to migrate a task to a CPU on the preferred node. */
static void numa_migrate_preferred(struct task_struct *p)
{
	unsigned long interval = HZ;

	/* This task has no NUMA fault statistics yet */
	if (unlikely(p->numa_preferred_nid == -1 || !p->numa_faults))
		return;

	/* Periodically retry migrating the task to the preferred node */
	interval = min(interval, msecs_to_jiffies(p->numa_scan_period) / 16);
	p->numa_migrate_retry = jiffies + interval;

	/* Success if task is already running on preferred CPU */
	if (task_node(p) == p->numa_preferred_nid)
		return;

	/* Otherwise, try migrate to a CPU on the preferred node */
	task_numa_migrate(p);
}

/*
 * Find out how many nodes on the workload is actively running on. Do this by
 * tracking the nodes from which NUMA hinting faults are triggered. This can
 * be different from the set of nodes where the workload's memory is currently
 * located.
 */
static void numa_group_count_active_nodes(struct numa_group *numa_group)
{
	unsigned long faults, max_faults = 0;
	int nid, active_nodes = 0;

	for_each_online_node(nid) {
		faults = group_faults_cpu(numa_group, nid);
		if (faults > max_faults)
			max_faults = faults;
	}

	for_each_online_node(nid) {
		faults = group_faults_cpu(numa_group, nid);
		if (faults * ACTIVE_NODE_FRACTION > max_faults)
			active_nodes++;
	}

	numa_group->max_faults_cpu = max_faults;
	numa_group->active_nodes = active_nodes;
}

/*
 * When adapting the scan rate, the period is divided into NUMA_PERIOD_SLOTS
 * increments. The more local the fault statistics are, the higher the scan
 * period will be for the next scan window. If local/(local+remote) ratio is
 * below NUMA_PERIOD_THRESHOLD (where range of ratio is 1..NUMA_PERIOD_SLOTS)
 * the scan period will decrease. Aim for 70% local accesses.
 */
#define NUMA_PERIOD_SLOTS 10
#define NUMA_PERIOD_THRESHOLD 7

/*
 * Increase the scan period (slow down scanning) if the majority of
 * our memory is already on our local node, or if the majority of
 * the page accesses are shared with other processes.
 * Otherwise, decrease the scan period.
 */
static void update_task_scan_period(struct task_struct *p,
			unsigned long shared, unsigned long private)
{
	unsigned int period_slot;
	int lr_ratio, ps_ratio;
	int diff;

	unsigned long remote = p->numa_faults_locality[0];
	unsigned long local = p->numa_faults_locality[1];

	/*
	 * If there were no record hinting faults then either the task is
	 * completely idle or all activity is areas that are not of interest
	 * to automatic numa balancing. Related to that, if there were failed
	 * migration then it implies we are migrating too quickly or the local
	 * node is overloaded. In either case, scan slower
	 */
	if (local + shared == 0 || p->numa_faults_locality[2]) {
		p->numa_scan_period = min(p->numa_scan_period_max,
			p->numa_scan_period << 1);

		p->mm->numa_next_scan = jiffies +
			msecs_to_jiffies(p->numa_scan_period);

		return;
	}

	/*
	 * Prepare to scale scan period relative to the current period.
	 *	 == NUMA_PERIOD_THRESHOLD scan period stays the same
	 *       <  NUMA_PERIOD_THRESHOLD scan period decreases (scan faster)
	 *	 >= NUMA_PERIOD_THRESHOLD scan period increases (scan slower)
	 */
	period_slot = DIV_ROUND_UP(p->numa_scan_period, NUMA_PERIOD_SLOTS);
	lr_ratio = (local * NUMA_PERIOD_SLOTS) / (local + remote);
	ps_ratio = (private * NUMA_PERIOD_SLOTS) / (private + shared);

	if (ps_ratio >= NUMA_PERIOD_THRESHOLD) {
		/*
		 * Most memory accesses are local. There is no need to
		 * do fast NUMA scanning, since memory is already local.
		 */
		int slot = ps_ratio - NUMA_PERIOD_THRESHOLD;
		if (!slot)
			slot = 1;
		diff = slot * period_slot;
	} else if (lr_ratio >= NUMA_PERIOD_THRESHOLD) {
		/*
		 * Most memory accesses are shared with other tasks.
		 * There is no point in continuing fast NUMA scanning,
		 * since other tasks may just move the memory elsewhere.
		 */
		int slot = lr_ratio - NUMA_PERIOD_THRESHOLD;
		if (!slot)
			slot = 1;
		diff = slot * period_slot;
	} else {
		/*
		 * Private memory faults exceed (SLOTS-THRESHOLD)/SLOTS,
		 * yet they are not on the local NUMA node. Speed up
		 * NUMA scanning to get the memory moved over.
		 */
		int ratio = max(lr_ratio, ps_ratio);
		diff = -(NUMA_PERIOD_THRESHOLD - ratio) * period_slot;
	}

	p->numa_scan_period = clamp(p->numa_scan_period + diff,
			task_scan_min(p), task_scan_max(p));
	memset(p->numa_faults_locality, 0, sizeof(p->numa_faults_locality));
}

/*
 * Get the fraction of time the task has been running since the last
 * NUMA placement cycle. The scheduler keeps similar statistics, but
 * decays those on a 32ms period, which is orders of magnitude off
 * from the dozens-of-seconds NUMA balancing period. Use the scheduler
 * stats only if the task is so new there are no NUMA statistics yet.
 */
static u64 numa_get_avg_runtime(struct task_struct *p, u64 *period)
{
	u64 runtime, delta, now;
	/* Use the start of this time slice to avoid calculations. */
	now = p->se.exec_start;
	runtime = p->se.sum_exec_runtime;

	if (p->last_task_numa_placement) {
		delta = runtime - p->last_sum_exec_runtime;
		*period = now - p->last_task_numa_placement;

		/* Avoid time going backwards, prevent potential divide error: */
		if (unlikely((s64)*period < 0))
			*period = 0;
	} else {
		delta = p->se.avg.load_sum;
		*period = LOAD_AVG_MAX;
	}

	p->last_sum_exec_runtime = runtime;
	p->last_task_numa_placement = now;

	return delta;
}

/*
 * Determine the preferred nid for a task in a numa_group. This needs to
 * be done in a way that produces consistent results with group_weight,
 * otherwise workloads might not converge.
 */
static int preferred_group_nid(struct task_struct *p, int nid)
{
	nodemask_t nodes;
	int dist;

	/* Direct connections between all NUMA nodes. */
	if (sched_numa_topology_type == NUMA_DIRECT)
		return nid;

	/*
	 * On a system with glueless mesh NUMA topology, group_weight
	 * scores nodes according to the number of NUMA hinting faults on
	 * both the node itself, and on nearby nodes.
	 */
	if (sched_numa_topology_type == NUMA_GLUELESS_MESH) {
		unsigned long score, max_score = 0;
		int node, max_node = nid;

		dist = sched_max_numa_distance;

		for_each_online_node(node) {
			score = group_weight(p, node, dist);
			if (score > max_score) {
				max_score = score;
				max_node = node;
			}
		}
		return max_node;
	}

	/*
	 * Finding the preferred nid in a system with NUMA backplane
	 * interconnect topology is more involved. The goal is to locate
	 * tasks from numa_groups near each other in the system, and
	 * untangle workloads from different sides of the system. This requires
	 * searching down the hierarchy of node groups, recursively searching
	 * inside the highest scoring group of nodes. The nodemask tricks
	 * keep the complexity of the search down.
	 */
	nodes = node_online_map;
	for (dist = sched_max_numa_distance; dist > LOCAL_DISTANCE; dist--) {
		unsigned long max_faults = 0;
		nodemask_t max_group = NODE_MASK_NONE;
		int a, b;

		/* Are there nodes at this distance from each other? */
		if (!find_numa_distance(dist))
			continue;

		for_each_node_mask(a, nodes) {
			unsigned long faults = 0;
			nodemask_t this_group;
			nodes_clear(this_group);

			/* Sum group's NUMA faults; includes a==b case. */
			for_each_node_mask(b, nodes) {
				if (node_distance(a, b) < dist) {
					faults += group_faults(p, b);
					node_set(b, this_group);
					node_clear(b, nodes);
				}
			}

			/* Remember the top group. */
			if (faults > max_faults) {
				max_faults = faults;
				max_group = this_group;
				/*
				 * subtle: at the smallest distance there is
				 * just one node left in each "group", the
				 * winner is the preferred nid.
				 */
				nid = a;
			}
		}
		/* Next round, evaluate the nodes within max_group. */
		if (!max_faults)
			break;
		nodes = max_group;
	}
	return nid;
}

static void task_numa_placement(struct task_struct *p)
{
	int seq, nid, max_nid = -1;
	unsigned long max_faults = 0;
	unsigned long fault_types[2] = { 0, 0 };
	unsigned long total_faults;
	u64 runtime, period;
	spinlock_t *group_lock = NULL;
	struct numa_group *ng;

	/*
	 * The p->mm->numa_scan_seq field gets updated without
	 * exclusive access. Use READ_ONCE() here to ensure
	 * that the field is read in a single access:
	 */
	seq = READ_ONCE(p->mm->numa_scan_seq);
	if (p->numa_scan_seq == seq)
		return;
	p->numa_scan_seq = seq;
	p->numa_scan_period_max = task_scan_max(p);

	total_faults = p->numa_faults_locality[0] +
		       p->numa_faults_locality[1];
	runtime = numa_get_avg_runtime(p, &period);

	/* If the task is part of a group prevent parallel updates to group stats */
	ng = deref_curr_numa_group(p);
	if (ng) {
		group_lock = &ng->lock;
		spin_lock_irq(group_lock);
	}

	/* Find the node with the highest number of faults */
	for_each_online_node(nid) {
		/* Keep track of the offsets in numa_faults array */
		int mem_idx, membuf_idx, cpu_idx, cpubuf_idx;
		unsigned long faults = 0, group_faults = 0;
		int priv;

		for (priv = 0; priv < NR_NUMA_HINT_FAULT_TYPES; priv++) {
			long diff, f_diff, f_weight;

			mem_idx = task_faults_idx(NUMA_MEM, nid, priv);
			membuf_idx = task_faults_idx(NUMA_MEMBUF, nid, priv);
			cpu_idx = task_faults_idx(NUMA_CPU, nid, priv);
			cpubuf_idx = task_faults_idx(NUMA_CPUBUF, nid, priv);

			/* Decay existing window, copy faults since last scan */
			diff = p->numa_faults[membuf_idx] - p->numa_faults[mem_idx] / 2;
			fault_types[priv] += p->numa_faults[membuf_idx];
			p->numa_faults[membuf_idx] = 0;

			/*
			 * Normalize the faults_from, so all tasks in a group
			 * count according to CPU use, instead of by the raw
			 * number of faults. Tasks with little runtime have
			 * little over-all impact on throughput, and thus their
			 * faults are less important.
			 */
			f_weight = div64_u64(runtime << 16, period + 1);
			f_weight = (f_weight * p->numa_faults[cpubuf_idx]) /
				   (total_faults + 1);
			f_diff = f_weight - p->numa_faults[cpu_idx] / 2;
			p->numa_faults[cpubuf_idx] = 0;

			p->numa_faults[mem_idx] += diff;
			p->numa_faults[cpu_idx] += f_diff;
			faults += p->numa_faults[mem_idx];
			p->total_numa_faults += diff;
			if (ng) {
				/*
				 * safe because we can only change our own group
				 *
				 * mem_idx represents the offset for a given
				 * nid and priv in a specific region because it
				 * is at the beginning of the numa_faults array.
				 */
				ng->faults[mem_idx] += diff;
				ng->faults_cpu[mem_idx] += f_diff;
				ng->total_faults += diff;
				group_faults += ng->faults[mem_idx];
			}
		}

		if (!ng) {
			if (faults > max_faults) {
				max_faults = faults;
				max_nid = nid;
			}
		} else if (group_faults > max_faults) {
			max_faults = group_faults;
			max_nid = nid;
		}
	}

	if (ng) {
		numa_group_count_active_nodes(ng);
		spin_unlock_irq(group_lock);
		max_nid = preferred_group_nid(p, max_nid);
	}

	if (max_faults) {
		/* Set the new preferred node */
		if (max_nid != p->numa_preferred_nid)
			sched_setnuma(p, max_nid);
	}

	update_task_scan_period(p, fault_types[0], fault_types[1]);
}

static inline int get_numa_group(struct numa_group *grp)
{
	return atomic_inc_not_zero(&grp->refcount);
}

static inline void put_numa_group(struct numa_group *grp)
{
	if (atomic_dec_and_test(&grp->refcount))
		kfree_rcu(grp, rcu);
}

static void task_numa_group(struct task_struct *p, int cpupid, int flags,
			int *priv)
{
	struct numa_group *grp, *my_grp;
	struct task_struct *tsk;
	bool join = false;
	int cpu = cpupid_to_cpu(cpupid);
	int i;

	if (unlikely(!deref_curr_numa_group(p))) {
		unsigned int size = sizeof(struct numa_group) +
				    4*nr_node_ids*sizeof(unsigned long);

		grp = kzalloc(size, GFP_KERNEL | __GFP_NOWARN);
		if (!grp)
			return;

		atomic_set(&grp->refcount, 1);
		grp->active_nodes = 1;
		grp->max_faults_cpu = 0;
		spin_lock_init(&grp->lock);
		grp->gid = p->pid;
		/* Second half of the array tracks nids where faults happen */
		grp->faults_cpu = grp->faults + NR_NUMA_HINT_FAULT_TYPES *
						nr_node_ids;

		for (i = 0; i < NR_NUMA_HINT_FAULT_STATS * nr_node_ids; i++)
			grp->faults[i] = p->numa_faults[i];

		grp->total_faults = p->total_numa_faults;

		grp->nr_tasks++;
		rcu_assign_pointer(p->numa_group, grp);
	}

	rcu_read_lock();
	tsk = READ_ONCE(cpu_rq(cpu)->curr);

	if (!cpupid_match_pid(tsk, cpupid))
		goto no_join;

	grp = rcu_dereference(tsk->numa_group);
	if (!grp)
		goto no_join;

	my_grp = deref_curr_numa_group(p);
	if (grp == my_grp)
		goto no_join;

	/*
	 * Only join the other group if its bigger; if we're the bigger group,
	 * the other task will join us.
	 */
	if (my_grp->nr_tasks > grp->nr_tasks)
		goto no_join;

	/*
	 * Tie-break on the grp address.
	 */
	if (my_grp->nr_tasks == grp->nr_tasks && my_grp > grp)
		goto no_join;

	/* Always join threads in the same process. */
	if (tsk->mm == current->mm)
		join = true;

	/* Simple filter to avoid false positives due to PID collisions */
	if (flags & TNF_SHARED)
		join = true;

	/* Update priv based on whether false sharing was detected */
	*priv = !join;

	if (join && !get_numa_group(grp))
		goto no_join;

	rcu_read_unlock();

	if (!join)
		return;

	BUG_ON(irqs_disabled());
	double_lock_irq(&my_grp->lock, &grp->lock);

	for (i = 0; i < NR_NUMA_HINT_FAULT_STATS * nr_node_ids; i++) {
		my_grp->faults[i] -= p->numa_faults[i];
		grp->faults[i] += p->numa_faults[i];
	}
	my_grp->total_faults -= p->total_numa_faults;
	grp->total_faults += p->total_numa_faults;

	my_grp->nr_tasks--;
	grp->nr_tasks++;

	spin_unlock(&my_grp->lock);
	spin_unlock_irq(&grp->lock);

	rcu_assign_pointer(p->numa_group, grp);

	put_numa_group(my_grp);
	return;

no_join:
	rcu_read_unlock();
	return;
}

/*
 * Get rid of NUMA staticstics associated with a task (either current or dead).
 * If @final is set, the task is dead and has reached refcount zero, so we can
 * safely free all relevant data structures. Otherwise, there might be
 * concurrent reads from places like load balancing and procfs, and we should
 * reset the data back to default state without freeing ->numa_faults.
 */
void task_numa_free(struct task_struct *p, bool final)
{
	/* safe: p either is current or is being freed by current */
	struct numa_group *grp = rcu_dereference_raw(p->numa_group);
	unsigned long *numa_faults = p->numa_faults;
	unsigned long flags;
	int i;

	if (!numa_faults)
		return;

	if (grp) {
		spin_lock_irqsave(&grp->lock, flags);
		for (i = 0; i < NR_NUMA_HINT_FAULT_STATS * nr_node_ids; i++)
			grp->faults[i] -= p->numa_faults[i];
		grp->total_faults -= p->total_numa_faults;

		grp->nr_tasks--;
		spin_unlock_irqrestore(&grp->lock, flags);
		RCU_INIT_POINTER(p->numa_group, NULL);
		put_numa_group(grp);
	}

	if (final) {
		p->numa_faults = NULL;
		kfree(numa_faults);
	} else {
		p->total_numa_faults = 0;
		for (i = 0; i < NR_NUMA_HINT_FAULT_STATS * nr_node_ids; i++)
			numa_faults[i] = 0;
	}
}

/*
 * Got a PROT_NONE fault for a page on @node.
 */
void task_numa_fault(int last_cpupid, int mem_node, int pages, int flags)
{
	struct task_struct *p = current;
	bool migrated = flags & TNF_MIGRATED;
	int cpu_node = task_node(current);
	int local = !!(flags & TNF_FAULT_LOCAL);
	struct numa_group *ng;
	int priv;

	if (!static_branch_likely(&sched_numa_balancing))
		return;

	/* for example, ksmd faulting in a user's mm */
	if (!p->mm)
		return;

	/* Allocate buffer to track faults on a per-node basis */
	if (unlikely(!p->numa_faults)) {
		int size = sizeof(*p->numa_faults) *
			   NR_NUMA_HINT_FAULT_BUCKETS * nr_node_ids;

		p->numa_faults = kzalloc(size, GFP_KERNEL|__GFP_NOWARN);
		if (!p->numa_faults)
			return;

		p->total_numa_faults = 0;
		memset(p->numa_faults_locality, 0, sizeof(p->numa_faults_locality));
	}

	/*
	 * First accesses are treated as private, otherwise consider accesses
	 * to be private if the accessing pid has not changed
	 */
	if (unlikely(last_cpupid == (-1 & LAST_CPUPID_MASK))) {
		priv = 1;
	} else {
		priv = cpupid_match_pid(p, last_cpupid);
		if (!priv && !(flags & TNF_NO_GROUP))
			task_numa_group(p, last_cpupid, flags, &priv);
	}

	/*
	 * If a workload spans multiple NUMA nodes, a shared fault that
	 * occurs wholly within the set of nodes that the workload is
	 * actively using should be counted as local. This allows the
	 * scan rate to slow down when a workload has settled down.
	 */
	ng = deref_curr_numa_group(p);
	if (!priv && !local && ng && ng->active_nodes > 1 &&
				numa_is_active_node(cpu_node, ng) &&
				numa_is_active_node(mem_node, ng))
		local = 1;

	/*
	 * Retry task to preferred node migration periodically, in case it
	 * case it previously failed, or the scheduler moved us.
	 */
	if (time_after(jiffies, p->numa_migrate_retry)) {
		task_numa_placement(p);
		numa_migrate_preferred(p);
	}

	if (migrated)
		p->numa_pages_migrated += pages;
	if (flags & TNF_MIGRATE_FAIL)
		p->numa_faults_locality[2] += pages;

	p->numa_faults[task_faults_idx(NUMA_MEMBUF, mem_node, priv)] += pages;
	p->numa_faults[task_faults_idx(NUMA_CPUBUF, cpu_node, priv)] += pages;
	p->numa_faults_locality[local] += pages;
}

static void reset_ptenuma_scan(struct task_struct *p)
{
	/*
	 * We only did a read acquisition of the mmap sem, so
	 * p->mm->numa_scan_seq is written to without exclusive access
	 * and the update is not guaranteed to be atomic. That's not
	 * much of an issue though, since this is just used for
	 * statistical sampling. Use READ_ONCE/WRITE_ONCE, which are not
	 * expensive, to avoid any form of compiler optimizations:
	 */
	WRITE_ONCE(p->mm->numa_scan_seq, READ_ONCE(p->mm->numa_scan_seq) + 1);
	p->mm->numa_scan_offset = 0;
}

/*
 * The expensive part of numa migration is done from task_work context.
 * Triggered from task_tick_numa().
 */
void task_numa_work(struct callback_head *work)
{
	unsigned long migrate, next_scan, now = jiffies;
	struct task_struct *p = current;
	struct mm_struct *mm = p->mm;
	u64 runtime = p->se.sum_exec_runtime;
	struct vm_area_struct *vma;
	unsigned long start, end;
	unsigned long nr_pte_updates = 0;
	long pages, virtpages;

	SCHED_WARN_ON(p != container_of(work, struct task_struct, numa_work));

	work->next = work; /* protect against double add */
	/*
	 * Who cares about NUMA placement when they're dying.
	 *
	 * NOTE: make sure not to dereference p->mm before this check,
	 * exit_task_work() happens _after_ exit_mm() so we could be called
	 * without p->mm even though we still had it when we enqueued this
	 * work.
	 */
	if (p->flags & PF_EXITING)
		return;

	if (!mm->numa_next_scan) {
		mm->numa_next_scan = now +
			msecs_to_jiffies(sysctl_numa_balancing_scan_delay);
	}

	/*
	 * Enforce maximal scan/migration frequency..
	 */
	migrate = mm->numa_next_scan;
	if (time_before(now, migrate))
		return;

	if (p->numa_scan_period == 0) {
		p->numa_scan_period_max = task_scan_max(p);
		p->numa_scan_period = task_scan_start(p);
	}

	next_scan = now + msecs_to_jiffies(p->numa_scan_period);
	if (cmpxchg(&mm->numa_next_scan, migrate, next_scan) != migrate)
		return;

	/*
	 * Delay this task enough that another task of this mm will likely win
	 * the next time around.
	 */
	p->node_stamp += 2 * TICK_NSEC;

	start = mm->numa_scan_offset;
	pages = sysctl_numa_balancing_scan_size;
	pages <<= 20 - PAGE_SHIFT; /* MB in pages */
	virtpages = pages * 8;	   /* Scan up to this much virtual space */
	if (!pages)
		return;


	if (!down_read_trylock(&mm->mmap_sem))
		return;
	vma = find_vma(mm, start);
	if (!vma) {
		reset_ptenuma_scan(p);
		start = 0;
		vma = mm->mmap;
	}
	for (; vma; vma = vma->vm_next) {
		if (!vma_migratable(vma) || !vma_policy_mof(vma) ||
			is_vm_hugetlb_page(vma) || (vma->vm_flags & VM_MIXEDMAP)) {
			continue;
		}

		/*
		 * Shared library pages mapped by multiple processes are not
		 * migrated as it is expected they are cache replicated. Avoid
		 * hinting faults in read-only file-backed mappings or the vdso
		 * as migrating the pages will be of marginal benefit.
		 */
		if (!vma->vm_mm ||
		    (vma->vm_file && (vma->vm_flags & (VM_READ|VM_WRITE)) == (VM_READ)))
			continue;

		/*
		 * Skip inaccessible VMAs to avoid any confusion between
		 * PROT_NONE and NUMA hinting ptes
		 */
		if (!(vma->vm_flags & (VM_READ | VM_EXEC | VM_WRITE)))
			continue;

		do {
			start = max(start, vma->vm_start);
			end = ALIGN(start + (pages << PAGE_SHIFT), HPAGE_SIZE);
			end = min(end, vma->vm_end);
			nr_pte_updates = change_prot_numa(vma, start, end);

			/*
			 * Try to scan sysctl_numa_balancing_size worth of
			 * hpages that have at least one present PTE that
			 * is not already pte-numa. If the VMA contains
			 * areas that are unused or already full of prot_numa
			 * PTEs, scan up to virtpages, to skip through those
			 * areas faster.
			 */
			if (nr_pte_updates)
				pages -= (end - start) >> PAGE_SHIFT;
			virtpages -= (end - start) >> PAGE_SHIFT;

			start = end;
			if (pages <= 0 || virtpages <= 0)
				goto out;

			cond_resched();
		} while (end != vma->vm_end);
	}

out:
	/*
	 * It is possible to reach the end of the VMA list but the last few
	 * VMAs are not guaranteed to the vma_migratable. If they are not, we
	 * would find the !migratable VMA on the next scan but not reset the
	 * scanner to the start so check it now.
	 */
	if (vma)
		mm->numa_scan_offset = start;
	else
		reset_ptenuma_scan(p);
	up_read(&mm->mmap_sem);

	/*
	 * Make sure tasks use at least 32x as much time to run other code
	 * than they used here, to limit NUMA PTE scanning overhead to 3% max.
	 * Usually update_task_scan_period slows down scanning enough; on an
	 * overloaded system we need to limit overhead on a per task basis.
	 */
	if (unlikely(p->se.sum_exec_runtime != runtime)) {
		u64 diff = p->se.sum_exec_runtime - runtime;
		p->node_stamp += 32 * diff;
	}
}

/*
 * Drive the periodic memory faults..
 */
void task_tick_numa(struct rq *rq, struct task_struct *curr)
{
	struct callback_head *work = &curr->numa_work;
	u64 period, now;

	/*
	 * We don't care about NUMA placement if we don't have memory.
	 */
	if (!curr->mm || (curr->flags & PF_EXITING) || work->next != work)
		return;

	/*
	 * Using runtime rather than walltime has the dual advantage that
	 * we (mostly) drive the selection from busy threads and that the
	 * task needs to have done some actual work before we bother with
	 * NUMA placement.
	 */
	now = curr->se.sum_exec_runtime;
	period = (u64)curr->numa_scan_period * NSEC_PER_MSEC;

	if (now > curr->node_stamp + period) {
		if (!curr->node_stamp)
			curr->numa_scan_period = task_scan_start(curr);
		curr->node_stamp += period;

		if (!time_before(jiffies, curr->mm->numa_next_scan)) {
			init_task_work(work, task_numa_work); /* TODO: move this into sched_fork() */
			task_work_add(curr, work, true);
		}
	}
}

static void update_scan_period(struct task_struct *p, int new_cpu)
{
	int src_nid = cpu_to_node(task_cpu(p));
	int dst_nid = cpu_to_node(new_cpu);

	if (!static_branch_likely(&sched_numa_balancing))
		return;

	if (!p->mm || !p->numa_faults || (p->flags & PF_EXITING))
		return;

	if (src_nid == dst_nid)
		return;

	/*
	 * Allow resets if faults have been trapped before one scan
	 * has completed. This is most likely due to a new task that
	 * is pulled cross-node due to wakeups or load balancing.
	 */
	if (p->numa_scan_seq) {
		/*
		 * Avoid scan adjustments if moving to the preferred
		 * node or if the task was not previously running on
		 * the preferred node.
		 */
		if (dst_nid == p->numa_preferred_nid ||
		    (p->numa_preferred_nid != -1 && src_nid != p->numa_preferred_nid))
			return;
	}

	p->numa_scan_period = task_scan_start(p);
}

#else
static void task_tick_numa(struct rq *rq, struct task_struct *curr)
{
}

static inline void account_numa_enqueue(struct rq *rq, struct task_struct *p)
{
}

static inline void account_numa_dequeue(struct rq *rq, struct task_struct *p)
{
}

static inline void update_scan_period(struct task_struct *p, int new_cpu)
{
}

#endif /* CONFIG_NUMA_BALANCING */

static void
account_entity_enqueue(struct cfs_rq *cfs_rq, struct sched_entity *se)
{
	update_load_add(&cfs_rq->load, se->load.weight);
	if (!parent_entity(se))
		update_load_add(&rq_of(cfs_rq)->load, se->load.weight);
#ifdef CONFIG_SMP
	if (entity_is_task(se)) {
		struct rq *rq = rq_of(cfs_rq);

		account_numa_enqueue(rq, task_of(se));
		list_add(&se->group_node, &rq->cfs_tasks);
	}
#endif
	cfs_rq->nr_running++;
}

static void
account_entity_dequeue(struct cfs_rq *cfs_rq, struct sched_entity *se)
{
	update_load_sub(&cfs_rq->load, se->load.weight);
	if (!parent_entity(se))
		update_load_sub(&rq_of(cfs_rq)->load, se->load.weight);
#ifdef CONFIG_SMP
	if (entity_is_task(se)) {
		account_numa_dequeue(rq_of(cfs_rq), task_of(se));
		list_del_init(&se->group_node);
	}
#endif
	cfs_rq->nr_running--;
}

/*
 * Signed add and clamp on underflow.
 *
 * Explicitly do a load-store to ensure the intermediate value never hits
 * memory. This allows lockless observations without ever seeing the negative
 * values.
 */
#define add_positive(_ptr, _val) do {                           \
	typeof(_ptr) ptr = (_ptr);                              \
	typeof(_val) val = (_val);                              \
	typeof(*ptr) res, var = READ_ONCE(*ptr);                \
								\
	res = var + val;                                        \
								\
	if (val < 0 && res > var)                               \
		res = 0;                                        \
								\
	WRITE_ONCE(*ptr, res);                                  \
} while (0)

/*
 * Unsigned subtract and clamp on underflow.
 *
 * Explicitly do a load-store to ensure the intermediate value never hits
 * memory. This allows lockless observations without ever seeing the negative
 * values.
 */
#define sub_positive(_ptr, _val) do {				\
	typeof(_ptr) ptr = (_ptr);				\
	typeof(*ptr) val = (_val);				\
	typeof(*ptr) res, var = READ_ONCE(*ptr);		\
	res = var - val;					\
	if (res > var)						\
		res = 0;					\
	WRITE_ONCE(*ptr, res);					\
} while (0)

#ifdef CONFIG_SMP
static inline void
enqueue_runnable_load_avg(struct cfs_rq *cfs_rq, struct sched_entity *se)
{
	cfs_rq->runnable_weight += se->runnable_weight;

	cfs_rq->avg.runnable_load_avg += se->avg.runnable_load_avg;
	cfs_rq->avg.runnable_load_sum += se_runnable(se) * se->avg.runnable_load_sum;
}

static inline void
dequeue_runnable_load_avg(struct cfs_rq *cfs_rq, struct sched_entity *se)
{
	cfs_rq->runnable_weight -= se->runnable_weight;

	sub_positive(&cfs_rq->avg.runnable_load_avg, se->avg.runnable_load_avg);
	sub_positive(&cfs_rq->avg.runnable_load_sum,
		     se_runnable(se) * se->avg.runnable_load_sum);
}

static inline void
enqueue_load_avg(struct cfs_rq *cfs_rq, struct sched_entity *se)
{
	cfs_rq->avg.load_avg += se->avg.load_avg;
	cfs_rq->avg.load_sum += se_weight(se) * se->avg.load_sum;
}

static inline void
dequeue_load_avg(struct cfs_rq *cfs_rq, struct sched_entity *se)
{
	sub_positive(&cfs_rq->avg.load_avg, se->avg.load_avg);
	sub_positive(&cfs_rq->avg.load_sum, se_weight(se) * se->avg.load_sum);
}
#else
static inline void
enqueue_runnable_load_avg(struct cfs_rq *cfs_rq, struct sched_entity *se) { }
static inline void
dequeue_runnable_load_avg(struct cfs_rq *cfs_rq, struct sched_entity *se) { }
static inline void
enqueue_load_avg(struct cfs_rq *cfs_rq, struct sched_entity *se) { }
static inline void
dequeue_load_avg(struct cfs_rq *cfs_rq, struct sched_entity *se) { }
#endif

static void reweight_entity(struct cfs_rq *cfs_rq, struct sched_entity *se,
			    unsigned long weight, unsigned long runnable)
{
	if (se->on_rq) {
		/* commit outstanding execution time */
		if (cfs_rq->curr == se)
			update_curr(cfs_rq);
		account_entity_dequeue(cfs_rq, se);
		dequeue_runnable_load_avg(cfs_rq, se);
	}
	dequeue_load_avg(cfs_rq, se);

	se->runnable_weight = runnable;
	update_load_set(&se->load, weight);

#ifdef CONFIG_SMP
	do {
		u32 divider = LOAD_AVG_MAX - 1024 + se->avg.period_contrib;

		se->avg.load_avg = div_u64(se_weight(se) * se->avg.load_sum, divider);
		se->avg.runnable_load_avg =
			div_u64(se_runnable(se) * se->avg.runnable_load_sum, divider);
	} while (0);
#endif

	enqueue_load_avg(cfs_rq, se);
	if (se->on_rq) {
		account_entity_enqueue(cfs_rq, se);
		enqueue_runnable_load_avg(cfs_rq, se);
	}
}

void reweight_task(struct task_struct *p, int prio)
{
	struct sched_entity *se = &p->se;
	struct cfs_rq *cfs_rq = cfs_rq_of(se);
	struct load_weight *load = &se->load;
	unsigned long weight = scale_load(sched_prio_to_weight[prio]);

	reweight_entity(cfs_rq, se, weight, weight);
	load->inv_weight = sched_prio_to_wmult[prio];
}

#ifdef CONFIG_FAIR_GROUP_SCHED
#ifdef CONFIG_SMP
/*
 * All this does is approximate the hierarchical proportion which includes that
 * global sum we all love to hate.
 *
 * That is, the weight of a group entity, is the proportional share of the
 * group weight based on the group runqueue weights. That is:
 *
 *                     tg->weight * grq->load.weight
 *   ge->load.weight = -----------------------------               (1)
 *			  \Sum grq->load.weight
 *
 * Now, because computing that sum is prohibitively expensive to compute (been
 * there, done that) we approximate it with this average stuff. The average
 * moves slower and therefore the approximation is cheaper and more stable.
 *
 * So instead of the above, we substitute:
 *
 *   grq->load.weight -> grq->avg.load_avg                         (2)
 *
 * which yields the following:
 *
 *                     tg->weight * grq->avg.load_avg
 *   ge->load.weight = ------------------------------              (3)
 *				tg->load_avg
 *
 * Where: tg->load_avg ~= \Sum grq->avg.load_avg
 *
 * That is shares_avg, and it is right (given the approximation (2)).
 *
 * The problem with it is that because the average is slow -- it was designed
 * to be exactly that of course -- this leads to transients in boundary
 * conditions. In specific, the case where the group was idle and we start the
 * one task. It takes time for our CPU's grq->avg.load_avg to build up,
 * yielding bad latency etc..
 *
 * Now, in that special case (1) reduces to:
 *
 *                     tg->weight * grq->load.weight
 *   ge->load.weight = ----------------------------- = tg->weight   (4)
 *			    grp->load.weight
 *
 * That is, the sum collapses because all other CPUs are idle; the UP scenario.
 *
 * So what we do is modify our approximation (3) to approach (4) in the (near)
 * UP case, like:
 *
 *   ge->load.weight =
 *
 *              tg->weight * grq->load.weight
 *     ---------------------------------------------------         (5)
 *     tg->load_avg - grq->avg.load_avg + grq->load.weight
 *
 * But because grq->load.weight can drop to 0, resulting in a divide by zero,
 * we need to use grq->avg.load_avg as its lower bound, which then gives:
 *
 *
 *                     tg->weight * grq->load.weight
 *   ge->load.weight = -----------------------------		   (6)
 *				tg_load_avg'
 *
 * Where:
 *
 *   tg_load_avg' = tg->load_avg - grq->avg.load_avg +
 *                  max(grq->load.weight, grq->avg.load_avg)
 *
 * And that is shares_weight and is icky. In the (near) UP case it approaches
 * (4) while in the normal case it approaches (3). It consistently
 * overestimates the ge->load.weight and therefore:
 *
 *   \Sum ge->load.weight >= tg->weight
 *
 * hence icky!
 */
static long calc_group_shares(struct cfs_rq *cfs_rq)
{
	long tg_weight, tg_shares, load, shares;
	struct task_group *tg = cfs_rq->tg;

	tg_shares = READ_ONCE(tg->shares);

	load = max(scale_load_down(cfs_rq->load.weight), cfs_rq->avg.load_avg);

	tg_weight = atomic_long_read(&tg->load_avg);

	/* Ensure tg_weight >= load */
	tg_weight -= cfs_rq->tg_load_avg_contrib;
	tg_weight += load;

	shares = (tg_shares * load);
	if (tg_weight)
		shares /= tg_weight;

	/*
	 * MIN_SHARES has to be unscaled here to support per-CPU partitioning
	 * of a group with small tg->shares value. It is a floor value which is
	 * assigned as a minimum load.weight to the sched_entity representing
	 * the group on a CPU.
	 *
	 * E.g. on 64-bit for a group with tg->shares of scale_load(15)=15*1024
	 * on an 8-core system with 8 tasks each runnable on one CPU shares has
	 * to be 15*1024*1/8=1920 instead of scale_load(MIN_SHARES)=2*1024. In
	 * case no task is runnable on a CPU MIN_SHARES=2 should be returned
	 * instead of 0.
	 */
	return clamp_t(long, shares, MIN_SHARES, tg_shares);
}

/*
 * This calculates the effective runnable weight for a group entity based on
 * the group entity weight calculated above.
 *
 * Because of the above approximation (2), our group entity weight is
 * an load_avg based ratio (3). This means that it includes blocked load and
 * does not represent the runnable weight.
 *
 * Approximate the group entity's runnable weight per ratio from the group
 * runqueue:
 *
 *					     grq->avg.runnable_load_avg
 *   ge->runnable_weight = ge->load.weight * -------------------------- (7)
 *						 grq->avg.load_avg
 *
 * However, analogous to above, since the avg numbers are slow, this leads to
 * transients in the from-idle case. Instead we use:
 *
 *   ge->runnable_weight = ge->load.weight *
 *
 *		max(grq->avg.runnable_load_avg, grq->runnable_weight)
 *		-----------------------------------------------------	(8)
 *		      max(grq->avg.load_avg, grq->load.weight)
 *
 * Where these max() serve both to use the 'instant' values to fix the slow
 * from-idle and avoid the /0 on to-idle, similar to (6).
 */
static long calc_group_runnable(struct cfs_rq *cfs_rq, long shares)
{
	long runnable, load_avg;

	load_avg = max(cfs_rq->avg.load_avg,
		       scale_load_down(cfs_rq->load.weight));

	runnable = max(cfs_rq->avg.runnable_load_avg,
		       scale_load_down(cfs_rq->runnable_weight));

	runnable *= shares;
	if (load_avg)
		runnable /= load_avg;

	return clamp_t(long, runnable, MIN_SHARES, shares);
}
#endif /* CONFIG_SMP */

static inline int throttled_hierarchy(struct cfs_rq *cfs_rq);

/*
 * Recomputes the group entity based on the current state of its group
 * runqueue.
 */
static void update_cfs_group(struct sched_entity *se)
{
	struct cfs_rq *gcfs_rq = group_cfs_rq(se);
	long shares, runnable;

	if (!gcfs_rq)
		return;

	if (throttled_hierarchy(gcfs_rq))
		return;

#ifndef CONFIG_SMP
	runnable = shares = READ_ONCE(gcfs_rq->tg->shares);

	if (likely(se->load.weight == shares))
		return;
#else
	shares   = calc_group_shares(gcfs_rq);
	runnable = calc_group_runnable(gcfs_rq, shares);
#endif

	reweight_entity(cfs_rq_of(se), se, shares, runnable);
}

#else /* CONFIG_FAIR_GROUP_SCHED */
static inline void update_cfs_group(struct sched_entity *se)
{
}
#endif /* CONFIG_FAIR_GROUP_SCHED */

static inline void cfs_rq_util_change(struct cfs_rq *cfs_rq, int flags)
{
	struct rq *rq = rq_of(cfs_rq);

	if (&rq->cfs == cfs_rq || (flags & SCHED_CPUFREQ_MIGRATION)) {
		/*
		 * There are a few boundary cases this might miss but it should
		 * get called often enough that that should (hopefully) not be
		 * a real problem.
		 *
		 * It will not get called when we go idle, because the idle
		 * thread is a different class (!fair), nor will the utilization
		 * number include things like RT tasks.
		 *
		 * As is, the util number is not freq-invariant (we'd have to
		 * implement arch_scale_freq_capacity() for that).
		 *
		 * See cpu_util().
		 */
		cpufreq_update_util(rq, flags);
	}
}

#ifdef CONFIG_SMP
#ifdef CONFIG_FAIR_GROUP_SCHED
/**
 * update_tg_load_avg - update the tg's load avg
 * @cfs_rq: the cfs_rq whose avg changed
 * @force: update regardless of how small the difference
 *
 * This function 'ensures': tg->load_avg := \Sum tg->cfs_rq[]->avg.load.
 * However, because tg->load_avg is a global value there are performance
 * considerations.
 *
 * In order to avoid having to look at the other cfs_rq's, we use a
 * differential update where we store the last value we propagated. This in
 * turn allows skipping updates if the differential is 'small'.
 *
 * Updating tg's load_avg is necessary before update_cfs_share().
 */
static inline void update_tg_load_avg(struct cfs_rq *cfs_rq, int force)
{
	long delta = cfs_rq->avg.load_avg - cfs_rq->tg_load_avg_contrib;

	/*
	 * No need to update load_avg for root_task_group as it is not used.
	 */
	if (cfs_rq->tg == &root_task_group)
		return;

	if (force || abs(delta) > cfs_rq->tg_load_avg_contrib / 64) {
		atomic_long_add(delta, &cfs_rq->tg->load_avg);
		cfs_rq->tg_load_avg_contrib = cfs_rq->avg.load_avg;

		trace_sched_load_tg(cfs_rq);
	}
}

/*
 * Called within set_task_rq() right before setting a task's CPU. The
 * caller only guarantees p->pi_lock is held; no other assumptions,
 * including the state of rq->lock, should be made.
 */
void set_task_rq_fair(struct sched_entity *se,
		      struct cfs_rq *prev, struct cfs_rq *next)
{
	u64 p_last_update_time;
	u64 n_last_update_time;

	if (!sched_feat(ATTACH_AGE_LOAD))
		return;

	/*
	 * We are supposed to update the task to "current" time, then its up to
	 * date and ready to go to new CPU/cfs_rq. But we have difficulty in
	 * getting what current time is, so simply throw away the out-of-date
	 * time. This will result in the wakee task is less decayed, but giving
	 * the wakee more load sounds not bad.
	 */
	if (!(se->avg.last_update_time && prev))
		return;

#ifndef CONFIG_64BIT
	{
		u64 p_last_update_time_copy;
		u64 n_last_update_time_copy;

		do {
			p_last_update_time_copy = prev->load_last_update_time_copy;
			n_last_update_time_copy = next->load_last_update_time_copy;

			smp_rmb();

			p_last_update_time = prev->avg.last_update_time;
			n_last_update_time = next->avg.last_update_time;

		} while (p_last_update_time != p_last_update_time_copy ||
			 n_last_update_time != n_last_update_time_copy);
	}
#else
	p_last_update_time = prev->avg.last_update_time;
	n_last_update_time = next->avg.last_update_time;
#endif
	__update_load_avg_blocked_se(p_last_update_time, se);
	se->avg.last_update_time = n_last_update_time;
}


/*
 * When on migration a sched_entity joins/leaves the PELT hierarchy, we need to
 * propagate its contribution. The key to this propagation is the invariant
 * that for each group:
 *
 *   ge->avg == grq->avg						(1)
 *
 * _IFF_ we look at the pure running and runnable sums. Because they
 * represent the very same entity, just at different points in the hierarchy.
 *
 * Per the above update_tg_cfs_util() is trivial and simply copies the running
 * sum over (but still wrong, because the group entity and group rq do not have
 * their PELT windows aligned).
 *
 * However, update_tg_cfs_runnable() is more complex. So we have:
 *
 *   ge->avg.load_avg = ge->load.weight * ge->avg.runnable_avg		(2)
 *
 * And since, like util, the runnable part should be directly transferable,
 * the following would _appear_ to be the straight forward approach:
 *
 *   grq->avg.load_avg = grq->load.weight * grq->avg.runnable_avg	(3)
 *
 * And per (1) we have:
 *
 *   ge->avg.runnable_avg == grq->avg.runnable_avg
 *
 * Which gives:
 *
 *                      ge->load.weight * grq->avg.load_avg
 *   ge->avg.load_avg = -----------------------------------		(4)
 *                               grq->load.weight
 *
 * Except that is wrong!
 *
 * Because while for entities historical weight is not important and we
 * really only care about our future and therefore can consider a pure
 * runnable sum, runqueues can NOT do this.
 *
 * We specifically want runqueues to have a load_avg that includes
 * historical weights. Those represent the blocked load, the load we expect
 * to (shortly) return to us. This only works by keeping the weights as
 * integral part of the sum. We therefore cannot decompose as per (3).
 *
 * Another reason this doesn't work is that runnable isn't a 0-sum entity.
 * Imagine a rq with 2 tasks that each are runnable 2/3 of the time. Then the
 * rq itself is runnable anywhere between 2/3 and 1 depending on how the
 * runnable section of these tasks overlap (or not). If they were to perfectly
 * align the rq as a whole would be runnable 2/3 of the time. If however we
 * always have at least 1 runnable task, the rq as a whole is always runnable.
 *
 * So we'll have to approximate.. :/
 *
 * Given the constraint:
 *
 *   ge->avg.running_sum <= ge->avg.runnable_sum <= LOAD_AVG_MAX
 *
 * We can construct a rule that adds runnable to a rq by assuming minimal
 * overlap.
 *
 * On removal, we'll assume each task is equally runnable; which yields:
 *
 *   grq->avg.runnable_sum = grq->avg.load_sum / grq->load.weight
 *
 * XXX: only do this for the part of runnable > running ?
 *
 */

static inline void
update_tg_cfs_util(struct cfs_rq *cfs_rq, struct sched_entity *se, struct cfs_rq *gcfs_rq)
{
	long delta = gcfs_rq->avg.util_avg - se->avg.util_avg;

	/* Nothing to update */
	if (!delta)
		return;

	/*
	 * The relation between sum and avg is:
	 *
	 *   LOAD_AVG_MAX - 1024 + sa->period_contrib
	 *
	 * however, the PELT windows are not aligned between grq and gse.
	 */

	/* Set new sched_entity's utilization */
	se->avg.util_avg = gcfs_rq->avg.util_avg;
	se->avg.util_sum = se->avg.util_avg * LOAD_AVG_MAX;

	/* Update parent cfs_rq utilization */
	add_positive(&cfs_rq->avg.util_avg, delta);
	cfs_rq->avg.util_sum = cfs_rq->avg.util_avg * LOAD_AVG_MAX;
}

static inline void
update_tg_cfs_runnable(struct cfs_rq *cfs_rq, struct sched_entity *se, struct cfs_rq *gcfs_rq)
{
	long delta_avg, running_sum, runnable_sum = gcfs_rq->prop_runnable_sum;
	unsigned long runnable_load_avg, load_avg;
	u64 runnable_load_sum, load_sum = 0;
	s64 delta_sum;

	if (!runnable_sum)
		return;

	gcfs_rq->prop_runnable_sum = 0;

	if (runnable_sum >= 0) {
		/*
		 * Add runnable; clip at LOAD_AVG_MAX. Reflects that until
		 * the CPU is saturated running == runnable.
		 */
		runnable_sum += se->avg.load_sum;
		runnable_sum = min(runnable_sum, (long)LOAD_AVG_MAX);
	} else {
		/*
		 * Estimate the new unweighted runnable_sum of the gcfs_rq by
		 * assuming all tasks are equally runnable.
		 */
		if (scale_load_down(gcfs_rq->load.weight)) {
			load_sum = div_s64(gcfs_rq->avg.load_sum,
				scale_load_down(gcfs_rq->load.weight));
		}

		/* But make sure to not inflate se's runnable */
		runnable_sum = min(se->avg.load_sum, load_sum);
	}

	/*
	 * runnable_sum can't be lower than running_sum
	 * Rescale running sum to be in the same range as runnable sum
	 * running_sum is in [0 : LOAD_AVG_MAX <<  SCHED_CAPACITY_SHIFT]
	 * runnable_sum is in [0 : LOAD_AVG_MAX]
	 */
	running_sum = se->avg.util_sum >> SCHED_CAPACITY_SHIFT;
	runnable_sum = max(runnable_sum, running_sum);

	load_sum = (s64)se_weight(se) * runnable_sum;
	load_avg = div_s64(load_sum, LOAD_AVG_MAX);

	delta_sum = load_sum - (s64)se_weight(se) * se->avg.load_sum;
	delta_avg = load_avg - se->avg.load_avg;

	se->avg.load_sum = runnable_sum;
	se->avg.load_avg = load_avg;
	add_positive(&cfs_rq->avg.load_avg, delta_avg);
	add_positive(&cfs_rq->avg.load_sum, delta_sum);

	runnable_load_sum = (s64)se_runnable(se) * runnable_sum;
	runnable_load_avg = div_s64(runnable_load_sum, LOAD_AVG_MAX);
	delta_sum = runnable_load_sum - se_weight(se) * se->avg.runnable_load_sum;
	delta_avg = runnable_load_avg - se->avg.runnable_load_avg;

	se->avg.runnable_load_sum = runnable_sum;
	se->avg.runnable_load_avg = runnable_load_avg;

	if (se->on_rq) {
		add_positive(&cfs_rq->avg.runnable_load_avg, delta_avg);
		add_positive(&cfs_rq->avg.runnable_load_sum, delta_sum);
	}
}

static inline void add_tg_cfs_propagate(struct cfs_rq *cfs_rq, long runnable_sum)
{
	cfs_rq->propagate = 1;
	cfs_rq->prop_runnable_sum += runnable_sum;
}

/* Update task and its cfs_rq load average */
static inline int propagate_entity_load_avg(struct sched_entity *se)
{
	struct cfs_rq *cfs_rq, *gcfs_rq;

	if (entity_is_task(se))
		return 0;

	gcfs_rq = group_cfs_rq(se);
	if (!gcfs_rq->propagate)
		return 0;

	gcfs_rq->propagate = 0;

	cfs_rq = cfs_rq_of(se);

	add_tg_cfs_propagate(cfs_rq, gcfs_rq->prop_runnable_sum);

	update_tg_cfs_util(cfs_rq, se, gcfs_rq);
	update_tg_cfs_runnable(cfs_rq, se, gcfs_rq);

	trace_sched_load_cfs_rq(cfs_rq);
	trace_sched_load_se(se);

	return 1;
}

/*
 * Check if we need to update the load and the utilization of a blocked
 * group_entity:
 */
static inline bool skip_blocked_update(struct sched_entity *se)
{
	struct cfs_rq *gcfs_rq = group_cfs_rq(se);

	/*
	 * If sched_entity still have not zero load or utilization, we have to
	 * decay it:
	 */
	if (se->avg.load_avg || se->avg.util_avg)
		return false;

	/*
	 * If there is a pending propagation, we have to update the load and
	 * the utilization of the sched_entity:
	 */
	if (gcfs_rq->propagate)
		return false;

	/*
	 * Otherwise, the load and the utilization of the sched_entity is
	 * already zero and there is no pending propagation, so it will be a
	 * waste of time to try to decay it:
	 */
	return true;
}

#else /* CONFIG_FAIR_GROUP_SCHED */

static inline void update_tg_load_avg(struct cfs_rq *cfs_rq, int force) {}

static inline int propagate_entity_load_avg(struct sched_entity *se)
{
	return 0;
}

static inline void add_tg_cfs_propagate(struct cfs_rq *cfs_rq, long runnable_sum) {}

#endif /* CONFIG_FAIR_GROUP_SCHED */

/**
 * update_cfs_rq_load_avg - update the cfs_rq's load/util averages
 * @now: current time, as per cfs_rq_clock_pelt()
 * @cfs_rq: cfs_rq to update
 *
 * The cfs_rq avg is the direct sum of all its entities (blocked and runnable)
 * avg. The immediate corollary is that all (fair) tasks must be attached, see
 * post_init_entity_util_avg().
 *
 * cfs_rq->avg is used for task_h_load() and update_cfs_share() for example.
 *
 * Returns true if the load decayed or we removed load.
 *
 * Since both these conditions indicate a changed cfs_rq->avg.load we should
 * call update_tg_load_avg() when this function returns true.
 */
static inline int
update_cfs_rq_load_avg(u64 now, struct cfs_rq *cfs_rq)
{
	unsigned long removed_load = 0, removed_util = 0, removed_runnable_sum = 0;
	struct sched_avg *sa = &cfs_rq->avg;
	int decayed = 0;

	if (cfs_rq->removed.nr) {
		unsigned long r;
		u32 divider = LOAD_AVG_MAX - 1024 + sa->period_contrib;

		raw_spin_lock(&cfs_rq->removed.lock);
		swap(cfs_rq->removed.util_avg, removed_util);
		swap(cfs_rq->removed.load_avg, removed_load);
		swap(cfs_rq->removed.runnable_sum, removed_runnable_sum);
		cfs_rq->removed.nr = 0;
		raw_spin_unlock(&cfs_rq->removed.lock);

		r = removed_load;
		sub_positive(&sa->load_avg, r);
		sub_positive(&sa->load_sum, r * divider);

		r = removed_util;
		sub_positive(&sa->util_avg, r);
		sub_positive(&sa->util_sum, r * divider);

		add_tg_cfs_propagate(cfs_rq, -(long)removed_runnable_sum);

		decayed = 1;
	}

	decayed |= __update_load_avg_cfs_rq(now, cfs_rq);

#ifndef CONFIG_64BIT
	smp_wmb();
	cfs_rq->load_last_update_time_copy = sa->last_update_time;
#endif

	if (decayed)
		cfs_rq_util_change(cfs_rq, 0);

	return decayed;
}

/**
 * attach_entity_load_avg - attach this entity to its cfs_rq load avg
 * @cfs_rq: cfs_rq to attach to
 * @se: sched_entity to attach
 * @flags: migration hints
 *
 * Must call update_cfs_rq_load_avg() before this, since we rely on
 * cfs_rq->avg.last_update_time being current.
 */
static void attach_entity_load_avg(struct cfs_rq *cfs_rq, struct sched_entity *se, int flags)
{
	u32 divider = LOAD_AVG_MAX - 1024 + cfs_rq->avg.period_contrib;

	/*
	 * When we attach the @se to the @cfs_rq, we must align the decay
	 * window because without that, really weird and wonderful things can
	 * happen.
	 *
	 * XXX illustrate
	 */
	se->avg.last_update_time = cfs_rq->avg.last_update_time;
	se->avg.period_contrib = cfs_rq->avg.period_contrib;

	/*
	 * Hell(o) Nasty stuff.. we need to recompute _sum based on the new
	 * period_contrib. This isn't strictly correct, but since we're
	 * entirely outside of the PELT hierarchy, nobody cares if we truncate
	 * _sum a little.
	 */
	se->avg.util_sum = se->avg.util_avg * divider;

	se->avg.load_sum = divider;
	if (se_weight(se)) {
		se->avg.load_sum =
			div_u64(se->avg.load_avg * se->avg.load_sum, se_weight(se));
	}

	se->avg.runnable_load_sum = se->avg.load_sum;

	enqueue_load_avg(cfs_rq, se);
	cfs_rq->avg.util_avg += se->avg.util_avg;
	cfs_rq->avg.util_sum += se->avg.util_sum;

	add_tg_cfs_propagate(cfs_rq, se->avg.load_sum);

	cfs_rq_util_change(cfs_rq, flags);

	trace_sched_load_cfs_rq(cfs_rq);
}

/**
 * detach_entity_load_avg - detach this entity from its cfs_rq load avg
 * @cfs_rq: cfs_rq to detach from
 * @se: sched_entity to detach
 *
 * Must call update_cfs_rq_load_avg() before this, since we rely on
 * cfs_rq->avg.last_update_time being current.
 */
static void detach_entity_load_avg(struct cfs_rq *cfs_rq, struct sched_entity *se)
{
	dequeue_load_avg(cfs_rq, se);
	sub_positive(&cfs_rq->avg.util_avg, se->avg.util_avg);
	sub_positive(&cfs_rq->avg.util_sum, se->avg.util_sum);

	add_tg_cfs_propagate(cfs_rq, -se->avg.load_sum);

	cfs_rq_util_change(cfs_rq, 0);

	trace_sched_load_cfs_rq(cfs_rq);
}

/*
 * Optional action to be done while updating the load average
 */
#define UPDATE_TG	0x1
#define SKIP_AGE_LOAD	0x2
#define DO_ATTACH	0x4

/* Update task and its cfs_rq load average */
static inline void update_load_avg(struct cfs_rq *cfs_rq, struct sched_entity *se, int flags)
{
	u64 now = cfs_rq_clock_pelt(cfs_rq);
	int decayed;

	/*
	 * Track task load average for carrying it to new CPU after migrated, and
	 * track group sched_entity load average for task_h_load calc in migration
	 */
	if (se->avg.last_update_time && !(flags & SKIP_AGE_LOAD))
		__update_load_avg_se(now, cfs_rq, se);

	decayed  = update_cfs_rq_load_avg(now, cfs_rq);
	decayed |= propagate_entity_load_avg(se);

	if (!se->avg.last_update_time && (flags & DO_ATTACH)) {

		/*
		 * DO_ATTACH means we're here from enqueue_entity().
		 * !last_update_time means we've passed through
		 * migrate_task_rq_fair() indicating we migrated.
		 *
		 * IOW we're enqueueing a task on a new CPU.
		 */
		attach_entity_load_avg(cfs_rq, se, SCHED_CPUFREQ_MIGRATION);
		update_tg_load_avg(cfs_rq, 0);

	} else if (decayed && (flags & UPDATE_TG))
		update_tg_load_avg(cfs_rq, 0);
}

#ifndef CONFIG_64BIT
static inline u64 cfs_rq_last_update_time(struct cfs_rq *cfs_rq)
{
	u64 last_update_time_copy;
	u64 last_update_time;

	do {
		last_update_time_copy = cfs_rq->load_last_update_time_copy;
		smp_rmb();
		last_update_time = cfs_rq->avg.last_update_time;
	} while (last_update_time != last_update_time_copy);

	return last_update_time;
}
#else
static inline u64 cfs_rq_last_update_time(struct cfs_rq *cfs_rq)
{
	return cfs_rq->avg.last_update_time;
}
#endif

/*
 * Synchronize entity load avg of dequeued entity without locking
 * the previous rq.
 */
void sync_entity_load_avg(struct sched_entity *se)
{
	struct cfs_rq *cfs_rq = cfs_rq_of(se);
	u64 last_update_time;

	last_update_time = cfs_rq_last_update_time(cfs_rq);
	__update_load_avg_blocked_se(last_update_time, se);
}

/*
 * Task first catches up with cfs_rq, and then subtract
 * itself from the cfs_rq (task must be off the queue now).
 */
void remove_entity_load_avg(struct sched_entity *se)
{
	struct cfs_rq *cfs_rq = cfs_rq_of(se);
	unsigned long flags;

	/*
	 * tasks cannot exit without having gone through wake_up_new_task() ->
	 * post_init_entity_util_avg() which will have added things to the
	 * cfs_rq, so we can remove unconditionally.
	 *
	 * Similarly for groups, they will have passed through
	 * post_init_entity_util_avg() before unregister_sched_fair_group()
	 * calls this.
	 */

	sync_entity_load_avg(se);

	raw_spin_lock_irqsave(&cfs_rq->removed.lock, flags);
	++cfs_rq->removed.nr;
	cfs_rq->removed.util_avg	+= se->avg.util_avg;
	cfs_rq->removed.load_avg	+= se->avg.load_avg;
	cfs_rq->removed.runnable_sum	+= se->avg.load_sum; /* == runnable_sum */
	raw_spin_unlock_irqrestore(&cfs_rq->removed.lock, flags);
}

static inline unsigned long cfs_rq_runnable_load_avg(struct cfs_rq *cfs_rq)
{
	return cfs_rq->avg.runnable_load_avg;
}

static inline unsigned long cfs_rq_load_avg(struct cfs_rq *cfs_rq)
{
	return cfs_rq->avg.load_avg;
}

static int idle_balance(struct rq *this_rq, struct rq_flags *rf);

static inline unsigned long task_util(struct task_struct *p)
{
	return READ_ONCE(p->se.avg.util_avg);
}

static inline unsigned long _task_util_est(struct task_struct *p)
{
	struct util_est ue = READ_ONCE(p->se.avg.util_est);

	return max(ue.ewma, ue.enqueued);
}

static inline unsigned long task_util_est(struct task_struct *p)
{
	return max(task_util(p), _task_util_est(p));
}

static inline void util_est_enqueue(struct cfs_rq *cfs_rq,
				    struct task_struct *p)
{
	unsigned int enqueued;

	if (!sched_feat(UTIL_EST))
		return;

	/* Update root cfs_rq's estimated utilization */
	enqueued  = cfs_rq->avg.util_est.enqueued;
	enqueued += (_task_util_est(p) | UTIL_AVG_UNCHANGED);
	WRITE_ONCE(cfs_rq->avg.util_est.enqueued, enqueued);

	/* Update plots for Task and CPU estimated utilization */
	trace_sched_util_est_task(p, &p->se.avg);
	trace_sched_util_est_cpu(cpu_of(rq_of(cfs_rq)), cfs_rq);
}

/*
 * Check if a (signed) value is within a specified (unsigned) margin,
 * based on the observation that:
 *
 *     abs(x) < y := (unsigned)(x + y - 1) < (2 * y - 1)
 *
 * NOTE: this only works when value + maring < INT_MAX.
 */
static inline bool within_margin(int value, int margin)
{
	return ((unsigned int)(value + margin - 1) < (2 * margin - 1));
}

static void
util_est_dequeue(struct cfs_rq *cfs_rq, struct task_struct *p, bool task_sleep)
{
	long last_ewma_diff;
	struct util_est ue;
	int cpu;

	if (!sched_feat(UTIL_EST))
		return;

	/* Update root cfs_rq's estimated utilization */
	ue.enqueued  = cfs_rq->avg.util_est.enqueued;
	ue.enqueued -= min_t(unsigned int, ue.enqueued,
			     (_task_util_est(p) | UTIL_AVG_UNCHANGED));
	WRITE_ONCE(cfs_rq->avg.util_est.enqueued, ue.enqueued);

	/* Update plots for CPU's estimated utilization */
	trace_sched_util_est_cpu(cpu_of(rq_of(cfs_rq)), cfs_rq);

	/*
	 * Skip update of task's estimated utilization when the task has not
	 * yet completed an activation, e.g. being migrated.
	 */
	if (!task_sleep)
		return;

	/*
	 * If the PELT values haven't changed since enqueue time,
	 * skip the util_est update.
	 */
	ue = p->se.avg.util_est;
	if (ue.enqueued & UTIL_AVG_UNCHANGED)
		return;

	/*
	 * Skip update of task's estimated utilization when its EWMA is
	 * already ~1% close to its last activation value.
	 */
	ue.enqueued = (task_util(p) | UTIL_AVG_UNCHANGED);
	last_ewma_diff = ue.enqueued - ue.ewma;
	if (within_margin(last_ewma_diff, (SCHED_CAPACITY_SCALE / 100)))
		return;

	/*
	 * To avoid overestimation of actual task utilization, skip updates if
	 * we cannot grant there is idle time in this CPU.
	 */
	cpu = cpu_of(rq_of(cfs_rq));
	if (task_util(p) > capacity_orig_of(cpu))
		return;

	/*
	 * Update Task's estimated utilization
	 *
	 * When *p completes an activation we can consolidate another sample
	 * of the task size. This is done by storing the current PELT value
	 * as ue.enqueued and by using this value to update the Exponential
	 * Weighted Moving Average (EWMA):
	 *
	 *  ewma(t) = w *  task_util(p) + (1-w) * ewma(t-1)
	 *          = w *  task_util(p) +         ewma(t-1)  - w * ewma(t-1)
	 *          = w * (task_util(p) -         ewma(t-1)) +     ewma(t-1)
	 *          = w * (      last_ewma_diff            ) +     ewma(t-1)
	 *          = w * (last_ewma_diff  +  ewma(t-1) / w)
	 *
	 * Where 'w' is the weight of new samples, which is configured to be
	 * 0.25, thus making w=1/4 ( >>= UTIL_EST_WEIGHT_SHIFT)
	 */
	ue.ewma <<= UTIL_EST_WEIGHT_SHIFT;
	ue.ewma  += last_ewma_diff;
	ue.ewma >>= UTIL_EST_WEIGHT_SHIFT;
	WRITE_ONCE(p->se.avg.util_est, ue);

	/* Update plots for Task's estimated utilization */
	trace_sched_util_est_task(p, &p->se.avg);
}

static inline int task_fits_capacity(struct task_struct *p, long capacity)
{
	return capacity * 1024 > task_util_est(p) * capacity_margin;
}

static inline void update_misfit_status(struct task_struct *p, struct rq *rq)
{
	if (!static_branch_unlikely(&sched_asym_cpucapacity))
		return;

	if (!p) {
		rq->misfit_task_load = 0;
		return;
	}

	if (task_fits_capacity(p, capacity_of(cpu_of(rq)))) {
		rq->misfit_task_load = 0;
		return;
	}

	rq->misfit_task_load = task_h_load(p);
}

#else /* CONFIG_SMP */

#define UPDATE_TG	0x0
#define SKIP_AGE_LOAD	0x0
#define DO_ATTACH	0x0

static inline void update_load_avg(struct cfs_rq *cfs_rq, struct sched_entity *se, int not_used1)
{
	cfs_rq_util_change(cfs_rq, 0);
}

static inline void remove_entity_load_avg(struct sched_entity *se) {}

static inline void
attach_entity_load_avg(struct cfs_rq *cfs_rq, struct sched_entity *se, int flags) {}
static inline void
detach_entity_load_avg(struct cfs_rq *cfs_rq, struct sched_entity *se) {}

static inline int idle_balance(struct rq *rq, struct rq_flags *rf)
{
	return 0;
}

static inline void
util_est_enqueue(struct cfs_rq *cfs_rq, struct task_struct *p) {}

static inline void
util_est_dequeue(struct cfs_rq *cfs_rq, struct task_struct *p,
		 bool task_sleep) {}
static inline void update_misfit_status(struct task_struct *p, struct rq *rq) {}

#endif /* CONFIG_SMP */

static void check_spread(struct cfs_rq *cfs_rq, struct sched_entity *se)
{
#ifdef CONFIG_SCHED_DEBUG
	s64 d = se->vruntime - cfs_rq->min_vruntime;

	if (d < 0)
		d = -d;

	if (d > 3*sysctl_sched_latency)
		schedstat_inc(cfs_rq->nr_spread_over);
#endif
}

static void
place_entity(struct cfs_rq *cfs_rq, struct sched_entity *se, int initial)
{
	u64 vruntime = cfs_rq->min_vruntime;

	/*
	 * The 'current' period is already promised to the current tasks,
	 * however the extra weight of the new task will slow them down a
	 * little, place the new task so that it fits in the slot that
	 * stays open at the end.
	 */
	if (initial && sched_feat(START_DEBIT))
		vruntime += sched_vslice(cfs_rq, se);

	/* sleeps up to a single latency don't count. */
	if (!initial) {
		unsigned long thresh = sysctl_sched_latency;

		/*
		 * Halve their sleep time's effect, to allow
		 * for a gentler effect of sleepers:
		 */
		if (sched_feat(GENTLE_FAIR_SLEEPERS))
			thresh >>= 1;

		vruntime -= thresh;
	}

	/* ensure we never gain time by being placed backwards. */
	se->vruntime = max_vruntime(se->vruntime, vruntime);
}

static void check_enqueue_throttle(struct cfs_rq *cfs_rq);

static inline void check_schedstat_required(void)
{
#ifdef CONFIG_SCHEDSTATS
	if (schedstat_enabled())
		return;

	/* Force schedstat enabled if a dependent tracepoint is active */
	if (trace_sched_stat_wait_enabled()    ||
			trace_sched_stat_sleep_enabled()   ||
			trace_sched_stat_iowait_enabled()  ||
			trace_sched_stat_blocked_enabled() ||
			trace_sched_stat_runtime_enabled())  {
		printk_deferred_once("Scheduler tracepoints stat_sleep, stat_iowait, "
			     "stat_blocked and stat_runtime require the "
			     "kernel parameter schedstats=enable or "
			     "kernel.sched_schedstats=1\n");
	}
#endif
}


/*
 * MIGRATION
 *
 *	dequeue
 *	  update_curr()
 *	    update_min_vruntime()
 *	  vruntime -= min_vruntime
 *
 *	enqueue
 *	  update_curr()
 *	    update_min_vruntime()
 *	  vruntime += min_vruntime
 *
 * this way the vruntime transition between RQs is done when both
 * min_vruntime are up-to-date.
 *
 * WAKEUP (remote)
 *
 *	->migrate_task_rq_fair() (p->state == TASK_WAKING)
 *	  vruntime -= min_vruntime
 *
 *	enqueue
 *	  update_curr()
 *	    update_min_vruntime()
 *	  vruntime += min_vruntime
 *
 * this way we don't have the most up-to-date min_vruntime on the originating
 * CPU and an up-to-date min_vruntime on the destination CPU.
 */

static void
enqueue_entity(struct cfs_rq *cfs_rq, struct sched_entity *se, int flags)
{
	bool renorm = !(flags & ENQUEUE_WAKEUP) || (flags & ENQUEUE_MIGRATED);
	bool curr = cfs_rq->curr == se;

	/*
	 * If we're the current task, we must renormalise before calling
	 * update_curr().
	 */
	if (renorm && curr)
		se->vruntime += cfs_rq->min_vruntime;

	update_curr(cfs_rq);

	/*
	 * Otherwise, renormalise after, such that we're placed at the current
	 * moment in time, instead of some random moment in the past. Being
	 * placed in the past could significantly boost this task to the
	 * fairness detriment of existing tasks.
	 */
	if (renorm && !curr)
		se->vruntime += cfs_rq->min_vruntime;

	/*
	 * When enqueuing a sched_entity, we must:
	 *   - Update loads to have both entity and cfs_rq synced with now.
	 *   - Add its load to cfs_rq->runnable_avg
	 *   - For group_entity, update its weight to reflect the new share of
	 *     its group cfs_rq
	 *   - Add its new weight to cfs_rq->load.weight
	 */
	update_load_avg(cfs_rq, se, UPDATE_TG | DO_ATTACH);
	update_cfs_group(se);
	enqueue_runnable_load_avg(cfs_rq, se);
	account_entity_enqueue(cfs_rq, se);

	if (flags & ENQUEUE_WAKEUP)
		place_entity(cfs_rq, se, 0);

	check_schedstat_required();
	update_stats_enqueue(cfs_rq, se, flags);
	check_spread(cfs_rq, se);
	if (!curr)
		__enqueue_entity(cfs_rq, se);
	se->on_rq = 1;

	if (cfs_rq->nr_running == 1) {
		list_add_leaf_cfs_rq(cfs_rq);
		check_enqueue_throttle(cfs_rq);
	}
}

static void __clear_buddies_last(struct sched_entity *se)
{
	for_each_sched_entity(se) {
		struct cfs_rq *cfs_rq = cfs_rq_of(se);
		if (cfs_rq->last != se)
			break;

		cfs_rq->last = NULL;
	}
}

static void __clear_buddies_next(struct sched_entity *se)
{
	for_each_sched_entity(se) {
		struct cfs_rq *cfs_rq = cfs_rq_of(se);
		if (cfs_rq->next != se)
			break;

		cfs_rq->next = NULL;
	}
}

static void __clear_buddies_skip(struct sched_entity *se)
{
	for_each_sched_entity(se) {
		struct cfs_rq *cfs_rq = cfs_rq_of(se);
		if (cfs_rq->skip != se)
			break;

		cfs_rq->skip = NULL;
	}
}

static void clear_buddies(struct cfs_rq *cfs_rq, struct sched_entity *se)
{
	if (cfs_rq->last == se)
		__clear_buddies_last(se);

	if (cfs_rq->next == se)
		__clear_buddies_next(se);

	if (cfs_rq->skip == se)
		__clear_buddies_skip(se);
}

static __always_inline void return_cfs_rq_runtime(struct cfs_rq *cfs_rq);

static void
dequeue_entity(struct cfs_rq *cfs_rq, struct sched_entity *se, int flags)
{
	/*
	 * Update run-time statistics of the 'current'.
	 */
	update_curr(cfs_rq);

	/*
	 * When dequeuing a sched_entity, we must:
	 *   - Update loads to have both entity and cfs_rq synced with now.
	 *   - Substract its load from the cfs_rq->runnable_avg.
	 *   - Substract its previous weight from cfs_rq->load.weight.
	 *   - For group entity, update its weight to reflect the new share
	 *     of its group cfs_rq.
	 */
	update_load_avg(cfs_rq, se, UPDATE_TG);
	dequeue_runnable_load_avg(cfs_rq, se);

	update_stats_dequeue(cfs_rq, se, flags);

	clear_buddies(cfs_rq, se);

	if (se != cfs_rq->curr)
		__dequeue_entity(cfs_rq, se);
	se->on_rq = 0;
	account_entity_dequeue(cfs_rq, se);

	/*
	 * Normalize after update_curr(); which will also have moved
	 * min_vruntime if @se is the one holding it back. But before doing
	 * update_min_vruntime() again, which will discount @se's position and
	 * can move min_vruntime forward still more.
	 */
	if (!(flags & DEQUEUE_SLEEP))
		se->vruntime -= cfs_rq->min_vruntime;

	/* return excess runtime on last dequeue */
	return_cfs_rq_runtime(cfs_rq);

	update_cfs_group(se);

	/*
	 * Now advance min_vruntime if @se was the entity holding it back,
	 * except when: DEQUEUE_SAVE && !DEQUEUE_MOVE, in this case we'll be
	 * put back on, and if we advance min_vruntime, we'll be placed back
	 * further than we started -- ie. we'll be penalized.
	 */
	if ((flags & (DEQUEUE_SAVE | DEQUEUE_MOVE)) != DEQUEUE_SAVE)
		update_min_vruntime(cfs_rq);
}

/*
 * Preempt the current task with a newly woken task if needed:
 */
static void
check_preempt_tick(struct cfs_rq *cfs_rq, struct sched_entity *curr)
{
	unsigned long ideal_runtime, delta_exec;
	struct sched_entity *se;
	s64 delta;

	ideal_runtime = sched_slice(cfs_rq, curr);
	delta_exec = curr->sum_exec_runtime - curr->prev_sum_exec_runtime;
	if (delta_exec > ideal_runtime) {
		resched_curr(rq_of(cfs_rq));
		/*
		 * The current task ran long enough, ensure it doesn't get
		 * re-elected due to buddy favours.
		 */
		clear_buddies(cfs_rq, curr);
		return;
	}

	/*
	 * Ensure that a task that missed wakeup preemption by a
	 * narrow margin doesn't have to wait for a full slice.
	 * This also mitigates buddy induced latencies under load.
	 */
	if (delta_exec < sysctl_sched_min_granularity)
		return;

	se = __pick_first_entity(cfs_rq);
	delta = curr->vruntime - se->vruntime;

	if (delta < 0)
		return;

	if (delta > ideal_runtime)
		resched_curr(rq_of(cfs_rq));
}

static void
set_next_entity(struct cfs_rq *cfs_rq, struct sched_entity *se)
{
	/* 'current' is not kept within the tree. */
	if (se->on_rq) {
		/*
		 * Any task has to be enqueued before it get to execute on
		 * a CPU. So account for the time it spent waiting on the
		 * runqueue.
		 */
		update_stats_wait_end(cfs_rq, se);
		__dequeue_entity(cfs_rq, se);
		update_load_avg(cfs_rq, se, UPDATE_TG);
	}

	update_stats_curr_start(cfs_rq, se);
	cfs_rq->curr = se;

	/*
	 * Track our maximum slice length, if the CPU's load is at
	 * least twice that of our own weight (i.e. dont track it
	 * when there are only lesser-weight tasks around):
	 */
	if (schedstat_enabled() && rq_of(cfs_rq)->load.weight >= 2*se->load.weight) {
		schedstat_set(se->statistics.slice_max,
			max((u64)schedstat_val(se->statistics.slice_max),
			    se->sum_exec_runtime - se->prev_sum_exec_runtime));
	}

	se->prev_sum_exec_runtime = se->sum_exec_runtime;
}

static int
wakeup_preempt_entity(struct sched_entity *curr, struct sched_entity *se);

/*
 * Pick the next process, keeping these things in mind, in this order:
 * 1) keep things fair between processes/task groups
 * 2) pick the "next" process, since someone really wants that to run
 * 3) pick the "last" process, for cache locality
 * 4) do not run the "skip" process, if something else is available
 */
static struct sched_entity *
pick_next_entity(struct cfs_rq *cfs_rq, struct sched_entity *curr)
{
	struct sched_entity *left = __pick_first_entity(cfs_rq);
	struct sched_entity *se;

	/*
	 * If curr is set we have to see if its left of the leftmost entity
	 * still in the tree, provided there was anything in the tree at all.
	 */
	if (!left || (curr && entity_before(curr, left)))
		left = curr;

	se = left; /* ideally we run the leftmost entity */

	/*
	 * Avoid running the skip buddy, if running something else can
	 * be done without getting too unfair.
	 */
	if (cfs_rq->skip == se) {
		struct sched_entity *second;

		if (se == curr) {
			second = __pick_first_entity(cfs_rq);
		} else {
			second = __pick_next_entity(se);
			if (!second || (curr && entity_before(curr, second)))
				second = curr;
		}

		if (second && wakeup_preempt_entity(second, left) < 1)
			se = second;
	}

	/*
	 * Prefer last buddy, try to return the CPU to a preempted task.
	 */
	if (cfs_rq->last && wakeup_preempt_entity(cfs_rq->last, left) < 1)
		se = cfs_rq->last;

	/*
	 * Someone really wants this to run. If it's not unfair, run it.
	 */
	if (cfs_rq->next && wakeup_preempt_entity(cfs_rq->next, left) < 1)
		se = cfs_rq->next;

	clear_buddies(cfs_rq, se);

	return se;
}

static bool check_cfs_rq_runtime(struct cfs_rq *cfs_rq);

static void put_prev_entity(struct cfs_rq *cfs_rq, struct sched_entity *prev)
{
	/*
	 * If still on the runqueue then deactivate_task()
	 * was not called and update_curr() has to be done:
	 */
	if (prev->on_rq)
		update_curr(cfs_rq);

	/* throttle cfs_rqs exceeding runtime */
	check_cfs_rq_runtime(cfs_rq);

	check_spread(cfs_rq, prev);

	if (prev->on_rq) {
		update_stats_wait_start(cfs_rq, prev);
		/* Put 'current' back into the tree. */
		__enqueue_entity(cfs_rq, prev);
		/* in !on_rq case, update occurred at dequeue */
		update_load_avg(cfs_rq, prev, 0);
	}
	cfs_rq->curr = NULL;
}

static void
entity_tick(struct cfs_rq *cfs_rq, struct sched_entity *curr, int queued)
{
	/*
	 * Update run-time statistics of the 'current'.
	 */
	update_curr(cfs_rq);

	/*
	 * Ensure that runnable average is periodically updated.
	 */
	update_load_avg(cfs_rq, curr, UPDATE_TG);
	update_cfs_group(curr);

#ifdef CONFIG_SCHED_HRTICK
	/*
	 * queued ticks are scheduled to match the slice, so don't bother
	 * validating it and just reschedule.
	 */
	if (queued) {
		resched_curr(rq_of(cfs_rq));
		return;
	}
	/*
	 * don't let the period tick interfere with the hrtick preemption
	 */
	if (!sched_feat(DOUBLE_TICK) &&
			hrtimer_active(&rq_of(cfs_rq)->hrtick_timer))
		return;
#endif

	if (cfs_rq->nr_running > 1)
		check_preempt_tick(cfs_rq, curr);
}


/**************************************************
 * CFS bandwidth control machinery
 */

#ifdef CONFIG_CFS_BANDWIDTH

#ifdef HAVE_JUMP_LABEL
static struct static_key __cfs_bandwidth_used;

static inline bool cfs_bandwidth_used(void)
{
	return static_key_false(&__cfs_bandwidth_used);
}

void cfs_bandwidth_usage_inc(void)
{
	static_key_slow_inc_cpuslocked(&__cfs_bandwidth_used);
}

void cfs_bandwidth_usage_dec(void)
{
	static_key_slow_dec_cpuslocked(&__cfs_bandwidth_used);
}
#else /* HAVE_JUMP_LABEL */
static bool cfs_bandwidth_used(void)
{
	return true;
}

void cfs_bandwidth_usage_inc(void) {}
void cfs_bandwidth_usage_dec(void) {}
#endif /* HAVE_JUMP_LABEL */

/*
 * default period for cfs group bandwidth.
 * default: 0.1s, units: nanoseconds
 */
static inline u64 default_cfs_period(void)
{
	return 100000000ULL;
}

static inline u64 sched_cfs_bandwidth_slice(void)
{
	return (u64)sysctl_sched_cfs_bandwidth_slice * NSEC_PER_USEC;
}

/*
 * Replenish runtime according to assigned quota. We use sched_clock_cpu
 * directly instead of rq->clock to avoid adding additional synchronization
 * around rq->lock.
 *
 * requires cfs_b->lock
 */
void __refill_cfs_bandwidth_runtime(struct cfs_bandwidth *cfs_b)
{
	if (cfs_b->quota != RUNTIME_INF)
		cfs_b->runtime = cfs_b->quota;
}

static inline struct cfs_bandwidth *tg_cfs_bandwidth(struct task_group *tg)
{
	return &tg->cfs_bandwidth;
}

/* rq->task_clock normalized against any time this cfs_rq has spent throttled */
static inline u64 cfs_rq_clock_task(struct cfs_rq *cfs_rq)
{
	if (unlikely(cfs_rq->throttle_count))
		return cfs_rq->throttled_clock_task - cfs_rq->throttled_clock_task_time;

	return rq_clock_task(rq_of(cfs_rq)) - cfs_rq->throttled_clock_task_time;
}

/* returns 0 on failure to allocate runtime */
static int assign_cfs_rq_runtime(struct cfs_rq *cfs_rq)
{
	struct task_group *tg = cfs_rq->tg;
	struct cfs_bandwidth *cfs_b = tg_cfs_bandwidth(tg);
	u64 amount = 0, min_amount;

	/* note: this is a positive sum as runtime_remaining <= 0 */
	min_amount = sched_cfs_bandwidth_slice() - cfs_rq->runtime_remaining;

	raw_spin_lock(&cfs_b->lock);
	if (cfs_b->quota == RUNTIME_INF)
		amount = min_amount;
	else {
		start_cfs_bandwidth(cfs_b);

		if (cfs_b->runtime > 0) {
			amount = min(cfs_b->runtime, min_amount);
			cfs_b->runtime -= amount;
			cfs_b->idle = 0;
		}
	}
	raw_spin_unlock(&cfs_b->lock);

	cfs_rq->runtime_remaining += amount;

	return cfs_rq->runtime_remaining > 0;
}

static void __account_cfs_rq_runtime(struct cfs_rq *cfs_rq, u64 delta_exec)
{
	/* dock delta_exec before expiring quota (as it could span periods) */
	cfs_rq->runtime_remaining -= delta_exec;

	if (likely(cfs_rq->runtime_remaining > 0))
		return;

	if (cfs_rq->throttled)
		return;
	/*
	 * if we're unable to extend our runtime we resched so that the active
	 * hierarchy can be throttled
	 */
	if (!assign_cfs_rq_runtime(cfs_rq) && likely(cfs_rq->curr))
		resched_curr(rq_of(cfs_rq));
}

static __always_inline
void account_cfs_rq_runtime(struct cfs_rq *cfs_rq, u64 delta_exec)
{
	if (!cfs_bandwidth_used() || !cfs_rq->runtime_enabled)
		return;

	__account_cfs_rq_runtime(cfs_rq, delta_exec);
}

static inline int cfs_rq_throttled(struct cfs_rq *cfs_rq)
{
	return cfs_bandwidth_used() && cfs_rq->throttled;
}

/* check whether cfs_rq, or any parent, is throttled */
static inline int throttled_hierarchy(struct cfs_rq *cfs_rq)
{
	return cfs_bandwidth_used() && cfs_rq->throttle_count;
}

/*
 * Ensure that neither of the group entities corresponding to src_cpu or
 * dest_cpu are members of a throttled hierarchy when performing group
 * load-balance operations.
 */
static inline int throttled_lb_pair(struct task_group *tg,
				    int src_cpu, int dest_cpu)
{
	struct cfs_rq *src_cfs_rq, *dest_cfs_rq;

	src_cfs_rq = tg->cfs_rq[src_cpu];
	dest_cfs_rq = tg->cfs_rq[dest_cpu];

	return throttled_hierarchy(src_cfs_rq) ||
	       throttled_hierarchy(dest_cfs_rq);
}

static int tg_unthrottle_up(struct task_group *tg, void *data)
{
	struct rq *rq = data;
	struct cfs_rq *cfs_rq = tg->cfs_rq[cpu_of(rq)];

	cfs_rq->throttle_count--;
	if (!cfs_rq->throttle_count) {
		/* adjust cfs_rq_clock_task() */
		cfs_rq->throttled_clock_task_time += rq_clock_task(rq) -
					     cfs_rq->throttled_clock_task;
	}

	return 0;
}

static int tg_throttle_down(struct task_group *tg, void *data)
{
	struct rq *rq = data;
	struct cfs_rq *cfs_rq = tg->cfs_rq[cpu_of(rq)];

	/* group is entering throttled state, stop time */
	if (!cfs_rq->throttle_count)
		cfs_rq->throttled_clock_task = rq_clock_task(rq);
	cfs_rq->throttle_count++;

	return 0;
}

static void throttle_cfs_rq(struct cfs_rq *cfs_rq)
{
	struct rq *rq = rq_of(cfs_rq);
	struct cfs_bandwidth *cfs_b = tg_cfs_bandwidth(cfs_rq->tg);
	struct sched_entity *se;
	long task_delta, dequeue = 1;
	bool empty;

	se = cfs_rq->tg->se[cpu_of(rq_of(cfs_rq))];

	/* freeze hierarchy runnable averages while throttled */
	rcu_read_lock();
	walk_tg_tree_from(cfs_rq->tg, tg_throttle_down, tg_nop, (void *)rq);
	rcu_read_unlock();

	task_delta = cfs_rq->h_nr_running;
	for_each_sched_entity(se) {
		struct cfs_rq *qcfs_rq = cfs_rq_of(se);
		/* throttled entity or throttle-on-deactivate */
		if (!se->on_rq)
			break;

		if (dequeue)
			dequeue_entity(qcfs_rq, se, DEQUEUE_SLEEP);
		qcfs_rq->h_nr_running -= task_delta;

		if (qcfs_rq->load.weight)
			dequeue = 0;
	}

	if (!se)
		sub_nr_running(rq, task_delta);

	cfs_rq->throttled = 1;
	cfs_rq->throttled_clock = rq_clock(rq);
	raw_spin_lock(&cfs_b->lock);
	empty = list_empty(&cfs_b->throttled_cfs_rq);

	/*
	 * Add to the _head_ of the list, so that an already-started
	 * distribute_cfs_runtime will not see us. If disribute_cfs_runtime is
	 * not running add to the tail so that later runqueues don't get starved.
	 */
	if (cfs_b->distribute_running)
		list_add_rcu(&cfs_rq->throttled_list, &cfs_b->throttled_cfs_rq);
	else
		list_add_tail_rcu(&cfs_rq->throttled_list, &cfs_b->throttled_cfs_rq);

	/*
	 * If we're the first throttled task, make sure the bandwidth
	 * timer is running.
	 */
	if (empty)
		start_cfs_bandwidth(cfs_b);

	raw_spin_unlock(&cfs_b->lock);
}

void unthrottle_cfs_rq(struct cfs_rq *cfs_rq)
{
	struct rq *rq = rq_of(cfs_rq);
	struct cfs_bandwidth *cfs_b = tg_cfs_bandwidth(cfs_rq->tg);
	struct sched_entity *se;
	int enqueue = 1;
	long task_delta;

	se = cfs_rq->tg->se[cpu_of(rq)];

	cfs_rq->throttled = 0;

	update_rq_clock(rq);

	raw_spin_lock(&cfs_b->lock);
	cfs_b->throttled_time += rq_clock(rq) - cfs_rq->throttled_clock;
	list_del_rcu(&cfs_rq->throttled_list);
	raw_spin_unlock(&cfs_b->lock);

	/* update hierarchical throttle state */
	walk_tg_tree_from(cfs_rq->tg, tg_nop, tg_unthrottle_up, (void *)rq);

	if (!cfs_rq->load.weight)
		return;

	task_delta = cfs_rq->h_nr_running;
	for_each_sched_entity(se) {
		if (se->on_rq)
			enqueue = 0;

		cfs_rq = cfs_rq_of(se);
		if (enqueue)
			enqueue_entity(cfs_rq, se, ENQUEUE_WAKEUP);
		cfs_rq->h_nr_running += task_delta;

		if (cfs_rq_throttled(cfs_rq))
			break;
	}

	if (!se)
		add_nr_running(rq, task_delta);

	/* Determine whether we need to wake up potentially idle CPU: */
	if (rq->curr == rq->idle && rq->cfs.nr_running)
		resched_curr(rq);
}

static u64 distribute_cfs_runtime(struct cfs_bandwidth *cfs_b, u64 remaining)
{
	struct cfs_rq *cfs_rq;
	u64 runtime;
	u64 starting_runtime = remaining;

	rcu_read_lock();
	list_for_each_entry_rcu(cfs_rq, &cfs_b->throttled_cfs_rq,
				throttled_list) {
		struct rq *rq = rq_of(cfs_rq);
		struct rq_flags rf;

		rq_lock(rq, &rf);
		if (!cfs_rq_throttled(cfs_rq))
			goto next;

		/* By the above check, this should never be true */
		SCHED_WARN_ON(cfs_rq->runtime_remaining > 0);

		runtime = -cfs_rq->runtime_remaining + 1;
		if (runtime > remaining)
			runtime = remaining;
		remaining -= runtime;

		cfs_rq->runtime_remaining += runtime;

		/* we check whether we're throttled above */
		if (cfs_rq->runtime_remaining > 0)
			unthrottle_cfs_rq(cfs_rq);

next:
		rq_unlock(rq, &rf);

		if (!remaining)
			break;
	}
	rcu_read_unlock();

	return starting_runtime - remaining;
}

/*
 * Responsible for refilling a task_group's bandwidth and unthrottling its
 * cfs_rqs as appropriate. If there has been no activity within the last
 * period the timer is deactivated until scheduling resumes; cfs_b->idle is
 * used to track this state.
 */
static int do_sched_cfs_period_timer(struct cfs_bandwidth *cfs_b, int overrun)
{
	u64 runtime;
	int throttled;

	/* no need to continue the timer with no bandwidth constraint */
	if (cfs_b->quota == RUNTIME_INF)
		goto out_deactivate;

	throttled = !list_empty(&cfs_b->throttled_cfs_rq);
	cfs_b->nr_periods += overrun;

	/*
	 * idle depends on !throttled (for the case of a large deficit), and if
	 * we're going inactive then everything else can be deferred
	 */
	if (cfs_b->idle && !throttled)
		goto out_deactivate;

	__refill_cfs_bandwidth_runtime(cfs_b);

	if (!throttled) {
		/* mark as potentially idle for the upcoming period */
		cfs_b->idle = 1;
		return 0;
	}

	/* account preceding periods in which throttling occurred */
	cfs_b->nr_throttled += overrun;

	/*
	 * This check is repeated as we are holding onto the new bandwidth while
	 * we unthrottle. This can potentially race with an unthrottled group
	 * trying to acquire new bandwidth from the global pool. This can result
	 * in us over-using our runtime if it is all used during this loop, but
	 * only by limited amounts in that extreme case.
	 */
	while (throttled && cfs_b->runtime > 0 && !cfs_b->distribute_running) {
		runtime = cfs_b->runtime;
		cfs_b->distribute_running = 1;
		raw_spin_unlock(&cfs_b->lock);
		/* we can't nest cfs_b->lock while distributing bandwidth */
		runtime = distribute_cfs_runtime(cfs_b, runtime);
		raw_spin_lock(&cfs_b->lock);

		cfs_b->distribute_running = 0;
		throttled = !list_empty(&cfs_b->throttled_cfs_rq);

		cfs_b->runtime -= min(runtime, cfs_b->runtime);
	}

	/*
	 * While we are ensured activity in the period following an
	 * unthrottle, this also covers the case in which the new bandwidth is
	 * insufficient to cover the existing bandwidth deficit.  (Forcing the
	 * timer to remain active while there are any throttled entities.)
	 */
	cfs_b->idle = 0;

	return 0;

out_deactivate:
	return 1;
}

/* a cfs_rq won't donate quota below this amount */
static const u64 min_cfs_rq_runtime = 1 * NSEC_PER_MSEC;
/* minimum remaining period time to redistribute slack quota */
static const u64 min_bandwidth_expiration = 2 * NSEC_PER_MSEC;
/* how long we wait to gather additional slack before distributing */
static const u64 cfs_bandwidth_slack_period = 5 * NSEC_PER_MSEC;

/*
 * Are we near the end of the current quota period?
 *
 * Requires cfs_b->lock for hrtimer_expires_remaining to be safe against the
 * hrtimer base being cleared by hrtimer_start. In the case of
 * migrate_hrtimers, base is never cleared, so we are fine.
 */
static int runtime_refresh_within(struct cfs_bandwidth *cfs_b, u64 min_expire)
{
	struct hrtimer *refresh_timer = &cfs_b->period_timer;
	u64 remaining;

	/* if the call-back is running a quota refresh is already occurring */
	if (hrtimer_callback_running(refresh_timer))
		return 1;

	/* is a quota refresh about to occur? */
	remaining = ktime_to_ns(hrtimer_expires_remaining(refresh_timer));
	if (remaining < min_expire)
		return 1;

	return 0;
}

static void start_cfs_slack_bandwidth(struct cfs_bandwidth *cfs_b)
{
	u64 min_left = cfs_bandwidth_slack_period + min_bandwidth_expiration;

	/* if there's a quota refresh soon don't bother with slack */
	if (runtime_refresh_within(cfs_b, min_left))
		return;

	hrtimer_start(&cfs_b->slack_timer,
			ns_to_ktime(cfs_bandwidth_slack_period),
			HRTIMER_MODE_REL);
}

/* we know any runtime found here is valid as update_curr() precedes return */
static void __return_cfs_rq_runtime(struct cfs_rq *cfs_rq)
{
	struct cfs_bandwidth *cfs_b = tg_cfs_bandwidth(cfs_rq->tg);
	s64 slack_runtime = cfs_rq->runtime_remaining - min_cfs_rq_runtime;

	if (slack_runtime <= 0)
		return;

	raw_spin_lock(&cfs_b->lock);
	if (cfs_b->quota != RUNTIME_INF) {
		cfs_b->runtime += slack_runtime;

		/* we are under rq->lock, defer unthrottling using a timer */
		if (cfs_b->runtime > sched_cfs_bandwidth_slice() &&
		    !list_empty(&cfs_b->throttled_cfs_rq))
			start_cfs_slack_bandwidth(cfs_b);
	}
	raw_spin_unlock(&cfs_b->lock);

	/* even if it's not valid for return we don't want to try again */
	cfs_rq->runtime_remaining -= slack_runtime;
}

static __always_inline void return_cfs_rq_runtime(struct cfs_rq *cfs_rq)
{
	if (!cfs_bandwidth_used())
		return;

	if (!cfs_rq->runtime_enabled || cfs_rq->nr_running)
		return;

	__return_cfs_rq_runtime(cfs_rq);
}

/*
 * This is done with a timer (instead of inline with bandwidth return) since
 * it's necessary to juggle rq->locks to unthrottle their respective cfs_rqs.
 */
static void do_sched_cfs_slack_timer(struct cfs_bandwidth *cfs_b)
{
	u64 runtime = 0, slice = sched_cfs_bandwidth_slice();

	/* confirm we're still not at a refresh boundary */
	raw_spin_lock(&cfs_b->lock);
	if (cfs_b->distribute_running) {
		raw_spin_unlock(&cfs_b->lock);
		return;
	}

	if (runtime_refresh_within(cfs_b, min_bandwidth_expiration)) {
		raw_spin_unlock(&cfs_b->lock);
		return;
	}

	if (cfs_b->quota != RUNTIME_INF && cfs_b->runtime > slice)
		runtime = cfs_b->runtime;

	if (runtime)
		cfs_b->distribute_running = 1;

	raw_spin_unlock(&cfs_b->lock);

	if (!runtime)
		return;

	runtime = distribute_cfs_runtime(cfs_b, runtime);

	raw_spin_lock(&cfs_b->lock);
	cfs_b->runtime -= min(runtime, cfs_b->runtime);
	cfs_b->distribute_running = 0;
	raw_spin_unlock(&cfs_b->lock);
}

/*
 * When a group wakes up we want to make sure that its quota is not already
 * expired/exceeded, otherwise it may be allowed to steal additional ticks of
 * runtime as update_curr() throttling can not not trigger until it's on-rq.
 */
static void check_enqueue_throttle(struct cfs_rq *cfs_rq)
{
	if (!cfs_bandwidth_used())
		return;

	/* an active group must be handled by the update_curr()->put() path */
	if (!cfs_rq->runtime_enabled || cfs_rq->curr)
		return;

	/* ensure the group is not already throttled */
	if (cfs_rq_throttled(cfs_rq))
		return;

	/* update runtime allocation */
	account_cfs_rq_runtime(cfs_rq, 0);
	if (cfs_rq->runtime_remaining <= 0)
		throttle_cfs_rq(cfs_rq);
}

static void sync_throttle(struct task_group *tg, int cpu)
{
	struct cfs_rq *pcfs_rq, *cfs_rq;

	if (!cfs_bandwidth_used())
		return;

	if (!tg->parent)
		return;

	cfs_rq = tg->cfs_rq[cpu];
	pcfs_rq = tg->parent->cfs_rq[cpu];

	cfs_rq->throttle_count = pcfs_rq->throttle_count;
	cfs_rq->throttled_clock_task = rq_clock_task(cpu_rq(cpu));
}

/* conditionally throttle active cfs_rq's from put_prev_entity() */
static bool check_cfs_rq_runtime(struct cfs_rq *cfs_rq)
{
	if (!cfs_bandwidth_used())
		return false;

	if (likely(!cfs_rq->runtime_enabled || cfs_rq->runtime_remaining > 0))
		return false;

	/*
	 * it's possible for a throttled entity to be forced into a running
	 * state (e.g. set_curr_task), in this case we're finished.
	 */
	if (cfs_rq_throttled(cfs_rq))
		return true;

	throttle_cfs_rq(cfs_rq);
	return true;
}

static enum hrtimer_restart sched_cfs_slack_timer(struct hrtimer *timer)
{
	struct cfs_bandwidth *cfs_b =
		container_of(timer, struct cfs_bandwidth, slack_timer);

	do_sched_cfs_slack_timer(cfs_b);

	return HRTIMER_NORESTART;
}

extern const u64 max_cfs_quota_period;

static enum hrtimer_restart sched_cfs_period_timer(struct hrtimer *timer)
{
	struct cfs_bandwidth *cfs_b =
		container_of(timer, struct cfs_bandwidth, period_timer);
	int overrun;
	int idle = 0;
	int count = 0;

	raw_spin_lock(&cfs_b->lock);
	for (;;) {
		overrun = hrtimer_forward_now(timer, cfs_b->period);
		if (!overrun)
			break;

		if (++count > 3) {
			u64 new, old = ktime_to_ns(cfs_b->period);

			/*
<<<<<<< HEAD
			 * Grow period by a factor of 2 to avoid lossing precision.
=======
			 * Grow period by a factor of 2 to avoid losing precision.
>>>>>>> 7d120bf2
			 * Precision loss in the quota/period ratio can cause __cfs_schedulable
			 * to fail.
			 */
			new = old * 2;
			if (new < max_cfs_quota_period) {
				cfs_b->period = ns_to_ktime(new);
				cfs_b->quota *= 2;

				pr_warn_ratelimited(
<<<<<<< HEAD
	"cfs_period_timer[cpu%d]: period too short, scaling up (new cfs_period_us %lld, cfs_quota_us = %lld)\n",
=======
	"cfs_period_timer[cpu%d]: period too short, scaling up (new cfs_period_us = %lld, cfs_quota_us = %lld)\n",
>>>>>>> 7d120bf2
					smp_processor_id(),
					div_u64(new, NSEC_PER_USEC),
					div_u64(cfs_b->quota, NSEC_PER_USEC));
			} else {
				pr_warn_ratelimited(
<<<<<<< HEAD
	"cfs_period_timer[cpu%d]: period too short, but cannot scale up without losing precision (cfs_period_us %lld, cfs_quota_us = %lld)\n",
=======
	"cfs_period_timer[cpu%d]: period too short, but cannot scale up without losing precision (cfs_period_us = %lld, cfs_quota_us = %lld)\n",
>>>>>>> 7d120bf2
					smp_processor_id(),
					div_u64(old, NSEC_PER_USEC),
					div_u64(cfs_b->quota, NSEC_PER_USEC));
			}

			/* reset count so we don't come right back in here */
			count = 0;
		}

		idle = do_sched_cfs_period_timer(cfs_b, overrun);
	}
	if (idle)
		cfs_b->period_active = 0;
	raw_spin_unlock(&cfs_b->lock);

	return idle ? HRTIMER_NORESTART : HRTIMER_RESTART;
}

void init_cfs_bandwidth(struct cfs_bandwidth *cfs_b)
{
	raw_spin_lock_init(&cfs_b->lock);
	cfs_b->runtime = 0;
	cfs_b->quota = RUNTIME_INF;
	cfs_b->period = ns_to_ktime(default_cfs_period());

	INIT_LIST_HEAD(&cfs_b->throttled_cfs_rq);
	hrtimer_init(&cfs_b->period_timer, CLOCK_MONOTONIC, HRTIMER_MODE_ABS_PINNED);
	cfs_b->period_timer.function = sched_cfs_period_timer;
	hrtimer_init(&cfs_b->slack_timer, CLOCK_MONOTONIC, HRTIMER_MODE_REL);
	cfs_b->slack_timer.function = sched_cfs_slack_timer;
	cfs_b->distribute_running = 0;
}

static void init_cfs_rq_runtime(struct cfs_rq *cfs_rq)
{
	cfs_rq->runtime_enabled = 0;
	INIT_LIST_HEAD(&cfs_rq->throttled_list);
}

void start_cfs_bandwidth(struct cfs_bandwidth *cfs_b)
{
	lockdep_assert_held(&cfs_b->lock);

	if (cfs_b->period_active)
		return;

	cfs_b->period_active = 1;
	hrtimer_forward_now(&cfs_b->period_timer, cfs_b->period);
	hrtimer_start_expires(&cfs_b->period_timer, HRTIMER_MODE_ABS_PINNED);
}

static void destroy_cfs_bandwidth(struct cfs_bandwidth *cfs_b)
{
	/* init_cfs_bandwidth() was not called */
	if (!cfs_b->throttled_cfs_rq.next)
		return;

	hrtimer_cancel(&cfs_b->period_timer);
	hrtimer_cancel(&cfs_b->slack_timer);
}

/*
 * Both these CPU hotplug callbacks race against unregister_fair_sched_group()
 *
 * The race is harmless, since modifying bandwidth settings of unhooked group
 * bits doesn't do much.
 */

/* cpu online calback */
static void __maybe_unused update_runtime_enabled(struct rq *rq)
{
	struct task_group *tg;

	lockdep_assert_held(&rq->lock);

	rcu_read_lock();
	list_for_each_entry_rcu(tg, &task_groups, list) {
		struct cfs_bandwidth *cfs_b = &tg->cfs_bandwidth;
		struct cfs_rq *cfs_rq = tg->cfs_rq[cpu_of(rq)];

		raw_spin_lock(&cfs_b->lock);
		cfs_rq->runtime_enabled = cfs_b->quota != RUNTIME_INF;
		raw_spin_unlock(&cfs_b->lock);
	}
	rcu_read_unlock();
}

/* cpu offline callback */
static void __maybe_unused unthrottle_offline_cfs_rqs(struct rq *rq)
{
	struct task_group *tg;

	lockdep_assert_held(&rq->lock);

	rcu_read_lock();
	list_for_each_entry_rcu(tg, &task_groups, list) {
		struct cfs_rq *cfs_rq = tg->cfs_rq[cpu_of(rq)];

		if (!cfs_rq->runtime_enabled)
			continue;

		/*
		 * clock_task is not advancing so we just need to make sure
		 * there's some valid quota amount
		 */
		cfs_rq->runtime_remaining = 1;
		/*
		 * Offline rq is schedulable till CPU is completely disabled
		 * in take_cpu_down(), so we prevent new cfs throttling here.
		 */
		cfs_rq->runtime_enabled = 0;

		if (cfs_rq_throttled(cfs_rq))
			unthrottle_cfs_rq(cfs_rq);
	}
	rcu_read_unlock();
}

#else /* CONFIG_CFS_BANDWIDTH */
static inline u64 cfs_rq_clock_task(struct cfs_rq *cfs_rq)
{
	return rq_clock_task(rq_of(cfs_rq));
}

static void account_cfs_rq_runtime(struct cfs_rq *cfs_rq, u64 delta_exec) {}
static bool check_cfs_rq_runtime(struct cfs_rq *cfs_rq) { return false; }
static void check_enqueue_throttle(struct cfs_rq *cfs_rq) {}
static inline void sync_throttle(struct task_group *tg, int cpu) {}
static __always_inline void return_cfs_rq_runtime(struct cfs_rq *cfs_rq) {}

static inline int cfs_rq_throttled(struct cfs_rq *cfs_rq)
{
	return 0;
}

static inline int throttled_hierarchy(struct cfs_rq *cfs_rq)
{
	return 0;
}

static inline int throttled_lb_pair(struct task_group *tg,
				    int src_cpu, int dest_cpu)
{
	return 0;
}

void init_cfs_bandwidth(struct cfs_bandwidth *cfs_b) {}

#ifdef CONFIG_FAIR_GROUP_SCHED
static void init_cfs_rq_runtime(struct cfs_rq *cfs_rq) {}
#endif

static inline struct cfs_bandwidth *tg_cfs_bandwidth(struct task_group *tg)
{
	return NULL;
}
static inline void destroy_cfs_bandwidth(struct cfs_bandwidth *cfs_b) {}
static inline void update_runtime_enabled(struct rq *rq) {}
static inline void unthrottle_offline_cfs_rqs(struct rq *rq) {}

#endif /* CONFIG_CFS_BANDWIDTH */

/**************************************************
 * CFS operations on tasks:
 */

#ifdef CONFIG_SCHED_HRTICK
static void hrtick_start_fair(struct rq *rq, struct task_struct *p)
{
	struct sched_entity *se = &p->se;
	struct cfs_rq *cfs_rq = cfs_rq_of(se);

	SCHED_WARN_ON(task_rq(p) != rq);

	if (rq->cfs.h_nr_running > 1) {
		u64 slice = sched_slice(cfs_rq, se);
		u64 ran = se->sum_exec_runtime - se->prev_sum_exec_runtime;
		s64 delta = slice - ran;

		if (delta < 0) {
			if (rq->curr == p)
				resched_curr(rq);
			return;
		}
		hrtick_start(rq, delta);
	}
}

/*
 * called from enqueue/dequeue and updates the hrtick when the
 * current task is from our class and nr_running is low enough
 * to matter.
 */
static void hrtick_update(struct rq *rq)
{
	struct task_struct *curr = rq->curr;

	if (!hrtick_enabled(rq) || curr->sched_class != &fair_sched_class)
		return;

	if (cfs_rq_of(&curr->se)->nr_running < sched_nr_latency)
		hrtick_start_fair(rq, curr);
}
#else /* !CONFIG_SCHED_HRTICK */
static inline void
hrtick_start_fair(struct rq *rq, struct task_struct *p)
{
}

static inline void hrtick_update(struct rq *rq)
{
}
#endif

#ifdef CONFIG_SMP
static inline unsigned long cpu_util(int cpu);
static unsigned long capacity_of(int cpu);

static inline bool cpu_overutilized(int cpu)
{
	return (capacity_of(cpu) * 1024) < (cpu_util(cpu) * capacity_margin);
}

static inline void update_overutilized_status(struct rq *rq)
{
	if (!READ_ONCE(rq->rd->overutilized) && cpu_overutilized(rq->cpu)) {
		WRITE_ONCE(rq->rd->overutilized, SG_OVERUTILIZED);
		trace_sched_overutilized(1);
	}
}
#else
static inline void update_overutilized_status(struct rq *rq) { }
#endif

/*
 * The enqueue_task method is called before nr_running is
 * increased. Here we update the fair scheduling stats and
 * then put the task into the rbtree:
 */
static void
enqueue_task_fair(struct rq *rq, struct task_struct *p, int flags)
{
	struct cfs_rq *cfs_rq;
	struct sched_entity *se = &p->se;

	/*
	 * The code below (indirectly) updates schedutil which looks at
	 * the cfs_rq utilization to select a frequency.
	 * Let's add the task's estimated utilization to the cfs_rq's
	 * estimated utilization, before we update schedutil.
	 */
	util_est_enqueue(&rq->cfs, p);

	/*
	 * The code below (indirectly) updates schedutil which looks at
	 * the cfs_rq utilization to select a frequency.
	 * Let's update schedtune here to ensure the boost value of the
	 * current task is accounted for in the selection of the OPP.
	 *
	 * We do it also in the case where we enqueue a throttled task;
	 * we could argue that a throttled task should not boost a CPU,
	 * however:
	 * a) properly implementing CPU boosting considering throttled
	 *    tasks will increase a lot the complexity of the solution
	 * b) it's not easy to quantify the benefits introduced by
	 *    such a more complex solution.
	 * Thus, for the time being we go for the simple solution and boost
	 * also for throttled RQs.
	 */
	schedtune_enqueue_task(p, cpu_of(rq));

	/*
	 * If in_iowait is set, the code below may not trigger any cpufreq
	 * utilization updates, so do it here explicitly with the IOWAIT flag
	 * passed.
	 */
	if (p->in_iowait)
		cpufreq_update_util(rq, SCHED_CPUFREQ_IOWAIT);

	for_each_sched_entity(se) {
		if (se->on_rq)
			break;
		cfs_rq = cfs_rq_of(se);
		enqueue_entity(cfs_rq, se, flags);

		/*
		 * end evaluation on encountering a throttled cfs_rq
		 *
		 * note: in the case of encountering a throttled cfs_rq we will
		 * post the final h_nr_running increment below.
		 */
		if (cfs_rq_throttled(cfs_rq))
			break;
		cfs_rq->h_nr_running++;

		flags = ENQUEUE_WAKEUP;
	}

	for_each_sched_entity(se) {
		cfs_rq = cfs_rq_of(se);
		cfs_rq->h_nr_running++;

		if (cfs_rq_throttled(cfs_rq))
			break;

		update_load_avg(cfs_rq, se, UPDATE_TG);
		update_cfs_group(se);
	}

	if (!se) {
		add_nr_running(rq, 1);
		/*
		 * Since new tasks are assigned an initial util_avg equal to
		 * half of the spare capacity of their CPU, tiny tasks have the
		 * ability to cross the overutilized threshold, which will
		 * result in the load balancer ruining all the task placement
		 * done by EAS. As a way to mitigate that effect, do not account
		 * for the first enqueue operation of new tasks during the
		 * overutilized flag detection.
		 *
		 * A better way of solving this problem would be to wait for
		 * the PELT signals of tasks to converge before taking them
		 * into account, but that is not straightforward to implement,
		 * and the following generally works well enough in practice.
		 */
		if (flags & ENQUEUE_WAKEUP)
			update_overutilized_status(rq);

	}

	hrtick_update(rq);
}

static void set_next_buddy(struct sched_entity *se);

/*
 * The dequeue_task method is called before nr_running is
 * decreased. We remove the task from the rbtree and
 * update the fair scheduling stats:
 */
static void dequeue_task_fair(struct rq *rq, struct task_struct *p, int flags)
{
	struct cfs_rq *cfs_rq;
	struct sched_entity *se = &p->se;
	int task_sleep = flags & DEQUEUE_SLEEP;

	/*
	 * The code below (indirectly) updates schedutil which looks at
	 * the cfs_rq utilization to select a frequency.
	 * Let's update schedtune here to ensure the boost value of the
	 * current task is not more accounted for in the selection of the OPP.
	 */
	schedtune_dequeue_task(p, cpu_of(rq));

	for_each_sched_entity(se) {
		cfs_rq = cfs_rq_of(se);
		dequeue_entity(cfs_rq, se, flags);

		/*
		 * end evaluation on encountering a throttled cfs_rq
		 *
		 * note: in the case of encountering a throttled cfs_rq we will
		 * post the final h_nr_running decrement below.
		*/
		if (cfs_rq_throttled(cfs_rq))
			break;
		cfs_rq->h_nr_running--;

		/* Don't dequeue parent if it has other entities besides us */
		if (cfs_rq->load.weight) {
			/* Avoid re-evaluating load for this entity: */
			se = parent_entity(se);
			/*
			 * Bias pick_next to pick a task from this cfs_rq, as
			 * p is sleeping when it is within its sched_slice.
			 */
			if (task_sleep && se && !throttled_hierarchy(cfs_rq))
				set_next_buddy(se);
			break;
		}
		flags |= DEQUEUE_SLEEP;
	}

	for_each_sched_entity(se) {
		cfs_rq = cfs_rq_of(se);
		cfs_rq->h_nr_running--;

		if (cfs_rq_throttled(cfs_rq))
			break;

		update_load_avg(cfs_rq, se, UPDATE_TG);
		update_cfs_group(se);
	}

	if (!se)
		sub_nr_running(rq, 1);

	util_est_dequeue(&rq->cfs, p, task_sleep);
	hrtick_update(rq);
}

#ifdef CONFIG_SMP

/* Working cpumask for: load_balance, load_balance_newidle. */
DEFINE_PER_CPU(cpumask_var_t, load_balance_mask);
DEFINE_PER_CPU(cpumask_var_t, select_idle_mask);

#ifdef CONFIG_NO_HZ_COMMON
/*
 * per rq 'load' arrray crap; XXX kill this.
 */

/*
 * The exact cpuload calculated at every tick would be:
 *
 *   load' = (1 - 1/2^i) * load + (1/2^i) * cur_load
 *
 * If a CPU misses updates for n ticks (as it was idle) and update gets
 * called on the n+1-th tick when CPU may be busy, then we have:
 *
 *   load_n   = (1 - 1/2^i)^n * load_0
 *   load_n+1 = (1 - 1/2^i)   * load_n + (1/2^i) * cur_load
 *
 * decay_load_missed() below does efficient calculation of
 *
 *   load' = (1 - 1/2^i)^n * load
 *
 * Because x^(n+m) := x^n * x^m we can decompose any x^n in power-of-2 factors.
 * This allows us to precompute the above in said factors, thereby allowing the
 * reduction of an arbitrary n in O(log_2 n) steps. (See also
 * fixed_power_int())
 *
 * The calculation is approximated on a 128 point scale.
 */
#define DEGRADE_SHIFT		7

static const u8 degrade_zero_ticks[CPU_LOAD_IDX_MAX] = {0, 8, 32, 64, 128};
static const u8 degrade_factor[CPU_LOAD_IDX_MAX][DEGRADE_SHIFT + 1] = {
	{   0,   0,  0,  0,  0,  0, 0, 0 },
	{  64,  32,  8,  0,  0,  0, 0, 0 },
	{  96,  72, 40, 12,  1,  0, 0, 0 },
	{ 112,  98, 75, 43, 15,  1, 0, 0 },
	{ 120, 112, 98, 76, 45, 16, 2, 0 }
};

/*
 * Update cpu_load for any missed ticks, due to tickless idle. The backlog
 * would be when CPU is idle and so we just decay the old load without
 * adding any new load.
 */
static unsigned long
decay_load_missed(unsigned long load, unsigned long missed_updates, int idx)
{
	int j = 0;

	if (!missed_updates)
		return load;

	if (missed_updates >= degrade_zero_ticks[idx])
		return 0;

	if (idx == 1)
		return load >> missed_updates;

	while (missed_updates) {
		if (missed_updates % 2)
			load = (load * degrade_factor[idx][j]) >> DEGRADE_SHIFT;

		missed_updates >>= 1;
		j++;
	}
	return load;
}

static struct {
	cpumask_var_t idle_cpus_mask;
	atomic_t nr_cpus;
	int has_blocked;		/* Idle CPUS has blocked load */
	unsigned long next_balance;     /* in jiffy units */
	unsigned long next_blocked;	/* Next update of blocked load in jiffies */
} nohz ____cacheline_aligned;

#endif /* CONFIG_NO_HZ_COMMON */

/**
 * __cpu_load_update - update the rq->cpu_load[] statistics
 * @this_rq: The rq to update statistics for
 * @this_load: The current load
 * @pending_updates: The number of missed updates
 *
 * Update rq->cpu_load[] statistics. This function is usually called every
 * scheduler tick (TICK_NSEC).
 *
 * This function computes a decaying average:
 *
 *   load[i]' = (1 - 1/2^i) * load[i] + (1/2^i) * load
 *
 * Because of NOHZ it might not get called on every tick which gives need for
 * the @pending_updates argument.
 *
 *   load[i]_n = (1 - 1/2^i) * load[i]_n-1 + (1/2^i) * load_n-1
 *             = A * load[i]_n-1 + B ; A := (1 - 1/2^i), B := (1/2^i) * load
 *             = A * (A * load[i]_n-2 + B) + B
 *             = A * (A * (A * load[i]_n-3 + B) + B) + B
 *             = A^3 * load[i]_n-3 + (A^2 + A + 1) * B
 *             = A^n * load[i]_0 + (A^(n-1) + A^(n-2) + ... + 1) * B
 *             = A^n * load[i]_0 + ((1 - A^n) / (1 - A)) * B
 *             = (1 - 1/2^i)^n * (load[i]_0 - load) + load
 *
 * In the above we've assumed load_n := load, which is true for NOHZ_FULL as
 * any change in load would have resulted in the tick being turned back on.
 *
 * For regular NOHZ, this reduces to:
 *
 *   load[i]_n = (1 - 1/2^i)^n * load[i]_0
 *
 * see decay_load_misses(). For NOHZ_FULL we get to subtract and add the extra
 * term.
 */
static void cpu_load_update(struct rq *this_rq, unsigned long this_load,
			    unsigned long pending_updates)
{
	unsigned long __maybe_unused tickless_load = this_rq->cpu_load[0];
	int i, scale;

	this_rq->nr_load_updates++;

	/* Update our load: */
	this_rq->cpu_load[0] = this_load; /* Fasttrack for idx 0 */
	for (i = 1, scale = 2; i < CPU_LOAD_IDX_MAX; i++, scale += scale) {
		unsigned long old_load, new_load;

		/* scale is effectively 1 << i now, and >> i divides by scale */

		old_load = this_rq->cpu_load[i];
#ifdef CONFIG_NO_HZ_COMMON
		old_load = decay_load_missed(old_load, pending_updates - 1, i);
		if (tickless_load) {
			old_load -= decay_load_missed(tickless_load, pending_updates - 1, i);
			/*
			 * old_load can never be a negative value because a
			 * decayed tickless_load cannot be greater than the
			 * original tickless_load.
			 */
			old_load += tickless_load;
		}
#endif
		new_load = this_load;
		/*
		 * Round up the averaging division if load is increasing. This
		 * prevents us from getting stuck on 9 if the load is 10, for
		 * example.
		 */
		if (new_load > old_load)
			new_load += scale - 1;

		this_rq->cpu_load[i] = (old_load * (scale - 1) + new_load) >> i;
	}
}

/* Used instead of source_load when we know the type == 0 */
static unsigned long weighted_cpuload(struct rq *rq)
{
	return cfs_rq_runnable_load_avg(&rq->cfs);
}

#ifdef CONFIG_NO_HZ_COMMON
/*
 * There is no sane way to deal with nohz on smp when using jiffies because the
 * CPU doing the jiffies update might drift wrt the CPU doing the jiffy reading
 * causing off-by-one errors in observed deltas; {0,2} instead of {1,1}.
 *
 * Therefore we need to avoid the delta approach from the regular tick when
 * possible since that would seriously skew the load calculation. This is why we
 * use cpu_load_update_periodic() for CPUs out of nohz. However we'll rely on
 * jiffies deltas for updates happening while in nohz mode (idle ticks, idle
 * loop exit, nohz_idle_balance, nohz full exit...)
 *
 * This means we might still be one tick off for nohz periods.
 */

static void cpu_load_update_nohz(struct rq *this_rq,
				 unsigned long curr_jiffies,
				 unsigned long load)
{
	unsigned long pending_updates;

	pending_updates = curr_jiffies - this_rq->last_load_update_tick;
	if (pending_updates) {
		this_rq->last_load_update_tick = curr_jiffies;
		/*
		 * In the regular NOHZ case, we were idle, this means load 0.
		 * In the NOHZ_FULL case, we were non-idle, we should consider
		 * its weighted load.
		 */
		cpu_load_update(this_rq, load, pending_updates);
	}
}

/*
 * Called from nohz_idle_balance() to update the load ratings before doing the
 * idle balance.
 */
static void cpu_load_update_idle(struct rq *this_rq)
{
	/*
	 * bail if there's load or we're actually up-to-date.
	 */
	if (weighted_cpuload(this_rq))
		return;

	cpu_load_update_nohz(this_rq, READ_ONCE(jiffies), 0);
}

/*
 * Record CPU load on nohz entry so we know the tickless load to account
 * on nohz exit. cpu_load[0] happens then to be updated more frequently
 * than other cpu_load[idx] but it should be fine as cpu_load readers
 * shouldn't rely into synchronized cpu_load[*] updates.
 */
void cpu_load_update_nohz_start(void)
{
	struct rq *this_rq = this_rq();

	/*
	 * This is all lockless but should be fine. If weighted_cpuload changes
	 * concurrently we'll exit nohz. And cpu_load write can race with
	 * cpu_load_update_idle() but both updater would be writing the same.
	 */
	this_rq->cpu_load[0] = weighted_cpuload(this_rq);
}

/*
 * Account the tickless load in the end of a nohz frame.
 */
void cpu_load_update_nohz_stop(void)
{
	unsigned long curr_jiffies = READ_ONCE(jiffies);
	struct rq *this_rq = this_rq();
	unsigned long load;
	struct rq_flags rf;

	if (curr_jiffies == this_rq->last_load_update_tick)
		return;

	load = weighted_cpuload(this_rq);
	rq_lock(this_rq, &rf);
	update_rq_clock(this_rq);
	cpu_load_update_nohz(this_rq, curr_jiffies, load);
	rq_unlock(this_rq, &rf);
}
#else /* !CONFIG_NO_HZ_COMMON */
static inline void cpu_load_update_nohz(struct rq *this_rq,
					unsigned long curr_jiffies,
					unsigned long load) { }
#endif /* CONFIG_NO_HZ_COMMON */

static void cpu_load_update_periodic(struct rq *this_rq, unsigned long load)
{
#ifdef CONFIG_NO_HZ_COMMON
	/* See the mess around cpu_load_update_nohz(). */
	this_rq->last_load_update_tick = READ_ONCE(jiffies);
#endif
	cpu_load_update(this_rq, load, 1);
}

/*
 * Called from scheduler_tick()
 */
void cpu_load_update_active(struct rq *this_rq)
{
	unsigned long load = weighted_cpuload(this_rq);

	if (tick_nohz_tick_stopped())
		cpu_load_update_nohz(this_rq, READ_ONCE(jiffies), load);
	else
		cpu_load_update_periodic(this_rq, load);
}

/*
 * Return a low guess at the load of a migration-source CPU weighted
 * according to the scheduling class and "nice" value.
 *
 * We want to under-estimate the load of migration sources, to
 * balance conservatively.
 */
static unsigned long source_load(int cpu, int type)
{
	struct rq *rq = cpu_rq(cpu);
	unsigned long total = weighted_cpuload(rq);

	if (type == 0 || !sched_feat(LB_BIAS))
		return total;

	return min(rq->cpu_load[type-1], total);
}

/*
 * Return a high guess at the load of a migration-target CPU weighted
 * according to the scheduling class and "nice" value.
 */
static unsigned long target_load(int cpu, int type)
{
	struct rq *rq = cpu_rq(cpu);
	unsigned long total = weighted_cpuload(rq);

	if (type == 0 || !sched_feat(LB_BIAS))
		return total;

	return max(rq->cpu_load[type-1], total);
}

static unsigned long capacity_of(int cpu)
{
	return cpu_rq(cpu)->cpu_capacity;
}

static unsigned long cpu_avg_load_per_task(int cpu)
{
	struct rq *rq = cpu_rq(cpu);
	unsigned long nr_running = READ_ONCE(rq->cfs.h_nr_running);
	unsigned long load_avg = weighted_cpuload(rq);

	if (nr_running)
		return load_avg / nr_running;

	return 0;
}

static void record_wakee(struct task_struct *p)
{
	/*
	 * Only decay a single time; tasks that have less then 1 wakeup per
	 * jiffy will not have built up many flips.
	 */
	if (time_after(jiffies, current->wakee_flip_decay_ts + HZ)) {
		current->wakee_flips >>= 1;
		current->wakee_flip_decay_ts = jiffies;
	}

	if (current->last_wakee != p) {
		current->last_wakee = p;
		current->wakee_flips++;
	}
}

/*
 * Detect M:N waker/wakee relationships via a switching-frequency heuristic.
 *
 * A waker of many should wake a different task than the one last awakened
 * at a frequency roughly N times higher than one of its wakees.
 *
 * In order to determine whether we should let the load spread vs consolidating
 * to shared cache, we look for a minimum 'flip' frequency of llc_size in one
 * partner, and a factor of lls_size higher frequency in the other.
 *
 * With both conditions met, we can be relatively sure that the relationship is
 * non-monogamous, with partner count exceeding socket size.
 *
 * Waker/wakee being client/server, worker/dispatcher, interrupt source or
 * whatever is irrelevant, spread criteria is apparent partner count exceeds
 * socket size.
 */
static int wake_wide(struct task_struct *p, int sibling_count_hint)
{
	unsigned int master = current->wakee_flips;
	unsigned int slave = p->wakee_flips;
	int llc_size = this_cpu_read(sd_llc_size);

	if (sibling_count_hint >= llc_size)
		return 1;

	if (master < slave)
		swap(master, slave);
	if (slave < llc_size || master < slave * llc_size)
		return 0;
	return 1;
}

/*
 * The purpose of wake_affine() is to quickly determine on which CPU we can run
 * soonest. For the purpose of speed we only consider the waking and previous
 * CPU.
 *
 * wake_affine_idle() - only considers 'now', it check if the waking CPU is
 *			cache-affine and is (or	will be) idle.
 *
 * wake_affine_weight() - considers the weight to reflect the average
 *			  scheduling latency of the CPUs. This seems to work
 *			  for the overloaded case.
 */
static int
wake_affine_idle(int this_cpu, int prev_cpu, int sync)
{
	/*
	 * If this_cpu is idle, it implies the wakeup is from interrupt
	 * context. Only allow the move if cache is shared. Otherwise an
	 * interrupt intensive workload could force all tasks onto one
	 * node depending on the IO topology or IRQ affinity settings.
	 *
	 * If the prev_cpu is idle and cache affine then avoid a migration.
	 * There is no guarantee that the cache hot data from an interrupt
	 * is more important than cache hot data on the prev_cpu and from
	 * a cpufreq perspective, it's better to have higher utilisation
	 * on one CPU.
	 */
	if (available_idle_cpu(this_cpu) && cpus_share_cache(this_cpu, prev_cpu))
		return available_idle_cpu(prev_cpu) ? prev_cpu : this_cpu;

	if (sync && cpu_rq(this_cpu)->nr_running == 1)
		return this_cpu;

	return nr_cpumask_bits;
}

static int
wake_affine_weight(struct sched_domain *sd, struct task_struct *p,
		   int this_cpu, int prev_cpu, int sync)
{
	s64 this_eff_load, prev_eff_load;
	unsigned long task_load;

	this_eff_load = target_load(this_cpu, sd->wake_idx);

	if (sync) {
		unsigned long current_load = task_h_load(current);

		if (current_load > this_eff_load)
			return this_cpu;

		this_eff_load -= current_load;
	}

	task_load = task_h_load(p);

	this_eff_load += task_load;
	if (sched_feat(WA_BIAS))
		this_eff_load *= 100;
	this_eff_load *= capacity_of(prev_cpu);

	prev_eff_load = source_load(prev_cpu, sd->wake_idx);
	prev_eff_load -= task_load;
	if (sched_feat(WA_BIAS))
		prev_eff_load *= 100 + (sd->imbalance_pct - 100) / 2;
	prev_eff_load *= capacity_of(this_cpu);

	/*
	 * If sync, adjust the weight of prev_eff_load such that if
	 * prev_eff == this_eff that select_idle_sibling() will consider
	 * stacking the wakee on top of the waker if no other CPU is
	 * idle.
	 */
	if (sync)
		prev_eff_load += 1;

	return this_eff_load < prev_eff_load ? this_cpu : nr_cpumask_bits;
}

static int wake_affine(struct sched_domain *sd, struct task_struct *p,
		       int this_cpu, int prev_cpu, int sync)
{
	int target = nr_cpumask_bits;

	if (sched_feat(WA_IDLE))
		target = wake_affine_idle(this_cpu, prev_cpu, sync);

	if (sched_feat(WA_WEIGHT) && target == nr_cpumask_bits)
		target = wake_affine_weight(sd, p, this_cpu, prev_cpu, sync);

	schedstat_inc(p->se.statistics.nr_wakeups_affine_attempts);
	if (target == nr_cpumask_bits)
		return prev_cpu;

	schedstat_inc(sd->ttwu_move_affine);
	schedstat_inc(p->se.statistics.nr_wakeups_affine);
	return target;
}

#ifdef CONFIG_SCHED_TUNE
struct reciprocal_value schedtune_spc_rdiv;

static long
schedtune_margin(unsigned long signal, long boost)
{
	long long margin = 0;

	/*
	 * Signal proportional compensation (SPC)
	 *
	 * The Boost (B) value is used to compute a Margin (M) which is
	 * proportional to the complement of the original Signal (S):
	 *   M = B * (SCHED_CAPACITY_SCALE - S)
	 * The obtained M could be used by the caller to "boost" S.
	 */
	if (boost >= 0) {
		margin  = SCHED_CAPACITY_SCALE - signal;
		margin *= boost;
	} else
		margin = -signal * boost;

	margin  = reciprocal_divide(margin, schedtune_spc_rdiv);

	if (boost < 0)
		margin *= -1;
	return margin;
}

static inline int
schedtune_cpu_margin(unsigned long util, int cpu)
{
	int boost = schedtune_cpu_boost(cpu);

	if (boost == 0)
		return 0;

	return schedtune_margin(util, boost);
}

static inline long
schedtune_task_margin(struct task_struct *task)
{
	int boost = schedtune_task_boost(task);
	unsigned long util;
	long margin;

	if (boost == 0)
		return 0;

	util = task_util_est(task);
	margin = schedtune_margin(util, boost);

	return margin;
}

unsigned long
boosted_cpu_util(int cpu, unsigned long other_util)
{
	unsigned long util = cpu_util_cfs(cpu_rq(cpu)) + other_util;
	long margin = schedtune_cpu_margin(util, cpu);

	trace_sched_boost_cpu(cpu, util, margin);

	return util + margin;
}

#else /* CONFIG_SCHED_TUNE */

static inline int
schedtune_cpu_margin(unsigned long util, int cpu)
{
	return 0;
}

static inline int
schedtune_task_margin(struct task_struct *task)
{
	return 0;
}

#endif /* CONFIG_SCHED_TUNE */

static inline unsigned long
boosted_task_util(struct task_struct *task)
{
	unsigned long util = task_util_est(task);
	long margin = schedtune_task_margin(task);

	trace_sched_boost_task(task, util, margin);

	return util + margin;
}

static unsigned long cpu_util_without(int cpu, struct task_struct *p);

static unsigned long capacity_spare_without(int cpu, struct task_struct *p)
{
	return max_t(long, capacity_of(cpu) - cpu_util_without(cpu, p), 0);
}

/*
 * find_idlest_group finds and returns the least busy CPU group within the
 * domain.
 *
 * Assumes p is allowed on at least one CPU in sd.
 */
static struct sched_group *
find_idlest_group(struct sched_domain *sd, struct task_struct *p,
		  int this_cpu, int sd_flag)
{
	struct sched_group *idlest = NULL, *group = sd->groups;
	struct sched_group *most_spare_sg = NULL;
	unsigned long min_runnable_load = ULONG_MAX;
	unsigned long this_runnable_load = ULONG_MAX;
	unsigned long min_avg_load = ULONG_MAX, this_avg_load = ULONG_MAX;
	unsigned long most_spare = 0, this_spare = 0;
	int load_idx = sd->forkexec_idx;
	int imbalance_scale = 100 + (sd->imbalance_pct-100)/2;
	unsigned long imbalance = scale_load_down(NICE_0_LOAD) *
				(sd->imbalance_pct-100) / 100;

	if (sd_flag & SD_BALANCE_WAKE)
		load_idx = sd->wake_idx;

	do {
		unsigned long load, avg_load, runnable_load;
		unsigned long spare_cap, max_spare_cap;
		int local_group;
		int i;

		/* Skip over this group if it has no CPUs allowed */
		if (!cpumask_intersects(sched_group_span(group),
					&p->cpus_allowed))
			continue;

		local_group = cpumask_test_cpu(this_cpu,
					       sched_group_span(group));

		/*
		 * Tally up the load of all CPUs in the group and find
		 * the group containing the CPU with most spare capacity.
		 */
		avg_load = 0;
		runnable_load = 0;
		max_spare_cap = 0;

		for_each_cpu(i, sched_group_span(group)) {
			/* Bias balancing toward CPUs of our domain */
			if (local_group)
				load = source_load(i, load_idx);
			else
				load = target_load(i, load_idx);

			runnable_load += load;

			avg_load += cfs_rq_load_avg(&cpu_rq(i)->cfs);

			spare_cap = capacity_spare_without(i, p);

			if (spare_cap > max_spare_cap)
				max_spare_cap = spare_cap;
		}

		/* Adjust by relative CPU capacity of the group */
		avg_load = (avg_load * SCHED_CAPACITY_SCALE) /
					group->sgc->capacity;
		runnable_load = (runnable_load * SCHED_CAPACITY_SCALE) /
					group->sgc->capacity;

		if (local_group) {
			this_runnable_load = runnable_load;
			this_avg_load = avg_load;
			this_spare = max_spare_cap;
		} else {
			if (min_runnable_load > (runnable_load + imbalance)) {
				/*
				 * The runnable load is significantly smaller
				 * so we can pick this new CPU:
				 */
				min_runnable_load = runnable_load;
				min_avg_load = avg_load;
				idlest = group;
			} else if ((runnable_load < (min_runnable_load + imbalance)) &&
				   (100*min_avg_load > imbalance_scale*avg_load)) {
				/*
				 * The runnable loads are close so take the
				 * blocked load into account through avg_load:
				 */
				min_avg_load = avg_load;
				idlest = group;
			}

			if (most_spare < max_spare_cap) {
				most_spare = max_spare_cap;
				most_spare_sg = group;
			}
		}
	} while (group = group->next, group != sd->groups);

	/*
	 * The cross-over point between using spare capacity or least load
	 * is too conservative for high utilization tasks on partially
	 * utilized systems if we require spare_capacity > task_util(p),
	 * so we allow for some task stuffing by using
	 * spare_capacity > task_util(p)/2.
	 *
	 * Spare capacity can't be used for fork because the utilization has
	 * not been set yet, we must first select a rq to compute the initial
	 * utilization.
	 */
	if (sd_flag & SD_BALANCE_FORK)
		goto skip_spare;

	if (this_spare > task_util(p) / 2 &&
	    imbalance_scale*this_spare > 100*most_spare)
		return NULL;

	if (most_spare > task_util(p) / 2)
		return most_spare_sg;

skip_spare:
	if (!idlest)
		return NULL;

	/*
	 * When comparing groups across NUMA domains, it's possible for the
	 * local domain to be very lightly loaded relative to the remote
	 * domains but "imbalance" skews the comparison making remote CPUs
	 * look much more favourable. When considering cross-domain, add
	 * imbalance to the runnable load on the remote node and consider
	 * staying local.
	 */
	if ((sd->flags & SD_NUMA) &&
	    min_runnable_load + imbalance >= this_runnable_load)
		return NULL;

	if (min_runnable_load > (this_runnable_load + imbalance))
		return NULL;

	if ((this_runnable_load < (min_runnable_load + imbalance)) &&
	     (100*this_avg_load < imbalance_scale*min_avg_load))
		return NULL;

	return idlest;
}

/*
 * find_idlest_group_cpu - find the idlest CPU among the CPUs in the group.
 */
static int
find_idlest_group_cpu(struct sched_group *group, struct task_struct *p, int this_cpu)
{
	unsigned long load, min_load = ULONG_MAX;
	unsigned int min_exit_latency = UINT_MAX;
	u64 latest_idle_timestamp = 0;
	int least_loaded_cpu = this_cpu;
	int shallowest_idle_cpu = -1;
	int i;

	/* Check if we have any choice: */
	if (group->group_weight == 1)
		return cpumask_first(sched_group_span(group));

	/* Traverse only the allowed CPUs */
	for_each_cpu_and(i, sched_group_span(group), &p->cpus_allowed) {
		if (available_idle_cpu(i)) {
			struct rq *rq = cpu_rq(i);
			struct cpuidle_state *idle = idle_get_state(rq);
			if (idle && idle->exit_latency < min_exit_latency) {
				/*
				 * We give priority to a CPU whose idle state
				 * has the smallest exit latency irrespective
				 * of any idle timestamp.
				 */
				min_exit_latency = idle->exit_latency;
				latest_idle_timestamp = rq->idle_stamp;
				shallowest_idle_cpu = i;
			} else if ((!idle || idle->exit_latency == min_exit_latency) &&
				   rq->idle_stamp > latest_idle_timestamp) {
				/*
				 * If equal or no active idle state, then
				 * the most recently idled CPU might have
				 * a warmer cache.
				 */
				latest_idle_timestamp = rq->idle_stamp;
				shallowest_idle_cpu = i;
			}
		} else if (shallowest_idle_cpu == -1) {
			load = weighted_cpuload(cpu_rq(i));
			if (load < min_load) {
				min_load = load;
				least_loaded_cpu = i;
			}
		}
	}

	return shallowest_idle_cpu != -1 ? shallowest_idle_cpu : least_loaded_cpu;
}

static inline int find_idlest_cpu(struct sched_domain *sd, struct task_struct *p,
				  int cpu, int prev_cpu, int sd_flag)
{
	int new_cpu = cpu;

	if (!cpumask_intersects(sched_domain_span(sd), &p->cpus_allowed))
		return prev_cpu;

	/*
	 * We need task's util for capacity_spare_without, sync it up to
	 * prev_cpu's last_update_time.
	 */
	if (!(sd_flag & SD_BALANCE_FORK))
		sync_entity_load_avg(&p->se);

	while (sd) {
		struct sched_group *group;
		struct sched_domain *tmp;
		int weight;

		if (!(sd->flags & sd_flag)) {
			sd = sd->child;
			continue;
		}

		group = find_idlest_group(sd, p, cpu, sd_flag);
		if (!group) {
			sd = sd->child;
			continue;
		}

		new_cpu = find_idlest_group_cpu(group, p, cpu);
		if (new_cpu == cpu) {
			/* Now try balancing at a lower domain level of 'cpu': */
			sd = sd->child;
			continue;
		}

		/* Now try balancing at a lower domain level of 'new_cpu': */
		cpu = new_cpu;
		weight = sd->span_weight;
		sd = NULL;
		for_each_domain(cpu, tmp) {
			if (weight <= tmp->span_weight)
				break;
			if (tmp->flags & sd_flag)
				sd = tmp;
		}
	}

	return new_cpu;
}

#ifdef CONFIG_SCHED_SMT
DEFINE_STATIC_KEY_FALSE(sched_smt_present);
EXPORT_SYMBOL_GPL(sched_smt_present);

static inline void set_idle_cores(int cpu, int val)
{
	struct sched_domain_shared *sds;

	sds = rcu_dereference(per_cpu(sd_llc_shared, cpu));
	if (sds)
		WRITE_ONCE(sds->has_idle_cores, val);
}

static inline bool test_idle_cores(int cpu, bool def)
{
	struct sched_domain_shared *sds;

	sds = rcu_dereference(per_cpu(sd_llc_shared, cpu));
	if (sds)
		return READ_ONCE(sds->has_idle_cores);

	return def;
}

/*
 * Scans the local SMT mask to see if the entire core is idle, and records this
 * information in sd_llc_shared->has_idle_cores.
 *
 * Since SMT siblings share all cache levels, inspecting this limited remote
 * state should be fairly cheap.
 */
void __update_idle_core(struct rq *rq)
{
	int core = cpu_of(rq);
	int cpu;

	rcu_read_lock();
	if (test_idle_cores(core, true))
		goto unlock;

	for_each_cpu(cpu, cpu_smt_mask(core)) {
		if (cpu == core)
			continue;

		if (!available_idle_cpu(cpu))
			goto unlock;
	}

	set_idle_cores(core, 1);
unlock:
	rcu_read_unlock();
}

/*
 * Scan the entire LLC domain for idle cores; this dynamically switches off if
 * there are no idle cores left in the system; tracked through
 * sd_llc->shared->has_idle_cores and enabled through update_idle_core() above.
 */
static int select_idle_core(struct task_struct *p, struct sched_domain *sd, int target)
{
	struct cpumask *cpus = this_cpu_cpumask_var_ptr(select_idle_mask);
	int core, cpu;

	if (!static_branch_likely(&sched_smt_present))
		return -1;

	if (!test_idle_cores(target, false))
		return -1;

	cpumask_and(cpus, sched_domain_span(sd), &p->cpus_allowed);

	for_each_cpu_wrap(core, cpus, target) {
		bool idle = true;

		for_each_cpu(cpu, cpu_smt_mask(core)) {
			cpumask_clear_cpu(cpu, cpus);
			if (!available_idle_cpu(cpu))
				idle = false;
		}

		if (idle)
			return core;
	}

	/*
	 * Failed to find an idle core; stop looking for one.
	 */
	set_idle_cores(target, 0);

	return -1;
}

/*
 * Scan the local SMT mask for idle CPUs.
 */
static int select_idle_smt(struct task_struct *p, struct sched_domain *sd, int target)
{
	int cpu;

	if (!static_branch_likely(&sched_smt_present))
		return -1;

	for_each_cpu(cpu, cpu_smt_mask(target)) {
		if (!cpumask_test_cpu(cpu, &p->cpus_allowed))
			continue;
		if (available_idle_cpu(cpu))
			return cpu;
	}

	return -1;
}

#else /* CONFIG_SCHED_SMT */

static inline int select_idle_core(struct task_struct *p, struct sched_domain *sd, int target)
{
	return -1;
}

static inline int select_idle_smt(struct task_struct *p, struct sched_domain *sd, int target)
{
	return -1;
}

#endif /* CONFIG_SCHED_SMT */

/*
 * Scan the LLC domain for idle CPUs; this is dynamically regulated by
 * comparing the average scan cost (tracked in sd->avg_scan_cost) against the
 * average idle time for this rq (as found in rq->avg_idle).
 */
static int select_idle_cpu(struct task_struct *p, struct sched_domain *sd, int target)
{
	struct sched_domain *this_sd;
	u64 avg_cost, avg_idle;
	u64 time, cost;
	s64 delta;
	int cpu, nr = INT_MAX;

	this_sd = rcu_dereference(*this_cpu_ptr(&sd_llc));
	if (!this_sd)
		return -1;

	/*
	 * Due to large variance we need a large fuzz factor; hackbench in
	 * particularly is sensitive here.
	 */
	avg_idle = this_rq()->avg_idle / 512;
	avg_cost = this_sd->avg_scan_cost + 1;

	if (sched_feat(SIS_AVG_CPU) && avg_idle < avg_cost)
		return -1;

	if (sched_feat(SIS_PROP)) {
		u64 span_avg = sd->span_weight * avg_idle;
		if (span_avg > 4*avg_cost)
			nr = div_u64(span_avg, avg_cost);
		else
			nr = 4;
	}

	time = local_clock();

	for_each_cpu_wrap(cpu, sched_domain_span(sd), target) {
		if (!--nr)
			return -1;
		if (!cpumask_test_cpu(cpu, &p->cpus_allowed))
			continue;
		if (available_idle_cpu(cpu))
			break;
	}

	time = local_clock() - time;
	cost = this_sd->avg_scan_cost;
	delta = (s64)(time - cost) / 8;
	this_sd->avg_scan_cost += delta;

	return cpu;
}

/*
 * Try and locate an idle core/thread in the LLC cache domain.
 */
static int select_idle_sibling(struct task_struct *p, int prev, int target)
{
	struct sched_domain *sd;
	int i, recent_used_cpu;

	if (available_idle_cpu(target))
		return target;

	/*
	 * If the previous CPU is cache affine and idle, don't be stupid:
	 */
	if (prev != target && cpus_share_cache(prev, target) && available_idle_cpu(prev))
		return prev;

	/* Check a recently used CPU as a potential idle candidate: */
	recent_used_cpu = p->recent_used_cpu;
	if (recent_used_cpu != prev &&
	    recent_used_cpu != target &&
	    cpus_share_cache(recent_used_cpu, target) &&
	    available_idle_cpu(recent_used_cpu) &&
	    cpumask_test_cpu(p->recent_used_cpu, &p->cpus_allowed)) {
		/*
		 * Replace recent_used_cpu with prev as it is a potential
		 * candidate for the next wake:
		 */
		p->recent_used_cpu = prev;
		return recent_used_cpu;
	}

	sd = rcu_dereference(per_cpu(sd_llc, target));
	if (!sd)
		return target;

	i = select_idle_core(p, sd, target);
	if ((unsigned)i < nr_cpumask_bits)
		return i;

	i = select_idle_cpu(p, sd, target);
	if ((unsigned)i < nr_cpumask_bits)
		return i;

	i = select_idle_smt(p, sd, target);
	if ((unsigned)i < nr_cpumask_bits)
		return i;

	return target;
}

/**
 * Amount of capacity of a CPU that is (estimated to be) used by CFS tasks
 * @cpu: the CPU to get the utilization of
 *
 * The unit of the return value must be the one of capacity so we can compare
 * the utilization with the capacity of the CPU that is available for CFS task
 * (ie cpu_capacity).
 *
 * cfs_rq.avg.util_avg is the sum of running time of runnable tasks plus the
 * recent utilization of currently non-runnable tasks on a CPU. It represents
 * the amount of utilization of a CPU in the range [0..capacity_orig] where
 * capacity_orig is the cpu_capacity available at the highest frequency
 * (arch_scale_freq_capacity()).
 * The utilization of a CPU converges towards a sum equal to or less than the
 * current capacity (capacity_curr <= capacity_orig) of the CPU because it is
 * the running time on this CPU scaled by capacity_curr.
 *
 * The estimated utilization of a CPU is defined to be the maximum between its
 * cfs_rq.avg.util_avg and the sum of the estimated utilization of the tasks
 * currently RUNNABLE on that CPU.
 * This allows to properly represent the expected utilization of a CPU which
 * has just got a big task running since a long sleep period. At the same time
 * however it preserves the benefits of the "blocked utilization" in
 * describing the potential for other tasks waking up on the same CPU.
 *
 * Nevertheless, cfs_rq.avg.util_avg can be higher than capacity_curr or even
 * higher than capacity_orig because of unfortunate rounding in
 * cfs.avg.util_avg or just after migrating tasks and new task wakeups until
 * the average stabilizes with the new running time. We need to check that the
 * utilization stays within the range of [0..capacity_orig] and cap it if
 * necessary. Without utilization capping, a group could be seen as overloaded
 * (CPU0 utilization at 121% + CPU1 utilization at 80%) whereas CPU1 has 20% of
 * available capacity. We allow utilization to overshoot capacity_curr (but not
 * capacity_orig) as it useful for predicting the capacity required after task
 * migrations (scheduler-driven DVFS).
 *
 * Return: the (estimated) utilization for the specified CPU
 */
static inline unsigned long cpu_util(int cpu)
{
	struct cfs_rq *cfs_rq;
	unsigned int util;

	cfs_rq = &cpu_rq(cpu)->cfs;
	util = READ_ONCE(cfs_rq->avg.util_avg);

	if (sched_feat(UTIL_EST))
		util = max(util, READ_ONCE(cfs_rq->avg.util_est.enqueued));

	return min_t(unsigned long, util, capacity_orig_of(cpu));
}

/*
 * cpu_util_without: compute cpu utilization without any contributions from *p
 * @cpu: the CPU which utilization is requested
 * @p: the task which utilization should be discounted
 *
 * The utilization of a CPU is defined by the utilization of tasks currently
 * enqueued on that CPU as well as tasks which are currently sleeping after an
 * execution on that CPU.
 *
 * This method returns the utilization of the specified CPU by discounting the
 * utilization of the specified task, whenever the task is currently
 * contributing to the CPU utilization.
 */
static unsigned long cpu_util_without(int cpu, struct task_struct *p)
{
	struct cfs_rq *cfs_rq;
	unsigned int util;

	/* Task has no contribution or is new */
	if (cpu != task_cpu(p) || !READ_ONCE(p->se.avg.last_update_time))
		return cpu_util(cpu);

	cfs_rq = &cpu_rq(cpu)->cfs;
	util = READ_ONCE(cfs_rq->avg.util_avg);

	/* Discount task's util from CPU's util */
	util -= min_t(unsigned int, util, task_util(p));

	/*
	 * Covered cases:
	 *
	 * a) if *p is the only task sleeping on this CPU, then:
	 *      cpu_util (== task_util) > util_est (== 0)
	 *    and thus we return:
	 *      cpu_util_without = (cpu_util - task_util) = 0
	 *
	 * b) if other tasks are SLEEPING on this CPU, which is now exiting
	 *    IDLE, then:
	 *      cpu_util >= task_util
	 *      cpu_util > util_est (== 0)
	 *    and thus we discount *p's blocked utilization to return:
	 *      cpu_util_without = (cpu_util - task_util) >= 0
	 *
	 * c) if other tasks are RUNNABLE on that CPU and
	 *      util_est > cpu_util
	 *    then we use util_est since it returns a more restrictive
	 *    estimation of the spare capacity on that CPU, by just
	 *    considering the expected utilization of tasks already
	 *    runnable on that CPU.
	 *
	 * Cases a) and b) are covered by the above code, while case c) is
	 * covered by the following code when estimated utilization is
	 * enabled.
	 */
	if (sched_feat(UTIL_EST)) {
		unsigned int estimated =
			READ_ONCE(cfs_rq->avg.util_est.enqueued);

		/*
		 * Despite the following checks we still have a small window
		 * for a possible race, when an execl's select_task_rq_fair()
		 * races with LB's detach_task():
		 *
		 *   detach_task()
		 *     p->on_rq = TASK_ON_RQ_MIGRATING;
		 *     ---------------------------------- A
		 *     deactivate_task()                   \
		 *       dequeue_task()                     + RaceTime
		 *         util_est_dequeue()              /
		 *     ---------------------------------- B
		 *
		 * The additional check on "current == p" it's required to
		 * properly fix the execl regression and it helps in further
		 * reducing the chances for the above race.
		 */
		if (unlikely(task_on_rq_queued(p) || current == p)) {
			estimated -= min_t(unsigned int, estimated,
					   (_task_util_est(p) | UTIL_AVG_UNCHANGED));
		}
		util = max(util, estimated);
	}

	/*
	 * Utilization (estimated) can exceed the CPU capacity, thus let's
	 * clamp to the maximum CPU capacity to ensure consistency with
	 * the cpu_util call.
	 */
	return min_t(unsigned long, util, capacity_orig_of(cpu));
}

/*
 * Returns the current capacity of cpu after applying both
 * cpu and freq scaling.
 */
unsigned long capacity_curr_of(int cpu)
{
	unsigned long max_cap = cpu_rq(cpu)->cpu_capacity_orig;
	unsigned long scale_freq = arch_scale_freq_capacity(cpu);

	return cap_scale(max_cap, scale_freq);
}

static void find_best_target(struct sched_domain *sd, cpumask_t *cpus,
							struct task_struct *p)
{
	unsigned long min_util = boosted_task_util(p);
	unsigned long target_capacity = ULONG_MAX;
	unsigned long min_wake_util = ULONG_MAX;
	unsigned long target_max_spare_cap = 0;
	unsigned long target_util = ULONG_MAX;
	bool prefer_idle = schedtune_prefer_idle(p);
	bool boosted = schedtune_task_boost(p) > 0;
	/* Initialise with deepest possible cstate (INT_MAX) */
	int shallowest_idle_cstate = INT_MAX;
	struct sched_group *sg;
	int best_active_cpu = -1;
	int best_idle_cpu = -1;
	int target_cpu = -1;
	int backup_cpu = -1;
	int i;

	/*
	 * In most cases, target_capacity tracks capacity_orig of the most
	 * energy efficient CPU candidate, thus requiring to minimise
	 * target_capacity. For these cases target_capacity is already
	 * initialized to ULONG_MAX.
	 * However, for prefer_idle and boosted tasks we look for a high
	 * performance CPU, thus requiring to maximise target_capacity. In this
	 * case we initialise target_capacity to 0.
	 */
	if (prefer_idle && boosted)
		target_capacity = 0;

	/* Scan CPUs in all SDs */
	sg = sd->groups;
	do {
		for_each_cpu_and(i, &p->cpus_allowed, sched_group_span(sg)) {
			unsigned long capacity_curr = capacity_curr_of(i);
			unsigned long capacity_orig = capacity_orig_of(i);
			unsigned long wake_util, new_util;
			long spare_cap;
			int idle_idx = INT_MAX;

			if (!cpu_online(i))
				continue;

			/*
			 * p's blocked utilization is still accounted for on prev_cpu
			 * so prev_cpu will receive a negative bias due to the double
			 * accounting. However, the blocked utilization may be zero.
			 */
			wake_util = cpu_util_without(i, p);
			new_util = wake_util + task_util_est(p);

			/*
			 * Ensure minimum capacity to grant the required boost.
			 * The target CPU can be already at a capacity level higher
			 * than the one required to boost the task.
			 */
			new_util = max(min_util, new_util);
			if (new_util > capacity_orig)
				continue;

			/*
			 * Pre-compute the maximum possible capacity we expect
			 * to have available on this CPU once the task is
			 * enqueued here.
			 */
			spare_cap = capacity_orig - new_util;

			if (idle_cpu(i))
				idle_idx = idle_get_state_idx(cpu_rq(i));


			/*
			 * Case A) Latency sensitive tasks
			 *
			 * Unconditionally favoring tasks that prefer idle CPU to
			 * improve latency.
			 *
			 * Looking for:
			 * - an idle CPU, whatever its idle_state is, since
			 *   the first CPUs we explore are more likely to be
			 *   reserved for latency sensitive tasks.
			 * - a non idle CPU where the task fits in its current
			 *   capacity and has the maximum spare capacity.
			 * - a non idle CPU with lower contention from other
			 *   tasks and running at the lowest possible OPP.
			 *
			 * The last two goals tries to favor a non idle CPU
			 * where the task can run as if it is "almost alone".
			 * A maximum spare capacity CPU is favoured since
			 * the task already fits into that CPU's capacity
			 * without waiting for an OPP chance.
			 *
			 * The following code path is the only one in the CPUs
			 * exploration loop which is always used by
			 * prefer_idle tasks. It exits the loop with wither a
			 * best_active_cpu or a target_cpu which should
			 * represent an optimal choice for latency sensitive
			 * tasks.
			 */
			if (prefer_idle) {

				/*
				 * Case A.1: IDLE CPU
				 * Return the best IDLE CPU we find:
				 * - for boosted tasks: the CPU with the highest
				 * performance (i.e. biggest capacity_orig)
				 * - for !boosted tasks: the most energy
				 * efficient CPU (i.e. smallest capacity_orig)
				 */
				if (idle_cpu(i)) {
					if (boosted &&
					    capacity_orig < target_capacity)
						continue;
					if (!boosted &&
					    capacity_orig > target_capacity)
						continue;
					/*
					 * Minimise value of idle state: skip
					 * deeper idle states and pick the
					 * shallowest.
					 */
					if (capacity_orig == target_capacity &&
					    sysctl_sched_cstate_aware &&
					    idle_idx >= shallowest_idle_cstate)
						continue;

					target_capacity = capacity_orig;
					shallowest_idle_cstate = idle_idx;
					best_idle_cpu = i;
					continue;
				}
				if (best_idle_cpu != -1)
					continue;

				/*
				 * Case A.2: Target ACTIVE CPU
				 * Favor CPUs with max spare capacity.
				 */
				if (capacity_curr > new_util &&
				    spare_cap > target_max_spare_cap) {
					target_max_spare_cap = spare_cap;
					target_cpu = i;
					continue;
				}
				if (target_cpu != -1)
					continue;


				/*
				 * Case A.3: Backup ACTIVE CPU
				 * Favor CPUs with:
				 * - lower utilization due to other tasks
				 * - lower utilization with the task in
				 */
				if (wake_util > min_wake_util)
					continue;
				min_wake_util = wake_util;
				best_active_cpu = i;
				continue;
			}

			/*
			 * Enforce EAS mode
			 *
			 * For non latency sensitive tasks, skip CPUs that
			 * will be overutilized by moving the task there.
			 *
			 * The goal here is to remain in EAS mode as long as
			 * possible at least for !prefer_idle tasks.
			 */
			if ((new_util * capacity_margin) >
			    (capacity_orig * SCHED_CAPACITY_SCALE))
				continue;

			/*
			 * Favor CPUs with smaller capacity for non latency
			 * sensitive tasks.
			 */
			if (capacity_orig > target_capacity)
				continue;

			/*
			 * Case B) Non latency sensitive tasks on IDLE CPUs.
			 *
			 * Find an optimal backup IDLE CPU for non latency
			 * sensitive tasks.
			 *
			 * Looking for:
			 * - minimizing the capacity_orig,
			 *   i.e. preferring LITTLE CPUs
			 * - favoring shallowest idle states
			 *   i.e. avoid to wakeup deep-idle CPUs
			 *
			 * The following code path is used by non latency
			 * sensitive tasks if IDLE CPUs are available. If at
			 * least one of such CPUs are available it sets the
			 * best_idle_cpu to the most suitable idle CPU to be
			 * selected.
			 *
			 * If idle CPUs are available, favour these CPUs to
			 * improve performances by spreading tasks.
			 * Indeed, the energy_diff() computed by the caller
			 * will take care to ensure the minimization of energy
			 * consumptions without affecting performance.
			 */
			if (idle_cpu(i)) {
				/*
				 * Skip CPUs in deeper idle state, but only
				 * if they are also less energy efficient.
				 * IOW, prefer a deep IDLE LITTLE CPU vs a
				 * shallow idle big CPU.
				 */
				if (capacity_orig == target_capacity &&
				    sysctl_sched_cstate_aware &&
				    idle_idx >= shallowest_idle_cstate)
					continue;

				target_capacity = capacity_orig;
				shallowest_idle_cstate = idle_idx;
				best_idle_cpu = i;
				continue;
			}

			/*
			 * Case C) Non latency sensitive tasks on ACTIVE CPUs.
			 *
			 * Pack tasks in the most energy efficient capacities.
			 *
			 * This task packing strategy prefers more energy
			 * efficient CPUs (i.e. pack on smaller maximum
			 * capacity CPUs) while also trying to spread tasks to
			 * run them all at the lower OPP.
			 *
			 * This assumes for example that it's more energy
			 * efficient to run two tasks on two CPUs at a lower
			 * OPP than packing both on a single CPU but running
			 * that CPU at an higher OPP.
			 *
			 * Thus, this case keep track of the CPU with the
			 * smallest maximum capacity and highest spare maximum
			 * capacity.
			 */

			/* Favor CPUs with maximum spare capacity */
			if (capacity_orig == target_capacity &&
			    spare_cap < target_max_spare_cap)
				continue;

			target_max_spare_cap = spare_cap;
			target_capacity = capacity_orig;
			target_util = new_util;
			target_cpu = i;
		}

	} while (sg = sg->next, sg != sd->groups);

	/*
	 * For non latency sensitive tasks, cases B and C in the previous loop,
	 * we pick the best IDLE CPU only if we was not able to find a target
	 * ACTIVE CPU.
	 *
	 * Policies priorities:
	 *
	 * - prefer_idle tasks:
	 *
	 *   a) IDLE CPU available: best_idle_cpu
	 *   b) ACTIVE CPU where task fits and has the bigger maximum spare
	 *      capacity (i.e. target_cpu)
	 *   c) ACTIVE CPU with less contention due to other tasks
	 *      (i.e. best_active_cpu)
	 *
	 * - NON prefer_idle tasks:
	 *
	 *   a) ACTIVE CPU: target_cpu
	 *   b) IDLE CPU: best_idle_cpu
	 */

	if (prefer_idle && (best_idle_cpu != -1)) {
		target_cpu = best_idle_cpu;
		goto target;
	}

	if (target_cpu == -1)
		target_cpu = prefer_idle
			? best_active_cpu
			: best_idle_cpu;
	else
		backup_cpu = prefer_idle
		? best_active_cpu
		: best_idle_cpu;

	if (backup_cpu >= 0)
		cpumask_set_cpu(backup_cpu, cpus);
	if (target_cpu >= 0) {
target:
		cpumask_set_cpu(target_cpu, cpus);
	}

	trace_sched_find_best_target(p, prefer_idle, min_util, best_idle_cpu,
			             best_active_cpu, target_cpu, backup_cpu);
}

/*
 * Disable WAKE_AFFINE in the case where task @p doesn't fit in the
 * capacity of either the waking CPU @cpu or the previous CPU @prev_cpu.
 *
 * In that case WAKE_AFFINE doesn't make sense and we'll let
 * BALANCE_WAKE sort things out.
 */
static int wake_cap(struct task_struct *p, int cpu, int prev_cpu)
{
	long min_cap, max_cap;

	if (!static_branch_unlikely(&sched_asym_cpucapacity))
		return 0;

	min_cap = min(capacity_orig_of(prev_cpu), capacity_orig_of(cpu));
	max_cap = cpu_rq(cpu)->rd->max_cpu_capacity.val;

	/* Minimum capacity is close to max, no need to abort wake_affine */
	if (max_cap - min_cap < max_cap >> 3)
		return 0;

	/* Bring task utilization in sync with prev_cpu */
	sync_entity_load_avg(&p->se);

	return !task_fits_capacity(p, min_cap);
}

/*
 * Predicts what cpu_util(@cpu) would return if @p was migrated (and enqueued)
 * to @dst_cpu.
 */
static unsigned long cpu_util_next(int cpu, struct task_struct *p, int dst_cpu)
{
	struct cfs_rq *cfs_rq = &cpu_rq(cpu)->cfs;
	unsigned long util_est, util = READ_ONCE(cfs_rq->avg.util_avg);

	/*
	 * If @p migrates from @cpu to another, remove its contribution. Or,
	 * if @p migrates from another CPU to @cpu, add its contribution. In
	 * the other cases, @cpu is not impacted by the migration, so the
	 * util_avg should already be correct.
	 */
	if (task_cpu(p) == cpu && dst_cpu != cpu)
		sub_positive(&util, task_util(p));
	else if (task_cpu(p) != cpu && dst_cpu == cpu)
		util += task_util(p);

	if (sched_feat(UTIL_EST)) {
		util_est = READ_ONCE(cfs_rq->avg.util_est.enqueued);

		/*
		 * During wake-up, the task isn't enqueued yet and doesn't
		 * appear in the cfs_rq->avg.util_est.enqueued of any rq,
		 * so just add it (if needed) to "simulate" what will be
		 * cpu_util() after the task has been enqueued.
		 */
		if (dst_cpu == cpu)
			util_est += _task_util_est(p);

		util = max(util, util_est);
	}

	return min(util, capacity_orig_of(cpu));
}

/*
 * compute_energy(): Estimates the energy that would be consumed if @p was
 * migrated to @dst_cpu. compute_energy() predicts what will be the utilization
 * landscape of the * CPUs after the task migration, and uses the Energy Model
 * to compute what would be the energy if we decided to actually migrate that
 * task.
 */
static long
compute_energy(struct task_struct *p, int dst_cpu, struct perf_domain *pd)
{
	long util, max_util, sum_util, energy = 0;
	int cpu;

	for (; pd; pd = pd->next) {
		max_util = sum_util = 0;
		/*
		 * The capacity state of CPUs of the current rd can be driven by
		 * CPUs of another rd if they belong to the same performance
		 * domain. So, account for the utilization of these CPUs too
		 * by masking pd with cpu_online_mask instead of the rd span.
		 *
		 * If an entire performance domain is outside of the current rd,
		 * it will not appear in its pd list and will not be accounted
		 * by compute_energy().
		 */
		for_each_cpu_and(cpu, perf_domain_span(pd), cpu_online_mask) {
			util = cpu_util_next(cpu, p, dst_cpu);
			util += cpu_util_rt(cpu_rq(cpu));
			util = schedutil_energy_util(cpu, util);
			max_util = max(util, max_util);
			sum_util += util;
		}

		energy += em_pd_energy(pd->em_pd, max_util, sum_util);
	}

	return energy;
}

static void select_max_spare_cap_cpus(struct sched_domain *sd, cpumask_t *cpus,
		struct perf_domain *pd, struct task_struct *p)
{
	unsigned long spare_cap, max_spare_cap, util, cpu_cap;
	int cpu, max_spare_cap_cpu;

	for (; pd; pd = pd->next) {
		max_spare_cap_cpu = -1;
		max_spare_cap = 0;

		for_each_cpu_and(cpu, perf_domain_span(pd), sched_domain_span(sd)) {
			if (!cpumask_test_cpu(cpu, &p->cpus_allowed))
				continue;

			/* Skip CPUs that will be overutilized. */
			util = cpu_util_next(cpu, p, cpu);
			cpu_cap = capacity_of(cpu);
			if (cpu_cap * 1024 < util * capacity_margin)
				continue;

			/*
			 * Find the CPU with the maximum spare capacity in
			 * the performance domain
			 */
			spare_cap = cpu_cap - util;
			if (spare_cap > max_spare_cap) {
				max_spare_cap = spare_cap;
				max_spare_cap_cpu = cpu;
			}
		}

		if (max_spare_cap_cpu >= 0)
			cpumask_set_cpu(max_spare_cap_cpu, cpus);
	}
}

static DEFINE_PER_CPU(cpumask_t, energy_cpus);

/*
 * find_energy_efficient_cpu(): Find most energy-efficient target CPU for the
 * waking task. find_energy_efficient_cpu() looks for the CPU with maximum
 * spare capacity in each performance domain and uses it as a potential
 * candidate to execute the task. Then, it uses the Energy Model to figure
 * out which of the CPU candidates is the most energy-efficient.
 *
 * The rationale for this heuristic is as follows. In a performance domain,
 * all the most energy efficient CPU candidates (according to the Energy
 * Model) are those for which we'll request a low frequency. When there are
 * several CPUs for which the frequency request will be the same, we don't
 * have enough data to break the tie between them, because the Energy Model
 * only includes active power costs. With this model, if we assume that
 * frequency requests follow utilization (e.g. using schedutil), the CPU with
 * the maximum spare capacity in a performance domain is guaranteed to be among
 * the best candidates of the performance domain.
 *
 * In practice, it could be preferable from an energy standpoint to pack
 * small tasks on a CPU in order to let other CPUs go in deeper idle states,
 * but that could also hurt our chances to go cluster idle, and we have no
 * ways to tell with the current Energy Model if this is actually a good
 * idea or not. So, find_energy_efficient_cpu() basically favors
 * cluster-packing, and spreading inside a cluster. That should at least be
 * a good thing for latency, and this is consistent with the idea that most
 * of the energy savings of EAS come from the asymmetry of the system, and
 * not so much from breaking the tie between identical CPUs. That's also the
 * reason why EAS is enabled in the topology code only for systems where
 * SD_ASYM_CPUCAPACITY is set.
 *
 * NOTE: Forkees are not accepted in the energy-aware wake-up path because
 * they don't have any useful utilization data yet and it's not possible to
 * forecast their impact on energy consumption. Consequently, they will be
 * placed by find_idlest_cpu() on the least loaded CPU, which might turn out
 * to be energy-inefficient in some use-cases. The alternative would be to
 * bias new tasks towards specific types of CPUs first, or to try to infer
 * their util_avg from the parent task, but those heuristics could hurt
 * other use-cases too. So, until someone finds a better way to solve this,
 * let's keep things simple by re-using the existing slow path.
 */

static int find_energy_efficient_cpu(struct task_struct *p, int prev_cpu, int sync)
{
	unsigned long prev_energy = ULONG_MAX, best_energy = ULONG_MAX;
	struct root_domain *rd = cpu_rq(smp_processor_id())->rd;
	int weight, cpu, best_energy_cpu = prev_cpu;
	unsigned long cur_energy;
	struct perf_domain *pd;
	struct sched_domain *sd;
	cpumask_t *candidates;

	if (sysctl_sched_sync_hint_enable && sync) {
		cpu = smp_processor_id();
		if (cpumask_test_cpu(cpu, &p->cpus_allowed))
			return cpu;
	}

	rcu_read_lock();
	pd = rcu_dereference(rd->pd);
	if (!pd || READ_ONCE(rd->overutilized))
		goto fail;

	/*
	 * Energy-aware wake-up happens on the lowest sched_domain starting
	 * from sd_asym_cpucapacity spanning over this_cpu and prev_cpu.
	 */
	sd = rcu_dereference(*this_cpu_ptr(&sd_asym_cpucapacity));
	while (sd && !cpumask_test_cpu(prev_cpu, sched_domain_span(sd)))
		sd = sd->parent;
	if (!sd)
		goto fail;

	sync_entity_load_avg(&p->se);
	if (!task_util_est(p))
		goto unlock;

	/* Pre-select a set of candidate CPUs. */
	candidates = this_cpu_ptr(&energy_cpus);
	cpumask_clear(candidates);

	if (sched_feat(FIND_BEST_TARGET))
		find_best_target(sd, candidates, p);
	else
		select_max_spare_cap_cpus(sd, candidates, pd, p);

	/* Bail out if no candidate was found. */
	weight = cpumask_weight(candidates);
	if (!weight)
		goto unlock;

	/* If there is only one sensible candidate, select it now. */
	cpu = cpumask_first(candidates);
	if (weight == 1 && ((schedtune_prefer_idle(p) && idle_cpu(cpu)) ||
			    (cpu == prev_cpu))) {
		best_energy_cpu = cpu;
		goto unlock;
	}

	if (cpumask_test_cpu(prev_cpu, &p->cpus_allowed))
		prev_energy = best_energy = compute_energy(p, prev_cpu, pd);
	else
		prev_energy = best_energy = ULONG_MAX;

	/* Select the best candidate energy-wise. */
	for_each_cpu(cpu, candidates) {
		if (cpu == prev_cpu)
			continue;
		cur_energy = compute_energy(p, cpu, pd);
		if (cur_energy < best_energy) {
			best_energy = cur_energy;
			best_energy_cpu = cpu;
		}
	}
unlock:
	rcu_read_unlock();

	/*
	 * Pick the best CPU if prev_cpu cannot be used, or if it saves at
	 * least 6% of the energy used by prev_cpu.
	 */
	if (prev_energy == ULONG_MAX)
		return best_energy_cpu;

	if ((prev_energy - best_energy) > (prev_energy >> 4))
		return best_energy_cpu;

	return prev_cpu;

fail:
	rcu_read_unlock();

	return -1;
}

/*
 * select_task_rq_fair: Select target runqueue for the waking task in domains
 * that have the 'sd_flag' flag set. In practice, this is SD_BALANCE_WAKE,
 * SD_BALANCE_FORK, or SD_BALANCE_EXEC.
 *
 * Balances load by selecting the idlest CPU in the idlest group, or under
 * certain conditions an idle sibling CPU if the domain has SD_WAKE_AFFINE set.
 *
 * Returns the target CPU number.
 *
 * preempt must be disabled.
 */
static int
select_task_rq_fair(struct task_struct *p, int prev_cpu, int sd_flag, int wake_flags,
		    int sibling_count_hint)
{
	struct sched_domain *tmp, *sd = NULL;
	int cpu = smp_processor_id();
	int new_cpu = prev_cpu;
	int want_affine = 0;
	int sync = (wake_flags & WF_SYNC) && !(current->flags & PF_EXITING);

	if (sd_flag & SD_BALANCE_WAKE) {
		record_wakee(p);

		if (static_branch_unlikely(&sched_energy_present)) {
			if (schedtune_prefer_idle(p) && !sched_feat(EAS_PREFER_IDLE) && !sync)
				goto sd_loop;

			new_cpu = find_energy_efficient_cpu(p, prev_cpu, sync);
			if (new_cpu >= 0)
				return new_cpu;
			new_cpu = prev_cpu;
		}

		want_affine = !wake_wide(p, sibling_count_hint) &&
			      !wake_cap(p, cpu, prev_cpu) &&
			      cpumask_test_cpu(cpu, &p->cpus_allowed);
	}

sd_loop:
	rcu_read_lock();
	for_each_domain(cpu, tmp) {
		if (!(tmp->flags & SD_LOAD_BALANCE))
			break;

		/*
		 * If both 'cpu' and 'prev_cpu' are part of this domain,
		 * cpu is a valid SD_WAKE_AFFINE target.
		 */
		if (want_affine && (tmp->flags & SD_WAKE_AFFINE) &&
		    cpumask_test_cpu(prev_cpu, sched_domain_span(tmp))) {
			if (cpu != prev_cpu)
				new_cpu = wake_affine(tmp, p, cpu, prev_cpu, sync);

			sd = NULL; /* Prefer wake_affine over balance flags */
			break;
		}

		if (tmp->flags & sd_flag)
			sd = tmp;
		else if (!want_affine)
			break;
	}

	if (unlikely(sd)) {
		/* Slow path */
		new_cpu = find_idlest_cpu(sd, p, cpu, prev_cpu, sd_flag);
	} else if (sd_flag & SD_BALANCE_WAKE) { /* XXX always ? */
		/* Fast path */

		new_cpu = select_idle_sibling(p, prev_cpu, new_cpu);

		if (want_affine)
			current->recent_used_cpu = cpu;
	}
	rcu_read_unlock();

	return new_cpu;
}

static void detach_entity_cfs_rq(struct sched_entity *se);

/*
 * Called immediately before a task is migrated to a new CPU; task_cpu(p) and
 * cfs_rq_of(p) references at time of call are still valid and identify the
 * previous CPU. The caller guarantees p->pi_lock or task_rq(p)->lock is held.
 */
static void migrate_task_rq_fair(struct task_struct *p, int new_cpu)
{
	/*
	 * As blocked tasks retain absolute vruntime the migration needs to
	 * deal with this by subtracting the old and adding the new
	 * min_vruntime -- the latter is done by enqueue_entity() when placing
	 * the task on the new runqueue.
	 */
	if (p->state == TASK_WAKING) {
		struct sched_entity *se = &p->se;
		struct cfs_rq *cfs_rq = cfs_rq_of(se);
		u64 min_vruntime;

#ifndef CONFIG_64BIT
		u64 min_vruntime_copy;

		do {
			min_vruntime_copy = cfs_rq->min_vruntime_copy;
			smp_rmb();
			min_vruntime = cfs_rq->min_vruntime;
		} while (min_vruntime != min_vruntime_copy);
#else
		min_vruntime = cfs_rq->min_vruntime;
#endif

		se->vruntime -= min_vruntime;
	}

	if (p->on_rq == TASK_ON_RQ_MIGRATING) {
		/*
		 * In case of TASK_ON_RQ_MIGRATING we in fact hold the 'old'
		 * rq->lock and can modify state directly.
		 */
		lockdep_assert_held(&task_rq(p)->lock);
		detach_entity_cfs_rq(&p->se);

	} else {
		/*
		 * We are supposed to update the task to "current" time, then
		 * its up to date and ready to go to new CPU/cfs_rq. But we
		 * have difficulty in getting what current time is, so simply
		 * throw away the out-of-date time. This will result in the
		 * wakee task is less decayed, but giving the wakee more load
		 * sounds not bad.
		 */
		remove_entity_load_avg(&p->se);
	}

	/* Tell new CPU we are migrated */
	p->se.avg.last_update_time = 0;

	/* We have migrated, no longer consider this task hot */
	p->se.exec_start = 0;

	update_scan_period(p, new_cpu);
}

static void task_dead_fair(struct task_struct *p)
{
	remove_entity_load_avg(&p->se);
}
#endif /* CONFIG_SMP */

static unsigned long wakeup_gran(struct sched_entity *se)
{
	unsigned long gran = sysctl_sched_wakeup_granularity;

	/*
	 * Since its curr running now, convert the gran from real-time
	 * to virtual-time in his units.
	 *
	 * By using 'se' instead of 'curr' we penalize light tasks, so
	 * they get preempted easier. That is, if 'se' < 'curr' then
	 * the resulting gran will be larger, therefore penalizing the
	 * lighter, if otoh 'se' > 'curr' then the resulting gran will
	 * be smaller, again penalizing the lighter task.
	 *
	 * This is especially important for buddies when the leftmost
	 * task is higher priority than the buddy.
	 */
	return calc_delta_fair(gran, se);
}

/*
 * Should 'se' preempt 'curr'.
 *
 *             |s1
 *        |s2
 *   |s3
 *         g
 *      |<--->|c
 *
 *  w(c, s1) = -1
 *  w(c, s2) =  0
 *  w(c, s3) =  1
 *
 */
static int
wakeup_preempt_entity(struct sched_entity *curr, struct sched_entity *se)
{
	s64 gran, vdiff = curr->vruntime - se->vruntime;

	if (vdiff <= 0)
		return -1;

	gran = wakeup_gran(se);
	if (vdiff > gran)
		return 1;

	return 0;
}

static void set_last_buddy(struct sched_entity *se)
{
	if (entity_is_task(se) && unlikely(task_of(se)->policy == SCHED_IDLE))
		return;

	for_each_sched_entity(se) {
		if (SCHED_WARN_ON(!se->on_rq))
			return;
		cfs_rq_of(se)->last = se;
	}
}

static void set_next_buddy(struct sched_entity *se)
{
	if (entity_is_task(se) && unlikely(task_of(se)->policy == SCHED_IDLE))
		return;

	for_each_sched_entity(se) {
		if (SCHED_WARN_ON(!se->on_rq))
			return;
		cfs_rq_of(se)->next = se;
	}
}

static void set_skip_buddy(struct sched_entity *se)
{
	for_each_sched_entity(se)
		cfs_rq_of(se)->skip = se;
}

/*
 * Preempt the current task with a newly woken task if needed:
 */
static void check_preempt_wakeup(struct rq *rq, struct task_struct *p, int wake_flags)
{
	struct task_struct *curr = rq->curr;
	struct sched_entity *se = &curr->se, *pse = &p->se;
	struct cfs_rq *cfs_rq = task_cfs_rq(curr);
	int scale = cfs_rq->nr_running >= sched_nr_latency;
	int next_buddy_marked = 0;

	if (unlikely(se == pse))
		return;

	/*
	 * This is possible from callers such as attach_tasks(), in which we
	 * unconditionally check_prempt_curr() after an enqueue (which may have
	 * lead to a throttle).  This both saves work and prevents false
	 * next-buddy nomination below.
	 */
	if (unlikely(throttled_hierarchy(cfs_rq_of(pse))))
		return;

	if (sched_feat(NEXT_BUDDY) && scale && !(wake_flags & WF_FORK)) {
		set_next_buddy(pse);
		next_buddy_marked = 1;
	}

	/*
	 * We can come here with TIF_NEED_RESCHED already set from new task
	 * wake up path.
	 *
	 * Note: this also catches the edge-case of curr being in a throttled
	 * group (e.g. via set_curr_task), since update_curr() (in the
	 * enqueue of curr) will have resulted in resched being set.  This
	 * prevents us from potentially nominating it as a false LAST_BUDDY
	 * below.
	 */
	if (test_tsk_need_resched(curr))
		return;

	/* Idle tasks are by definition preempted by non-idle tasks. */
	if (unlikely(curr->policy == SCHED_IDLE) &&
	    likely(p->policy != SCHED_IDLE))
		goto preempt;

	/*
	 * Batch and idle tasks do not preempt non-idle tasks (their preemption
	 * is driven by the tick):
	 */
	if (unlikely(p->policy != SCHED_NORMAL) || !sched_feat(WAKEUP_PREEMPTION))
		return;

	find_matching_se(&se, &pse);
	update_curr(cfs_rq_of(se));
	BUG_ON(!pse);
	if (wakeup_preempt_entity(se, pse) == 1) {
		/*
		 * Bias pick_next to pick the sched entity that is
		 * triggering this preemption.
		 */
		if (!next_buddy_marked)
			set_next_buddy(pse);
		goto preempt;
	}

	return;

preempt:
	resched_curr(rq);
	/*
	 * Only set the backward buddy when the current task is still
	 * on the rq. This can happen when a wakeup gets interleaved
	 * with schedule on the ->pre_schedule() or idle_balance()
	 * point, either of which can * drop the rq lock.
	 *
	 * Also, during early boot the idle thread is in the fair class,
	 * for obvious reasons its a bad idea to schedule back to it.
	 */
	if (unlikely(!se->on_rq || curr == rq->idle))
		return;

	if (sched_feat(LAST_BUDDY) && scale && entity_is_task(se))
		set_last_buddy(se);
}

static struct task_struct *
pick_next_task_fair(struct rq *rq, struct task_struct *prev, struct rq_flags *rf)
{
	struct cfs_rq *cfs_rq = &rq->cfs;
	struct sched_entity *se;
	struct task_struct *p;
	int new_tasks;

again:
	if (!cfs_rq->nr_running)
		goto idle;

#ifdef CONFIG_FAIR_GROUP_SCHED
	if (prev->sched_class != &fair_sched_class)
		goto simple;

	/*
	 * Because of the set_next_buddy() in dequeue_task_fair() it is rather
	 * likely that a next task is from the same cgroup as the current.
	 *
	 * Therefore attempt to avoid putting and setting the entire cgroup
	 * hierarchy, only change the part that actually changes.
	 */

	do {
		struct sched_entity *curr = cfs_rq->curr;

		/*
		 * Since we got here without doing put_prev_entity() we also
		 * have to consider cfs_rq->curr. If it is still a runnable
		 * entity, update_curr() will update its vruntime, otherwise
		 * forget we've ever seen it.
		 */
		if (curr) {
			if (curr->on_rq)
				update_curr(cfs_rq);
			else
				curr = NULL;

			/*
			 * This call to check_cfs_rq_runtime() will do the
			 * throttle and dequeue its entity in the parent(s).
			 * Therefore the nr_running test will indeed
			 * be correct.
			 */
			if (unlikely(check_cfs_rq_runtime(cfs_rq))) {
				cfs_rq = &rq->cfs;

				if (!cfs_rq->nr_running)
					goto idle;

				goto simple;
			}
		}

		se = pick_next_entity(cfs_rq, curr);
		cfs_rq = group_cfs_rq(se);
	} while (cfs_rq);

	p = task_of(se);

	/*
	 * Since we haven't yet done put_prev_entity and if the selected task
	 * is a different task than we started out with, try and touch the
	 * least amount of cfs_rqs.
	 */
	if (prev != p) {
		struct sched_entity *pse = &prev->se;

		while (!(cfs_rq = is_same_group(se, pse))) {
			int se_depth = se->depth;
			int pse_depth = pse->depth;

			if (se_depth <= pse_depth) {
				put_prev_entity(cfs_rq_of(pse), pse);
				pse = parent_entity(pse);
			}
			if (se_depth >= pse_depth) {
				set_next_entity(cfs_rq_of(se), se);
				se = parent_entity(se);
			}
		}

		put_prev_entity(cfs_rq, pse);
		set_next_entity(cfs_rq, se);
	}

	goto done;
simple:
#endif

	put_prev_task(rq, prev);

	do {
		se = pick_next_entity(cfs_rq, NULL);
		set_next_entity(cfs_rq, se);
		cfs_rq = group_cfs_rq(se);
	} while (cfs_rq);

	p = task_of(se);

done: __maybe_unused;
#ifdef CONFIG_SMP
	/*
	 * Move the next running task to the front of
	 * the list, so our cfs_tasks list becomes MRU
	 * one.
	 */
	list_move(&p->se.group_node, &rq->cfs_tasks);
#endif

	if (hrtick_enabled(rq))
		hrtick_start_fair(rq, p);

	update_misfit_status(p, rq);

	return p;

idle:
	update_misfit_status(NULL, rq);
	new_tasks = idle_balance(rq, rf);

	/*
	 * Because idle_balance() releases (and re-acquires) rq->lock, it is
	 * possible for any higher priority task to appear. In that case we
	 * must re-start the pick_next_entity() loop.
	 */
	if (new_tasks < 0)
		return RETRY_TASK;

	if (new_tasks > 0)
		goto again;

	/*
	 * rq is about to be idle, check if we need to update the
	 * lost_idle_time of clock_pelt
	 */
	update_idle_rq_clock_pelt(rq);

	return NULL;
}

/*
 * Account for a descheduled task:
 */
static void put_prev_task_fair(struct rq *rq, struct task_struct *prev)
{
	struct sched_entity *se = &prev->se;
	struct cfs_rq *cfs_rq;

	for_each_sched_entity(se) {
		cfs_rq = cfs_rq_of(se);
		put_prev_entity(cfs_rq, se);
	}
}

/*
 * sched_yield() is very simple
 *
 * The magic of dealing with the ->skip buddy is in pick_next_entity.
 */
static void yield_task_fair(struct rq *rq)
{
	struct task_struct *curr = rq->curr;
	struct cfs_rq *cfs_rq = task_cfs_rq(curr);
	struct sched_entity *se = &curr->se;

	/*
	 * Are we the only task in the tree?
	 */
	if (unlikely(rq->nr_running == 1))
		return;

	clear_buddies(cfs_rq, se);

	if (curr->policy != SCHED_BATCH) {
		update_rq_clock(rq);
		/*
		 * Update run-time statistics of the 'current'.
		 */
		update_curr(cfs_rq);
		/*
		 * Tell update_rq_clock() that we've just updated,
		 * so we don't do microscopic update in schedule()
		 * and double the fastpath cost.
		 */
		rq_clock_skip_update(rq);
	}

	set_skip_buddy(se);
}

static bool yield_to_task_fair(struct rq *rq, struct task_struct *p, bool preempt)
{
	struct sched_entity *se = &p->se;

	/* throttled hierarchies are not runnable */
	if (!se->on_rq || throttled_hierarchy(cfs_rq_of(se)))
		return false;

	/* Tell the scheduler that we'd really like pse to run next. */
	set_next_buddy(se);

	yield_task_fair(rq);

	return true;
}

#ifdef CONFIG_SMP
/**************************************************
 * Fair scheduling class load-balancing methods.
 *
 * BASICS
 *
 * The purpose of load-balancing is to achieve the same basic fairness the
 * per-CPU scheduler provides, namely provide a proportional amount of compute
 * time to each task. This is expressed in the following equation:
 *
 *   W_i,n/P_i == W_j,n/P_j for all i,j                               (1)
 *
 * Where W_i,n is the n-th weight average for CPU i. The instantaneous weight
 * W_i,0 is defined as:
 *
 *   W_i,0 = \Sum_j w_i,j                                             (2)
 *
 * Where w_i,j is the weight of the j-th runnable task on CPU i. This weight
 * is derived from the nice value as per sched_prio_to_weight[].
 *
 * The weight average is an exponential decay average of the instantaneous
 * weight:
 *
 *   W'_i,n = (2^n - 1) / 2^n * W_i,n + 1 / 2^n * W_i,0               (3)
 *
 * C_i is the compute capacity of CPU i, typically it is the
 * fraction of 'recent' time available for SCHED_OTHER task execution. But it
 * can also include other factors [XXX].
 *
 * To achieve this balance we define a measure of imbalance which follows
 * directly from (1):
 *
 *   imb_i,j = max{ avg(W/C), W_i/C_i } - min{ avg(W/C), W_j/C_j }    (4)
 *
 * We them move tasks around to minimize the imbalance. In the continuous
 * function space it is obvious this converges, in the discrete case we get
 * a few fun cases generally called infeasible weight scenarios.
 *
 * [XXX expand on:
 *     - infeasible weights;
 *     - local vs global optima in the discrete case. ]
 *
 *
 * SCHED DOMAINS
 *
 * In order to solve the imbalance equation (4), and avoid the obvious O(n^2)
 * for all i,j solution, we create a tree of CPUs that follows the hardware
 * topology where each level pairs two lower groups (or better). This results
 * in O(log n) layers. Furthermore we reduce the number of CPUs going up the
 * tree to only the first of the previous level and we decrease the frequency
 * of load-balance at each level inv. proportional to the number of CPUs in
 * the groups.
 *
 * This yields:
 *
 *     log_2 n     1     n
 *   \Sum       { --- * --- * 2^i } = O(n)                            (5)
 *     i = 0      2^i   2^i
 *                               `- size of each group
 *         |         |     `- number of CPUs doing load-balance
 *         |         `- freq
 *         `- sum over all levels
 *
 * Coupled with a limit on how many tasks we can migrate every balance pass,
 * this makes (5) the runtime complexity of the balancer.
 *
 * An important property here is that each CPU is still (indirectly) connected
 * to every other CPU in at most O(log n) steps:
 *
 * The adjacency matrix of the resulting graph is given by:
 *
 *             log_2 n
 *   A_i,j = \Union     (i % 2^k == 0) && i / 2^(k+1) == j / 2^(k+1)  (6)
 *             k = 0
 *
 * And you'll find that:
 *
 *   A^(log_2 n)_i,j != 0  for all i,j                                (7)
 *
 * Showing there's indeed a path between every CPU in at most O(log n) steps.
 * The task movement gives a factor of O(m), giving a convergence complexity
 * of:
 *
 *   O(nm log n),  n := nr_cpus, m := nr_tasks                        (8)
 *
 *
 * WORK CONSERVING
 *
 * In order to avoid CPUs going idle while there's still work to do, new idle
 * balancing is more aggressive and has the newly idle CPU iterate up the domain
 * tree itself instead of relying on other CPUs to bring it work.
 *
 * This adds some complexity to both (5) and (8) but it reduces the total idle
 * time.
 *
 * [XXX more?]
 *
 *
 * CGROUPS
 *
 * Cgroups make a horror show out of (2), instead of a simple sum we get:
 *
 *                                s_k,i
 *   W_i,0 = \Sum_j \Prod_k w_k * -----                               (9)
 *                                 S_k
 *
 * Where
 *
 *   s_k,i = \Sum_j w_i,j,k  and  S_k = \Sum_i s_k,i                 (10)
 *
 * w_i,j,k is the weight of the j-th runnable task in the k-th cgroup on CPU i.
 *
 * The big problem is S_k, its a global sum needed to compute a local (W_i)
 * property.
 *
 * [XXX write more on how we solve this.. _after_ merging pjt's patches that
 *      rewrite all of this once again.]
 */

static unsigned long __read_mostly max_load_balance_interval = HZ/10;

enum fbq_type { regular, remote, all };

enum group_type {
	group_other = 0,
	group_misfit_task,
	group_imbalanced,
	group_overloaded,
};

#define LBF_ALL_PINNED	0x01
#define LBF_NEED_BREAK	0x02
#define LBF_DST_PINNED  0x04
#define LBF_SOME_PINNED	0x08
#define LBF_NOHZ_STATS	0x10
#define LBF_NOHZ_AGAIN	0x20

struct lb_env {
	struct sched_domain	*sd;

	struct rq		*src_rq;
	int			src_cpu;

	int			dst_cpu;
	struct rq		*dst_rq;

	struct cpumask		*dst_grpmask;
	int			new_dst_cpu;
	enum cpu_idle_type	idle;
	long			imbalance;
	unsigned int		src_grp_nr_running;
	/* The set of CPUs under consideration for load-balancing */
	struct cpumask		*cpus;

	unsigned int		flags;

	unsigned int		loop;
	unsigned int		loop_break;
	unsigned int		loop_max;

	enum fbq_type		fbq_type;
	enum group_type		src_grp_type;
	struct list_head	tasks;
};

/*
 * Is this task likely cache-hot:
 */
static int task_hot(struct task_struct *p, struct lb_env *env)
{
	s64 delta;

	lockdep_assert_held(&env->src_rq->lock);

	if (p->sched_class != &fair_sched_class)
		return 0;

	if (unlikely(p->policy == SCHED_IDLE))
		return 0;

	/*
	 * Buddy candidates are cache hot:
	 */
	if (sched_feat(CACHE_HOT_BUDDY) && env->dst_rq->nr_running &&
			(&p->se == cfs_rq_of(&p->se)->next ||
			 &p->se == cfs_rq_of(&p->se)->last))
		return 1;

	if (sysctl_sched_migration_cost == -1)
		return 1;
	if (sysctl_sched_migration_cost == 0)
		return 0;

	delta = rq_clock_task(env->src_rq) - p->se.exec_start;

	return delta < (s64)sysctl_sched_migration_cost;
}

#ifdef CONFIG_NUMA_BALANCING
/*
 * Returns 1, if task migration degrades locality
 * Returns 0, if task migration improves locality i.e migration preferred.
 * Returns -1, if task migration is not affected by locality.
 */
static int migrate_degrades_locality(struct task_struct *p, struct lb_env *env)
{
	struct numa_group *numa_group = rcu_dereference(p->numa_group);
	unsigned long src_weight, dst_weight;
	int src_nid, dst_nid, dist;

	if (!static_branch_likely(&sched_numa_balancing))
		return -1;

	if (!p->numa_faults || !(env->sd->flags & SD_NUMA))
		return -1;

	src_nid = cpu_to_node(env->src_cpu);
	dst_nid = cpu_to_node(env->dst_cpu);

	if (src_nid == dst_nid)
		return -1;

	/* Migrating away from the preferred node is always bad. */
	if (src_nid == p->numa_preferred_nid) {
		if (env->src_rq->nr_running > env->src_rq->nr_preferred_running)
			return 1;
		else
			return -1;
	}

	/* Encourage migration to the preferred node. */
	if (dst_nid == p->numa_preferred_nid)
		return 0;

	/* Leaving a core idle is often worse than degrading locality. */
	if (env->idle == CPU_IDLE)
		return -1;

	dist = node_distance(src_nid, dst_nid);
	if (numa_group) {
		src_weight = group_weight(p, src_nid, dist);
		dst_weight = group_weight(p, dst_nid, dist);
	} else {
		src_weight = task_weight(p, src_nid, dist);
		dst_weight = task_weight(p, dst_nid, dist);
	}

	return dst_weight < src_weight;
}

#else
static inline int migrate_degrades_locality(struct task_struct *p,
					     struct lb_env *env)
{
	return -1;
}
#endif

/*
 * can_migrate_task - may task p from runqueue rq be migrated to this_cpu?
 */
static
int can_migrate_task(struct task_struct *p, struct lb_env *env)
{
	int tsk_cache_hot;

	lockdep_assert_held(&env->src_rq->lock);

	/*
	 * We do not migrate tasks that are:
	 * 1) throttled_lb_pair, or
	 * 2) cannot be migrated to this CPU due to cpus_allowed, or
	 * 3) running (obviously), or
	 * 4) are cache-hot on their current CPU.
	 */
	if (throttled_lb_pair(task_group(p), env->src_cpu, env->dst_cpu))
		return 0;

	if (!cpumask_test_cpu(env->dst_cpu, &p->cpus_allowed)) {
		int cpu;

		schedstat_inc(p->se.statistics.nr_failed_migrations_affine);

		env->flags |= LBF_SOME_PINNED;

		/*
		 * Remember if this task can be migrated to any other CPU in
		 * our sched_group. We may want to revisit it if we couldn't
		 * meet load balance goals by pulling other tasks on src_cpu.
		 *
		 * Avoid computing new_dst_cpu for NEWLY_IDLE or if we have
		 * already computed one in current iteration.
		 */
		if (env->idle == CPU_NEWLY_IDLE || (env->flags & LBF_DST_PINNED))
			return 0;

		/* Prevent to re-select dst_cpu via env's CPUs: */
		for_each_cpu_and(cpu, env->dst_grpmask, env->cpus) {
			if (cpumask_test_cpu(cpu, &p->cpus_allowed)) {
				env->flags |= LBF_DST_PINNED;
				env->new_dst_cpu = cpu;
				break;
			}
		}

		return 0;
	}

	/* Record that we found atleast one task that could run on dst_cpu */
	env->flags &= ~LBF_ALL_PINNED;

	if (task_running(env->src_rq, p)) {
		schedstat_inc(p->se.statistics.nr_failed_migrations_running);
		return 0;
	}

	/*
	 * Aggressive migration if:
	 * 1) destination numa is preferred
	 * 2) task is cache cold, or
	 * 3) too many balance attempts have failed.
	 */
	tsk_cache_hot = migrate_degrades_locality(p, env);
	if (tsk_cache_hot == -1)
		tsk_cache_hot = task_hot(p, env);

	if (tsk_cache_hot <= 0 ||
	    env->sd->nr_balance_failed > env->sd->cache_nice_tries) {
		if (tsk_cache_hot == 1) {
			schedstat_inc(env->sd->lb_hot_gained[env->idle]);
			schedstat_inc(p->se.statistics.nr_forced_migrations);
		}
		return 1;
	}

	schedstat_inc(p->se.statistics.nr_failed_migrations_hot);
	return 0;
}

/*
 * detach_task() -- detach the task for the migration specified in env
 */
static void detach_task(struct task_struct *p, struct lb_env *env)
{
	lockdep_assert_held(&env->src_rq->lock);

	p->on_rq = TASK_ON_RQ_MIGRATING;
	deactivate_task(env->src_rq, p, DEQUEUE_NOCLOCK);
	set_task_cpu(p, env->dst_cpu);
}

/*
 * detach_one_task() -- tries to dequeue exactly one task from env->src_rq, as
 * part of active balancing operations within "domain".
 *
 * Returns a task if successful and NULL otherwise.
 */
static struct task_struct *detach_one_task(struct lb_env *env)
{
	struct task_struct *p;

	lockdep_assert_held(&env->src_rq->lock);

	list_for_each_entry_reverse(p,
			&env->src_rq->cfs_tasks, se.group_node) {
		if (!can_migrate_task(p, env))
			continue;

		detach_task(p, env);

		/*
		 * Right now, this is only the second place where
		 * lb_gained[env->idle] is updated (other is detach_tasks)
		 * so we can safely collect stats here rather than
		 * inside detach_tasks().
		 */
		schedstat_inc(env->sd->lb_gained[env->idle]);
		return p;
	}
	return NULL;
}

static const unsigned int sched_nr_migrate_break = 32;

/*
 * detach_tasks() -- tries to detach up to imbalance weighted load from
 * busiest_rq, as part of a balancing operation within domain "sd".
 *
 * Returns number of detached tasks if successful and 0 otherwise.
 */
static int detach_tasks(struct lb_env *env)
{
	struct list_head *tasks = &env->src_rq->cfs_tasks;
	struct task_struct *p;
	unsigned long load;
	int detached = 0;

	lockdep_assert_held(&env->src_rq->lock);

	if (env->imbalance <= 0)
		return 0;

	while (!list_empty(tasks)) {
		/*
		 * We don't want to steal all, otherwise we may be treated likewise,
		 * which could at worst lead to a livelock crash.
		 */
		if (env->idle != CPU_NOT_IDLE && env->src_rq->nr_running <= 1)
			break;

		p = list_last_entry(tasks, struct task_struct, se.group_node);

		env->loop++;
		/* We've more or less seen every task there is, call it quits */
		if (env->loop > env->loop_max)
			break;

		/* take a breather every nr_migrate tasks */
		if (env->loop > env->loop_break) {
			env->loop_break += sched_nr_migrate_break;
			env->flags |= LBF_NEED_BREAK;
			break;
		}

		if (!can_migrate_task(p, env))
			goto next;

		load = task_h_load(p);

		if (sched_feat(LB_MIN) && load < 16 && !env->sd->nr_balance_failed)
			goto next;

		if ((load / 2) > env->imbalance)
			goto next;

		detach_task(p, env);
		list_add(&p->se.group_node, &env->tasks);

		detached++;
		env->imbalance -= load;

#ifdef CONFIG_PREEMPT
		/*
		 * NEWIDLE balancing is a source of latency, so preemptible
		 * kernels will stop after the first task is detached to minimize
		 * the critical section.
		 */
		if (env->idle == CPU_NEWLY_IDLE)
			break;
#endif

		/*
		 * We only want to steal up to the prescribed amount of
		 * weighted load.
		 */
		if (env->imbalance <= 0)
			break;

		continue;
next:
		list_move(&p->se.group_node, tasks);
	}

	/*
	 * Right now, this is one of only two places we collect this stat
	 * so we can safely collect detach_one_task() stats here rather
	 * than inside detach_one_task().
	 */
	schedstat_add(env->sd->lb_gained[env->idle], detached);

	return detached;
}

/*
 * attach_task() -- attach the task detached by detach_task() to its new rq.
 */
static void attach_task(struct rq *rq, struct task_struct *p)
{
	lockdep_assert_held(&rq->lock);

	BUG_ON(task_rq(p) != rq);
	activate_task(rq, p, ENQUEUE_NOCLOCK);
	p->on_rq = TASK_ON_RQ_QUEUED;
	check_preempt_curr(rq, p, 0);
}

/*
 * attach_one_task() -- attaches the task returned from detach_one_task() to
 * its new rq.
 */
static void attach_one_task(struct rq *rq, struct task_struct *p)
{
	struct rq_flags rf;

	rq_lock(rq, &rf);
	update_rq_clock(rq);
	attach_task(rq, p);
	rq_unlock(rq, &rf);
}

/*
 * attach_tasks() -- attaches all tasks detached by detach_tasks() to their
 * new rq.
 */
static void attach_tasks(struct lb_env *env)
{
	struct list_head *tasks = &env->tasks;
	struct task_struct *p;
	struct rq_flags rf;

	rq_lock(env->dst_rq, &rf);
	update_rq_clock(env->dst_rq);

	while (!list_empty(tasks)) {
		p = list_first_entry(tasks, struct task_struct, se.group_node);
		list_del_init(&p->se.group_node);

		attach_task(env->dst_rq, p);
	}

	rq_unlock(env->dst_rq, &rf);
}

static inline bool cfs_rq_has_blocked(struct cfs_rq *cfs_rq)
{
	if (cfs_rq->avg.load_avg)
		return true;

	if (cfs_rq->avg.util_avg)
		return true;

	return false;
}

static inline bool others_have_blocked(struct rq *rq)
{
	if (READ_ONCE(rq->avg_rt.util_avg))
		return true;

	if (READ_ONCE(rq->avg_dl.util_avg))
		return true;

#ifdef CONFIG_HAVE_SCHED_AVG_IRQ
	if (READ_ONCE(rq->avg_irq.util_avg))
		return true;
#endif

	return false;
}

#ifdef CONFIG_FAIR_GROUP_SCHED

static void update_blocked_averages(int cpu)
{
	struct rq *rq = cpu_rq(cpu);
	struct cfs_rq *cfs_rq;
	const struct sched_class *curr_class;
	struct rq_flags rf;
	bool done = true;

	rq_lock_irqsave(rq, &rf);
	update_rq_clock(rq);

	/*
	 * Iterates the task_group tree in a bottom up fashion, see
	 * list_add_leaf_cfs_rq() for details.
	 */
	for_each_leaf_cfs_rq(rq, cfs_rq) {
		struct sched_entity *se;

		/* throttled entities do not contribute to load */
		if (throttled_hierarchy(cfs_rq))
			continue;

		if (update_cfs_rq_load_avg(cfs_rq_clock_pelt(cfs_rq), cfs_rq))
			update_tg_load_avg(cfs_rq, 0);

		/* Propagate pending load changes to the parent, if any: */
		se = cfs_rq->tg->se[cpu];
		if (se && !skip_blocked_update(se))
			update_load_avg(cfs_rq_of(se), se, 0);

		/* Don't need periodic decay once load/util_avg are null */
		if (cfs_rq_has_blocked(cfs_rq))
			done = false;
	}

	curr_class = rq->curr->sched_class;
	update_rt_rq_load_avg(rq_clock_pelt(rq), rq, curr_class == &rt_sched_class);
	update_dl_rq_load_avg(rq_clock_pelt(rq), rq, curr_class == &dl_sched_class);
	update_irq_load_avg(rq, 0);
	/* Don't need periodic decay once load/util_avg are null */
	if (others_have_blocked(rq))
		done = false;

#ifdef CONFIG_NO_HZ_COMMON
	rq->last_blocked_load_update_tick = jiffies;
	if (done)
		rq->has_blocked_load = 0;
#endif
	rq_unlock_irqrestore(rq, &rf);
}

/*
 * Compute the hierarchical load factor for cfs_rq and all its ascendants.
 * This needs to be done in a top-down fashion because the load of a child
 * group is a fraction of its parents load.
 */
static void update_cfs_rq_h_load(struct cfs_rq *cfs_rq)
{
	struct rq *rq = rq_of(cfs_rq);
	struct sched_entity *se = cfs_rq->tg->se[cpu_of(rq)];
	unsigned long now = jiffies;
	unsigned long load;

	if (cfs_rq->last_h_load_update == now)
		return;

	WRITE_ONCE(cfs_rq->h_load_next, NULL);
	for_each_sched_entity(se) {
		cfs_rq = cfs_rq_of(se);
		WRITE_ONCE(cfs_rq->h_load_next, se);
		if (cfs_rq->last_h_load_update == now)
			break;
	}

	if (!se) {
		cfs_rq->h_load = cfs_rq_load_avg(cfs_rq);
		cfs_rq->last_h_load_update = now;
	}

	while ((se = READ_ONCE(cfs_rq->h_load_next)) != NULL) {
		load = cfs_rq->h_load;
		load = div64_ul(load * se->avg.load_avg,
			cfs_rq_load_avg(cfs_rq) + 1);
		cfs_rq = group_cfs_rq(se);
		cfs_rq->h_load = load;
		cfs_rq->last_h_load_update = now;
	}
}

static unsigned long task_h_load(struct task_struct *p)
{
	struct cfs_rq *cfs_rq = task_cfs_rq(p);

	update_cfs_rq_h_load(cfs_rq);
	return div64_ul(p->se.avg.load_avg * cfs_rq->h_load,
			cfs_rq_load_avg(cfs_rq) + 1);
}
#else
static inline void update_blocked_averages(int cpu)
{
	struct rq *rq = cpu_rq(cpu);
	struct cfs_rq *cfs_rq = &rq->cfs;
	const struct sched_class *curr_class;
	struct rq_flags rf;

	rq_lock_irqsave(rq, &rf);
	update_rq_clock(rq);
	update_cfs_rq_load_avg(cfs_rq_clock_pelt(cfs_rq), cfs_rq);

	curr_class = rq->curr->sched_class;
	update_rt_rq_load_avg(rq_clock_pelt(rq), rq, curr_class == &rt_sched_class);
	update_dl_rq_load_avg(rq_clock_pelt(rq), rq, curr_class == &dl_sched_class);
	update_irq_load_avg(rq, 0);
#ifdef CONFIG_NO_HZ_COMMON
	rq->last_blocked_load_update_tick = jiffies;
	if (!cfs_rq_has_blocked(cfs_rq) && !others_have_blocked(rq))
		rq->has_blocked_load = 0;
#endif
	rq_unlock_irqrestore(rq, &rf);
}

static unsigned long task_h_load(struct task_struct *p)
{
	return p->se.avg.load_avg;
}
#endif

/********** Helpers for find_busiest_group ************************/

/*
 * sg_lb_stats - stats of a sched_group required for load_balancing
 */
struct sg_lb_stats {
	unsigned long avg_load; /*Avg load across the CPUs of the group */
	unsigned long group_load; /* Total load over the CPUs of the group */
	unsigned long sum_weighted_load; /* Weighted load of group's tasks */
	unsigned long load_per_task;
	unsigned long group_capacity;
	unsigned long group_util; /* Total utilization of the group */
	unsigned int sum_nr_running; /* Nr tasks running in the group */
	unsigned int idle_cpus;
	unsigned int group_weight;
	enum group_type group_type;
	int group_no_capacity;
	unsigned long group_misfit_task_load; /* A CPU has a task too big for its capacity */
#ifdef CONFIG_NUMA_BALANCING
	unsigned int nr_numa_running;
	unsigned int nr_preferred_running;
#endif
};

/*
 * sd_lb_stats - Structure to store the statistics of a sched_domain
 *		 during load balancing.
 */
struct sd_lb_stats {
	struct sched_group *busiest;	/* Busiest group in this sd */
	struct sched_group *local;	/* Local group in this sd */
	unsigned long total_running;
	unsigned long total_load;	/* Total load of all groups in sd */
	unsigned long total_capacity;	/* Total capacity of all groups in sd */
	unsigned long avg_load;	/* Average load across all groups in sd */

	struct sg_lb_stats busiest_stat;/* Statistics of the busiest group */
	struct sg_lb_stats local_stat;	/* Statistics of the local group */
};

static inline void init_sd_lb_stats(struct sd_lb_stats *sds)
{
	/*
	 * Skimp on the clearing to avoid duplicate work. We can avoid clearing
	 * local_stat because update_sg_lb_stats() does a full clear/assignment.
	 * We must however clear busiest_stat::avg_load because
	 * update_sd_pick_busiest() reads this before assignment.
	 */
	*sds = (struct sd_lb_stats){
		.busiest = NULL,
		.local = NULL,
		.total_running = 0UL,
		.total_load = 0UL,
		.total_capacity = 0UL,
		.busiest_stat = {
			.avg_load = 0UL,
			.sum_nr_running = 0,
			.group_type = group_other,
		},
	};
}

/**
 * get_sd_load_idx - Obtain the load index for a given sched domain.
 * @sd: The sched_domain whose load_idx is to be obtained.
 * @idle: The idle status of the CPU for whose sd load_idx is obtained.
 *
 * Return: The load index.
 */
static inline int get_sd_load_idx(struct sched_domain *sd,
					enum cpu_idle_type idle)
{
	int load_idx;

	switch (idle) {
	case CPU_NOT_IDLE:
		load_idx = sd->busy_idx;
		break;

	case CPU_NEWLY_IDLE:
		load_idx = sd->newidle_idx;
		break;
	default:
		load_idx = sd->idle_idx;
		break;
	}

	return load_idx;
}

static unsigned long scale_rt_capacity(int cpu, unsigned long max)
{
	struct rq *rq = cpu_rq(cpu);
	unsigned long used, free;
	unsigned long irq;

	irq = cpu_util_irq(rq);

	if (unlikely(irq >= max))
		return 1;

	used = READ_ONCE(rq->avg_rt.util_avg);
	used += READ_ONCE(rq->avg_dl.util_avg);

	if (unlikely(used >= max))
		return 1;

	free = max - used;

	return scale_irq_capacity(free, irq, max);
}

void init_max_cpu_capacity(struct max_cpu_capacity *mcc) {
	raw_spin_lock_init(&mcc->lock);
	mcc->val = 0;
	mcc->cpu = -1;
}

static void update_cpu_capacity(struct sched_domain *sd, int cpu)
{
	unsigned long capacity = arch_scale_cpu_capacity(sd, cpu);
	struct sched_group *sdg = sd->groups;
	struct max_cpu_capacity *mcc;
	unsigned long max_capacity;
	int max_cap_cpu;
	unsigned long flags;

	cpu_rq(cpu)->cpu_capacity_orig = capacity;

	capacity *= arch_scale_max_freq_capacity(sd, cpu);
	capacity >>= SCHED_CAPACITY_SHIFT;

	mcc = &cpu_rq(cpu)->rd->max_cpu_capacity;

	raw_spin_lock_irqsave(&mcc->lock, flags);
	max_capacity = mcc->val;
	max_cap_cpu = mcc->cpu;

	if ((max_capacity > capacity && max_cap_cpu == cpu) ||
	    (max_capacity < capacity)) {
		mcc->val = capacity;
		mcc->cpu = cpu;
	}
	raw_spin_unlock_irqrestore(&mcc->lock, flags);

	capacity = scale_rt_capacity(cpu, capacity);

	if (!capacity)
		capacity = 1;

	cpu_rq(cpu)->cpu_capacity = capacity;
	sdg->sgc->capacity = capacity;
	sdg->sgc->min_capacity = capacity;
	sdg->sgc->max_capacity = capacity;
}

void update_group_capacity(struct sched_domain *sd, int cpu)
{
	struct sched_domain *child = sd->child;
	struct sched_group *group, *sdg = sd->groups;
	unsigned long capacity, min_capacity, max_capacity;
	unsigned long interval;

	interval = msecs_to_jiffies(sd->balance_interval);
	interval = clamp(interval, 1UL, max_load_balance_interval);
	sdg->sgc->next_update = jiffies + interval;

	if (!child) {
		update_cpu_capacity(sd, cpu);
		return;
	}

	capacity = 0;
	min_capacity = ULONG_MAX;
	max_capacity = 0;

	if (child->flags & SD_OVERLAP) {
		/*
		 * SD_OVERLAP domains cannot assume that child groups
		 * span the current group.
		 */

		for_each_cpu(cpu, sched_group_span(sdg)) {
			struct sched_group_capacity *sgc;
			struct rq *rq = cpu_rq(cpu);

			/*
			 * build_sched_domains() -> init_sched_groups_capacity()
			 * gets here before we've attached the domains to the
			 * runqueues.
			 *
			 * Use capacity_of(), which is set irrespective of domains
			 * in update_cpu_capacity().
			 *
			 * This avoids capacity from being 0 and
			 * causing divide-by-zero issues on boot.
			 */
			if (unlikely(!rq->sd)) {
				capacity += capacity_of(cpu);
			} else {
				sgc = rq->sd->groups->sgc;
				capacity += sgc->capacity;
			}

			min_capacity = min(capacity, min_capacity);
			max_capacity = max(capacity, max_capacity);
		}
	} else  {
		/*
		 * !SD_OVERLAP domains can assume that child groups
		 * span the current group.
		 */

		group = child->groups;
		do {
			struct sched_group_capacity *sgc = group->sgc;

			capacity += sgc->capacity;
			min_capacity = min(sgc->min_capacity, min_capacity);
			max_capacity = max(sgc->max_capacity, max_capacity);
			group = group->next;
		} while (group != child->groups);
	}

	sdg->sgc->capacity = capacity;
	sdg->sgc->min_capacity = min_capacity;
	sdg->sgc->max_capacity = max_capacity;
}

/*
 * Check whether the capacity of the rq has been noticeably reduced by side
 * activity. The imbalance_pct is used for the threshold.
 * Return true is the capacity is reduced
 */
static inline int
check_cpu_capacity(struct rq *rq, struct sched_domain *sd)
{
	return ((rq->cpu_capacity * sd->imbalance_pct) <
				(rq->cpu_capacity_orig * 100));
}

/*
 * Group imbalance indicates (and tries to solve) the problem where balancing
 * groups is inadequate due to ->cpus_allowed constraints.
 *
 * Imagine a situation of two groups of 4 CPUs each and 4 tasks each with a
 * cpumask covering 1 CPU of the first group and 3 CPUs of the second group.
 * Something like:
 *
 *	{ 0 1 2 3 } { 4 5 6 7 }
 *	        *     * * *
 *
 * If we were to balance group-wise we'd place two tasks in the first group and
 * two tasks in the second group. Clearly this is undesired as it will overload
 * cpu 3 and leave one of the CPUs in the second group unused.
 *
 * The current solution to this issue is detecting the skew in the first group
 * by noticing the lower domain failed to reach balance and had difficulty
 * moving tasks due to affinity constraints.
 *
 * When this is so detected; this group becomes a candidate for busiest; see
 * update_sd_pick_busiest(). And calculate_imbalance() and
 * find_busiest_group() avoid some of the usual balance conditions to allow it
 * to create an effective group imbalance.
 *
 * This is a somewhat tricky proposition since the next run might not find the
 * group imbalance and decide the groups need to be balanced again. A most
 * subtle and fragile situation.
 */

static inline int sg_imbalanced(struct sched_group *group)
{
	return group->sgc->imbalance;
}

/*
 * group_has_capacity returns true if the group has spare capacity that could
 * be used by some tasks.
 * We consider that a group has spare capacity if the  * number of task is
 * smaller than the number of CPUs or if the utilization is lower than the
 * available capacity for CFS tasks.
 * For the latter, we use a threshold to stabilize the state, to take into
 * account the variance of the tasks' load and to return true if the available
 * capacity in meaningful for the load balancer.
 * As an example, an available capacity of 1% can appear but it doesn't make
 * any benefit for the load balance.
 */
static inline bool
group_has_capacity(struct lb_env *env, struct sg_lb_stats *sgs)
{
	if (sgs->sum_nr_running < sgs->group_weight)
		return true;

	if ((sgs->group_capacity * 100) >
			(sgs->group_util * env->sd->imbalance_pct))
		return true;

	return false;
}

/*
 *  group_is_overloaded returns true if the group has more tasks than it can
 *  handle.
 *  group_is_overloaded is not equals to !group_has_capacity because a group
 *  with the exact right number of tasks, has no more spare capacity but is not
 *  overloaded so both group_has_capacity and group_is_overloaded return
 *  false.
 */
static inline bool
group_is_overloaded(struct lb_env *env, struct sg_lb_stats *sgs)
{
	if (sgs->sum_nr_running <= sgs->group_weight)
		return false;

	if ((sgs->group_capacity * 100) <
			(sgs->group_util * env->sd->imbalance_pct))
		return true;

	return false;
}

/*
 * group_smaller_min_cpu_capacity: Returns true if sched_group sg has smaller
 * per-CPU capacity than sched_group ref.
 */
static inline bool
group_smaller_min_cpu_capacity(struct sched_group *sg, struct sched_group *ref)
{
	return sg->sgc->min_capacity * capacity_margin <
						ref->sgc->min_capacity * 1024;
}

/*
 * group_smaller_max_cpu_capacity: Returns true if sched_group sg has smaller
 * per-CPU capacity_orig than sched_group ref.
 */
static inline bool
group_smaller_max_cpu_capacity(struct sched_group *sg, struct sched_group *ref)
{
	return sg->sgc->max_capacity * capacity_margin <
						ref->sgc->max_capacity * 1024;
}

static inline enum
group_type group_classify(struct sched_group *group,
			  struct sg_lb_stats *sgs)
{
	if (sgs->group_no_capacity)
		return group_overloaded;

	if (sg_imbalanced(group))
		return group_imbalanced;

	if (sgs->group_misfit_task_load)
		return group_misfit_task;

	return group_other;
}

static bool update_nohz_stats(struct rq *rq, bool force)
{
#ifdef CONFIG_NO_HZ_COMMON
	unsigned int cpu = rq->cpu;

	if (!rq->has_blocked_load)
		return false;

	if (!cpumask_test_cpu(cpu, nohz.idle_cpus_mask))
		return false;

	if (!force && !time_after(jiffies, rq->last_blocked_load_update_tick))
		return true;

	update_blocked_averages(cpu);

	return rq->has_blocked_load;
#else
	return false;
#endif
}

/**
 * update_sg_lb_stats - Update sched_group's statistics for load balancing.
 * @env: The load balancing environment.
 * @group: sched_group whose statistics are to be updated.
 * @sgs: variable to hold the statistics for this group.
 * @sg_status: Holds flag indicating the status of the sched_group
 */
static inline void update_sg_lb_stats(struct lb_env *env,
				      struct sched_group *group,
				      struct sg_lb_stats *sgs,
				      int *sg_status)
{
	int local_group = cpumask_test_cpu(env->dst_cpu, sched_group_span(group));
	int load_idx = get_sd_load_idx(env->sd, env->idle);
	unsigned long load;
	int i, nr_running;

	memset(sgs, 0, sizeof(*sgs));

	for_each_cpu_and(i, sched_group_span(group), env->cpus) {
		struct rq *rq = cpu_rq(i);

		if ((env->flags & LBF_NOHZ_STATS) && update_nohz_stats(rq, false))
			env->flags |= LBF_NOHZ_AGAIN;

		/* Bias balancing toward CPUs of our domain: */
		if (local_group)
			load = target_load(i, load_idx);
		else
			load = source_load(i, load_idx);

		sgs->group_load += load;
		sgs->group_util += cpu_util(i);
		sgs->sum_nr_running += rq->cfs.h_nr_running;

		nr_running = rq->nr_running;
		if (nr_running > 1)
			*sg_status |= SG_OVERLOAD;

		if (cpu_overutilized(i))
			*sg_status |= SG_OVERUTILIZED;

#ifdef CONFIG_NUMA_BALANCING
		sgs->nr_numa_running += rq->nr_numa_running;
		sgs->nr_preferred_running += rq->nr_preferred_running;
#endif
		sgs->sum_weighted_load += weighted_cpuload(rq);
		/*
		 * No need to call idle_cpu() if nr_running is not 0
		 */
		if (!nr_running && idle_cpu(i))
			sgs->idle_cpus++;

		if (env->sd->flags & SD_ASYM_CPUCAPACITY &&
		    sgs->group_misfit_task_load < rq->misfit_task_load) {
			sgs->group_misfit_task_load = rq->misfit_task_load;
			*sg_status |= SG_OVERLOAD;
		}
	}

	/* Adjust by relative CPU capacity of the group */
	sgs->group_capacity = group->sgc->capacity;
	sgs->avg_load = (sgs->group_load*SCHED_CAPACITY_SCALE) / sgs->group_capacity;

	if (sgs->sum_nr_running)
		sgs->load_per_task = sgs->sum_weighted_load / sgs->sum_nr_running;

	sgs->group_weight = group->group_weight;

	sgs->group_no_capacity = group_is_overloaded(env, sgs);
	sgs->group_type = group_classify(group, sgs);
}

/**
 * update_sd_pick_busiest - return 1 on busiest group
 * @env: The load balancing environment.
 * @sds: sched_domain statistics
 * @sg: sched_group candidate to be checked for being the busiest
 * @sgs: sched_group statistics
 *
 * Determine if @sg is a busier group than the previously selected
 * busiest group.
 *
 * Return: %true if @sg is a busier group than the previously selected
 * busiest group. %false otherwise.
 */
static bool update_sd_pick_busiest(struct lb_env *env,
				   struct sd_lb_stats *sds,
				   struct sched_group *sg,
				   struct sg_lb_stats *sgs)
{
	struct sg_lb_stats *busiest = &sds->busiest_stat;

	/*
	 * Don't try to pull misfit tasks we can't help.
	 * We can use max_capacity here as reduction in capacity on some
	 * CPUs in the group should either be possible to resolve
	 * internally or be covered by avg_load imbalance (eventually).
	 */
	if (sgs->group_type == group_misfit_task &&
	    (!group_smaller_max_cpu_capacity(sg, sds->local) ||
	     !group_has_capacity(env, &sds->local_stat)))
		return false;

	if (sgs->group_type > busiest->group_type)
		return true;

	if (sgs->group_type < busiest->group_type)
		return false;

	if (sgs->avg_load <= busiest->avg_load)
		return false;

	if (!(env->sd->flags & SD_ASYM_CPUCAPACITY))
		goto asym_packing;

	/*
	 * Candidate sg has no more than one task per CPU and
	 * has higher per-CPU capacity. Migrating tasks to less
	 * capable CPUs may harm throughput. Maximize throughput,
	 * power/energy consequences are not considered.
	 */
	if (sgs->sum_nr_running <= sgs->group_weight &&
	    group_smaller_min_cpu_capacity(sds->local, sg))
		return false;

	/*
	 * If we have more than one misfit sg go with the biggest misfit.
	 */
	if (sgs->group_type == group_misfit_task &&
	    sgs->group_misfit_task_load < busiest->group_misfit_task_load)
		return false;

asym_packing:
	/* This is the busiest node in its class. */
	if (!(env->sd->flags & SD_ASYM_PACKING))
		return true;

	/* No ASYM_PACKING if target CPU is already busy */
	if (env->idle == CPU_NOT_IDLE)
		return true;
	/*
	 * ASYM_PACKING needs to move all the work to the highest
	 * prority CPUs in the group, therefore mark all groups
	 * of lower priority than ourself as busy.
	 */
	if (sgs->sum_nr_running &&
	    sched_asym_prefer(env->dst_cpu, sg->asym_prefer_cpu)) {
		if (!sds->busiest)
			return true;

		/* Prefer to move from lowest priority CPU's work */
		if (sched_asym_prefer(sds->busiest->asym_prefer_cpu,
				      sg->asym_prefer_cpu))
			return true;
	}

	return false;
}

#ifdef CONFIG_NUMA_BALANCING
static inline enum fbq_type fbq_classify_group(struct sg_lb_stats *sgs)
{
	if (sgs->sum_nr_running > sgs->nr_numa_running)
		return regular;
	if (sgs->sum_nr_running > sgs->nr_preferred_running)
		return remote;
	return all;
}

static inline enum fbq_type fbq_classify_rq(struct rq *rq)
{
	if (rq->nr_running > rq->nr_numa_running)
		return regular;
	if (rq->nr_running > rq->nr_preferred_running)
		return remote;
	return all;
}
#else
static inline enum fbq_type fbq_classify_group(struct sg_lb_stats *sgs)
{
	return all;
}

static inline enum fbq_type fbq_classify_rq(struct rq *rq)
{
	return regular;
}
#endif /* CONFIG_NUMA_BALANCING */

/**
 * update_sd_lb_stats - Update sched_domain's statistics for load balancing.
 * @env: The load balancing environment.
 * @sds: variable to hold the statistics for this sched_domain.
 */
static inline void update_sd_lb_stats(struct lb_env *env, struct sd_lb_stats *sds)
{
	struct sched_domain *child = env->sd->child;
	struct sched_group *sg = env->sd->groups;
	struct sg_lb_stats *local = &sds->local_stat;
	struct sg_lb_stats tmp_sgs;
	bool prefer_sibling = child && child->flags & SD_PREFER_SIBLING;
	int sg_status = 0;

#ifdef CONFIG_NO_HZ_COMMON
	if (env->idle == CPU_NEWLY_IDLE && READ_ONCE(nohz.has_blocked))
		env->flags |= LBF_NOHZ_STATS;
#endif

	do {
		struct sg_lb_stats *sgs = &tmp_sgs;
		int local_group;

		local_group = cpumask_test_cpu(env->dst_cpu, sched_group_span(sg));
		if (local_group) {
			sds->local = sg;
			sgs = local;

			if (env->idle != CPU_NEWLY_IDLE ||
			    time_after_eq(jiffies, sg->sgc->next_update))
				update_group_capacity(env->sd, env->dst_cpu);
		}

		update_sg_lb_stats(env, sg, sgs, &sg_status);

		if (local_group)
			goto next_group;

		/*
		 * In case the child domain prefers tasks go to siblings
		 * first, lower the sg capacity so that we'll try
		 * and move all the excess tasks away. We lower the capacity
		 * of a group only if the local group has the capacity to fit
		 * these excess tasks. The extra check prevents the case where
		 * you always pull from the heaviest group when it is already
		 * under-utilized (possible with a large weight task outweighs
		 * the tasks on the system).
		 */
		if (prefer_sibling && sds->local &&
		    group_has_capacity(env, local) &&
		    (sgs->sum_nr_running > local->sum_nr_running + 1)) {
			sgs->group_no_capacity = 1;
			sgs->group_type = group_classify(sg, sgs);
		}

		if (update_sd_pick_busiest(env, sds, sg, sgs)) {
			sds->busiest = sg;
			sds->busiest_stat = *sgs;
		}

next_group:
		/* Now, start updating sd_lb_stats */
		sds->total_running += sgs->sum_nr_running;
		sds->total_load += sgs->group_load;
		sds->total_capacity += sgs->group_capacity;

		sg = sg->next;
	} while (sg != env->sd->groups);

#ifdef CONFIG_NO_HZ_COMMON
	if ((env->flags & LBF_NOHZ_AGAIN) &&
	    cpumask_subset(nohz.idle_cpus_mask, sched_domain_span(env->sd))) {

		WRITE_ONCE(nohz.next_blocked,
			   jiffies + msecs_to_jiffies(LOAD_AVG_PERIOD));
	}
#endif

	if (env->sd->flags & SD_NUMA)
		env->fbq_type = fbq_classify_group(&sds->busiest_stat);

	env->src_grp_nr_running = sds->busiest_stat.sum_nr_running;

	if (!env->sd->parent) {
		struct root_domain *rd = env->dst_rq->rd;

		/* update overload indicator if we are at root domain */
		WRITE_ONCE(rd->overload, sg_status & SG_OVERLOAD);

		/* Update over-utilization (tipping point, U >= 0) indicator */
		WRITE_ONCE(rd->overutilized, sg_status & SG_OVERUTILIZED);
		trace_sched_overutilized(!!(sg_status & SG_OVERUTILIZED));
	} else if (sg_status & SG_OVERUTILIZED) {
		WRITE_ONCE(env->dst_rq->rd->overutilized, SG_OVERUTILIZED);
		trace_sched_overutilized(1);
	}

}

/**
 * check_asym_packing - Check to see if the group is packed into the
 *			sched domain.
 *
 * This is primarily intended to used at the sibling level.  Some
 * cores like POWER7 prefer to use lower numbered SMT threads.  In the
 * case of POWER7, it can move to lower SMT modes only when higher
 * threads are idle.  When in lower SMT modes, the threads will
 * perform better since they share less core resources.  Hence when we
 * have idle threads, we want them to be the higher ones.
 *
 * This packing function is run on idle threads.  It checks to see if
 * the busiest CPU in this domain (core in the P7 case) has a higher
 * CPU number than the packing function is being run on.  Here we are
 * assuming lower CPU number will be equivalent to lower a SMT thread
 * number.
 *
 * Return: 1 when packing is required and a task should be moved to
 * this CPU.  The amount of the imbalance is returned in env->imbalance.
 *
 * @env: The load balancing environment.
 * @sds: Statistics of the sched_domain which is to be packed
 */
static int check_asym_packing(struct lb_env *env, struct sd_lb_stats *sds)
{
	int busiest_cpu;

	if (!(env->sd->flags & SD_ASYM_PACKING))
		return 0;

	if (env->idle == CPU_NOT_IDLE)
		return 0;

	if (!sds->busiest)
		return 0;

	busiest_cpu = sds->busiest->asym_prefer_cpu;
	if (sched_asym_prefer(busiest_cpu, env->dst_cpu))
		return 0;

	env->imbalance = DIV_ROUND_CLOSEST(
		sds->busiest_stat.avg_load * sds->busiest_stat.group_capacity,
		SCHED_CAPACITY_SCALE);

	return 1;
}

/**
 * fix_small_imbalance - Calculate the minor imbalance that exists
 *			amongst the groups of a sched_domain, during
 *			load balancing.
 * @env: The load balancing environment.
 * @sds: Statistics of the sched_domain whose imbalance is to be calculated.
 */
static inline
void fix_small_imbalance(struct lb_env *env, struct sd_lb_stats *sds)
{
	unsigned long tmp, capa_now = 0, capa_move = 0;
	unsigned int imbn = 2;
	unsigned long scaled_busy_load_per_task;
	struct sg_lb_stats *local, *busiest;

	local = &sds->local_stat;
	busiest = &sds->busiest_stat;

	if (!local->sum_nr_running)
		local->load_per_task = cpu_avg_load_per_task(env->dst_cpu);
	else if (busiest->load_per_task > local->load_per_task)
		imbn = 1;

	scaled_busy_load_per_task =
		(busiest->load_per_task * SCHED_CAPACITY_SCALE) /
		busiest->group_capacity;

	if (busiest->avg_load + scaled_busy_load_per_task >=
	    local->avg_load + (scaled_busy_load_per_task * imbn)) {
		env->imbalance = busiest->load_per_task;
		return;
	}

	/*
	 * OK, we don't have enough imbalance to justify moving tasks,
	 * however we may be able to increase total CPU capacity used by
	 * moving them.
	 */

	capa_now += busiest->group_capacity *
			min(busiest->load_per_task, busiest->avg_load);
	capa_now += local->group_capacity *
			min(local->load_per_task, local->avg_load);
	capa_now /= SCHED_CAPACITY_SCALE;

	/* Amount of load we'd subtract */
	if (busiest->avg_load > scaled_busy_load_per_task) {
		capa_move += busiest->group_capacity *
			    min(busiest->load_per_task,
				busiest->avg_load - scaled_busy_load_per_task);
	}

	/* Amount of load we'd add */
	if (busiest->avg_load * busiest->group_capacity <
	    busiest->load_per_task * SCHED_CAPACITY_SCALE) {
		tmp = (busiest->avg_load * busiest->group_capacity) /
		      local->group_capacity;
	} else {
		tmp = (busiest->load_per_task * SCHED_CAPACITY_SCALE) /
		      local->group_capacity;
	}
	capa_move += local->group_capacity *
		    min(local->load_per_task, local->avg_load + tmp);
	capa_move /= SCHED_CAPACITY_SCALE;

	/* Move if we gain throughput */
	if (capa_move > capa_now) {
		env->imbalance = busiest->load_per_task;
		return;
	}

	/* We can't see throughput improvement with the load-based
	 * method, but it is possible depending upon group size and
	 * capacity range that there might still be an underutilized
	 * cpu available in an asymmetric capacity system. Do one last
	 * check just in case.
	 */
	if (env->sd->flags & SD_ASYM_CPUCAPACITY &&
		busiest->group_type == group_overloaded &&
		busiest->sum_nr_running > busiest->group_weight &&
		local->sum_nr_running < local->group_weight &&
		local->group_capacity < busiest->group_capacity)
		env->imbalance = busiest->load_per_task;
}

/**
 * calculate_imbalance - Calculate the amount of imbalance present within the
 *			 groups of a given sched_domain during load balance.
 * @env: load balance environment
 * @sds: statistics of the sched_domain whose imbalance is to be calculated.
 */
static inline void calculate_imbalance(struct lb_env *env, struct sd_lb_stats *sds)
{
	unsigned long max_pull, load_above_capacity = ~0UL;
	struct sg_lb_stats *local, *busiest;

	local = &sds->local_stat;
	busiest = &sds->busiest_stat;

	if (busiest->group_type == group_imbalanced) {
		/*
		 * In the group_imb case we cannot rely on group-wide averages
		 * to ensure CPU-load equilibrium, look at wider averages. XXX
		 */
		busiest->load_per_task =
			min(busiest->load_per_task, sds->avg_load);
	}

	/*
	 * Avg load of busiest sg can be less and avg load of local sg can
	 * be greater than avg load across all sgs of sd because avg load
	 * factors in sg capacity and sgs with smaller group_type are
	 * skipped when updating the busiest sg:
	 */
	if (busiest->group_type != group_misfit_task &&
	    (busiest->avg_load <= sds->avg_load ||
	     local->avg_load >= sds->avg_load)) {
		env->imbalance = 0;
		return fix_small_imbalance(env, sds);
	}

	/*
	 * If there aren't any idle CPUs, avoid creating some.
	 */
	if (busiest->group_type == group_overloaded &&
	    local->group_type   == group_overloaded) {
		load_above_capacity = busiest->sum_nr_running * SCHED_CAPACITY_SCALE;
		if (load_above_capacity > busiest->group_capacity) {
			load_above_capacity -= busiest->group_capacity;
			load_above_capacity *= scale_load_down(NICE_0_LOAD);
			load_above_capacity /= busiest->group_capacity;
		} else
			load_above_capacity = ~0UL;
	}

	/*
	 * We're trying to get all the CPUs to the average_load, so we don't
	 * want to push ourselves above the average load, nor do we wish to
	 * reduce the max loaded CPU below the average load. At the same time,
	 * we also don't want to reduce the group load below the group
	 * capacity. Thus we look for the minimum possible imbalance.
	 */
	max_pull = min(busiest->avg_load - sds->avg_load, load_above_capacity);

	/* How much load to actually move to equalise the imbalance */
	env->imbalance = min(
		max_pull * busiest->group_capacity,
		(sds->avg_load - local->avg_load) * local->group_capacity
	) / SCHED_CAPACITY_SCALE;

	/* Boost imbalance to allow misfit task to be balanced.
	 * Always do this if we are doing a NEWLY_IDLE balance
	 * on the assumption that any tasks we have must not be
	 * long-running (and hence we cannot rely upon load).
	 * However if we are not idle, we should assume the tasks
	 * we have are longer running and not override load-based
	 * calculations above unless we are sure that the local
	 * group is underutilized.
	 */
	if (busiest->group_type == group_misfit_task &&
		(env->idle == CPU_NEWLY_IDLE ||
		local->sum_nr_running < local->group_weight)) {
		env->imbalance = max_t(long, env->imbalance,
				       busiest->group_misfit_task_load);
	}

	/*
	 * if *imbalance is less than the average load per runnable task
	 * there is no guarantee that any tasks will be moved so we'll have
	 * a think about bumping its value to force at least one task to be
	 * moved
	 */
	if (env->imbalance < busiest->load_per_task)
		return fix_small_imbalance(env, sds);
}

/******* find_busiest_group() helpers end here *********************/

/**
 * find_busiest_group - Returns the busiest group within the sched_domain
 * if there is an imbalance.
 *
 * Also calculates the amount of weighted load which should be moved
 * to restore balance.
 *
 * @env: The load balancing environment.
 *
 * Return:	- The busiest group if imbalance exists.
 */
static struct sched_group *find_busiest_group(struct lb_env *env)
{
	struct sg_lb_stats *local, *busiest;
	struct sd_lb_stats sds;

	init_sd_lb_stats(&sds);

	/*
	 * Compute the various statistics relavent for load balancing at
	 * this level.
	 */
	update_sd_lb_stats(env, &sds);

	if (static_branch_unlikely(&sched_energy_present)) {
		struct root_domain *rd = env->dst_rq->rd;

		if (rcu_dereference(rd->pd) && !READ_ONCE(rd->overutilized))
			goto out_balanced;
	}

	local = &sds.local_stat;
	busiest = &sds.busiest_stat;

	/* ASYM feature bypasses nice load balance check */
	if (check_asym_packing(env, &sds))
		return sds.busiest;

	/* There is no busy sibling group to pull tasks from */
	if (!sds.busiest || busiest->sum_nr_running == 0)
		goto out_balanced;

	/* XXX broken for overlapping NUMA groups */
	sds.avg_load = (SCHED_CAPACITY_SCALE * sds.total_load)
						/ sds.total_capacity;

	/*
	 * If the busiest group is imbalanced the below checks don't
	 * work because they assume all things are equal, which typically
	 * isn't true due to cpus_allowed constraints and the like.
	 */
	if (busiest->group_type == group_imbalanced)
		goto force_balance;

	/*
	 * When dst_cpu is idle, prevent SMP nice and/or asymmetric group
	 * capacities from resulting in underutilization due to avg_load.
	 */
	if (env->idle != CPU_NOT_IDLE && group_has_capacity(env, local) &&
	    busiest->group_no_capacity)
		goto force_balance;

	/* Misfit tasks should be dealt with regardless of the avg load */
	if (busiest->group_type == group_misfit_task)
		goto force_balance;

	/*
	 * If the local group is busier than the selected busiest group
	 * don't try and pull any tasks.
	 */
	if (local->avg_load >= busiest->avg_load)
		goto out_balanced;

	/*
	 * Don't pull any tasks if this group is already above the domain
	 * average load.
	 */
	if (local->avg_load >= sds.avg_load)
		goto out_balanced;

	if (env->idle == CPU_IDLE) {
		/*
		 * This CPU is idle. If the busiest group is not overloaded
		 * and there is no imbalance between this and busiest group
		 * wrt idle CPUs, it is balanced. The imbalance becomes
		 * significant if the diff is greater than 1 otherwise we
		 * might end up to just move the imbalance on another group
		 */
		if ((busiest->group_type != group_overloaded) &&
				(local->idle_cpus <= (busiest->idle_cpus + 1)))
			goto out_balanced;
	} else {
		/*
		 * In the CPU_NEWLY_IDLE, CPU_NOT_IDLE cases, use
		 * imbalance_pct to be conservative.
		 */
		if (100 * busiest->avg_load <=
				env->sd->imbalance_pct * local->avg_load)
			goto out_balanced;
	}

force_balance:
	/* Looks like there is an imbalance. Compute it */
	env->src_grp_type = busiest->group_type;
	calculate_imbalance(env, &sds);
	return env->imbalance ? sds.busiest : NULL;

out_balanced:
	env->imbalance = 0;
	return NULL;
}

/*
 * find_busiest_queue - find the busiest runqueue among the CPUs in the group.
 */
static struct rq *find_busiest_queue(struct lb_env *env,
				     struct sched_group *group)
{
	struct rq *busiest = NULL, *rq;
	unsigned long busiest_load = 0, busiest_capacity = 1;
	int i;

	for_each_cpu_and(i, sched_group_span(group), env->cpus) {
		unsigned long capacity, wl;
		enum fbq_type rt;

		rq = cpu_rq(i);
		rt = fbq_classify_rq(rq);

		/*
		 * We classify groups/runqueues into three groups:
		 *  - regular: there are !numa tasks
		 *  - remote:  there are numa tasks that run on the 'wrong' node
		 *  - all:     there is no distinction
		 *
		 * In order to avoid migrating ideally placed numa tasks,
		 * ignore those when there's better options.
		 *
		 * If we ignore the actual busiest queue to migrate another
		 * task, the next balance pass can still reduce the busiest
		 * queue by moving tasks around inside the node.
		 *
		 * If we cannot move enough load due to this classification
		 * the next pass will adjust the group classification and
		 * allow migration of more tasks.
		 *
		 * Both cases only affect the total convergence complexity.
		 */
		if (rt > env->fbq_type)
			continue;

		/*
		 * For ASYM_CPUCAPACITY domains with misfit tasks we simply
		 * seek the "biggest" misfit task.
		 */
		if (env->src_grp_type == group_misfit_task) {
			if (rq->misfit_task_load > busiest_load) {
				busiest_load = rq->misfit_task_load;
				busiest = rq;
			}

			continue;
		}

		capacity = capacity_of(i);

		/*
		 * For ASYM_CPUCAPACITY domains, don't pick a CPU that could
		 * eventually lead to active_balancing high->low capacity.
		 * Higher per-CPU capacity is considered better than balancing
		 * average load.
		 */
		if (env->sd->flags & SD_ASYM_CPUCAPACITY &&
		    capacity_of(env->dst_cpu) < capacity &&
		    rq->nr_running == 1)
			continue;

		wl = weighted_cpuload(rq);

		/*
		 * When comparing with imbalance, use weighted_cpuload()
		 * which is not scaled with the CPU capacity.
		 */

		if (rq->nr_running == 1 && wl > env->imbalance &&
		    !check_cpu_capacity(rq, env->sd))
			continue;

		/*
		 * For the load comparisons with the other CPU's, consider
		 * the weighted_cpuload() scaled with the CPU capacity, so
		 * that the load can be moved away from the CPU that is
		 * potentially running at a lower capacity.
		 *
		 * Thus we're looking for max(wl_i / capacity_i), crosswise
		 * multiplication to rid ourselves of the division works out
		 * to: wl_i * capacity_j > wl_j * capacity_i;  where j is
		 * our previous maximum.
		 */
		if (wl * busiest_capacity > busiest_load * capacity) {
			busiest_load = wl;
			busiest_capacity = capacity;
			busiest = rq;
		}
	}

	return busiest;
}

/*
 * Max backoff if we encounter pinned tasks. Pretty arbitrary value, but
 * so long as it is large enough.
 */
#define MAX_PINNED_INTERVAL	512

static int need_active_balance(struct lb_env *env)
{
	struct sched_domain *sd = env->sd;

	if (env->idle == CPU_NEWLY_IDLE) {

		/*
		 * ASYM_PACKING needs to force migrate tasks from busy but
		 * lower priority CPUs in order to pack all tasks in the
		 * highest priority CPUs.
		 */
		if ((sd->flags & SD_ASYM_PACKING) &&
		    sched_asym_prefer(env->dst_cpu, env->src_cpu))
			return 1;
	}

	/*
	 * The dst_cpu is idle and the src_cpu CPU has only 1 CFS task.
	 * It's worth migrating the task if the src_cpu's capacity is reduced
	 * because of other sched_class or IRQs if more capacity stays
	 * available on dst_cpu.
	 */
	if ((env->idle != CPU_NOT_IDLE) &&
	    (env->src_rq->cfs.h_nr_running == 1)) {
		if ((check_cpu_capacity(env->src_rq, sd)) &&
		    (capacity_of(env->src_cpu)*sd->imbalance_pct < capacity_of(env->dst_cpu)*100))
			return 1;
	}

	if (env->src_grp_type == group_misfit_task)
		return 1;

	if ((capacity_of(env->src_cpu) < capacity_of(env->dst_cpu)) &&
				env->src_rq->cfs.h_nr_running == 1 &&
				cpu_overutilized(env->src_cpu) &&
				!cpu_overutilized(env->dst_cpu)) {
		return 1;
	}

	if (env->src_grp_type == group_overloaded && env->src_rq->misfit_task_load)
		return 1;


	return unlikely(sd->nr_balance_failed > sd->cache_nice_tries+2);
}

static int active_load_balance_cpu_stop(void *data);

static int should_we_balance(struct lb_env *env)
{
	struct sched_group *sg = env->sd->groups;
	int cpu, balance_cpu = -1;

	/*
	 * Ensure the balancing environment is consistent; can happen
	 * when the softirq triggers 'during' hotplug.
	 */
	if (!cpumask_test_cpu(env->dst_cpu, env->cpus))
		return 0;

	/*
	 * In the newly idle case, we will allow all the CPUs
	 * to do the newly idle load balance.
	 */
	if (env->idle == CPU_NEWLY_IDLE)
		return 1;

	/* Try to find first idle CPU */
	for_each_cpu_and(cpu, group_balance_mask(sg), env->cpus) {
		if (!idle_cpu(cpu))
			continue;

		balance_cpu = cpu;
		break;
	}

	if (balance_cpu == -1)
		balance_cpu = group_balance_cpu(sg);

	/*
	 * First idle CPU or the first CPU(busiest) in this sched group
	 * is eligible for doing load balancing at this and above domains.
	 */
	return balance_cpu == env->dst_cpu;
}

/*
 * Check this_cpu to ensure it is balanced within domain. Attempt to move
 * tasks if there is an imbalance.
 */
static int load_balance(int this_cpu, struct rq *this_rq,
			struct sched_domain *sd, enum cpu_idle_type idle,
			int *continue_balancing)
{
	int ld_moved, cur_ld_moved, active_balance = 0;
	struct sched_domain *sd_parent = sd->parent;
	struct sched_group *group;
	struct rq *busiest;
	struct rq_flags rf;
	struct cpumask *cpus = this_cpu_cpumask_var_ptr(load_balance_mask);

	struct lb_env env = {
		.sd		= sd,
		.dst_cpu	= this_cpu,
		.dst_rq		= this_rq,
		.dst_grpmask    = sched_group_span(sd->groups),
		.idle		= idle,
		.loop_break	= sched_nr_migrate_break,
		.cpus		= cpus,
		.fbq_type	= all,
		.tasks		= LIST_HEAD_INIT(env.tasks),
	};

	cpumask_and(cpus, sched_domain_span(sd), cpu_active_mask);

	schedstat_inc(sd->lb_count[idle]);

redo:
	if (!should_we_balance(&env)) {
		*continue_balancing = 0;
		goto out_balanced;
	}

	group = find_busiest_group(&env);
	if (!group) {
		schedstat_inc(sd->lb_nobusyg[idle]);
		goto out_balanced;
	}

	busiest = find_busiest_queue(&env, group);
	if (!busiest) {
		schedstat_inc(sd->lb_nobusyq[idle]);
		goto out_balanced;
	}

	BUG_ON(busiest == env.dst_rq);

	schedstat_add(sd->lb_imbalance[idle], env.imbalance);

	env.src_cpu = busiest->cpu;
	env.src_rq = busiest;

	ld_moved = 0;
	if (busiest->nr_running > 1) {
		/*
		 * Attempt to move tasks. If find_busiest_group has found
		 * an imbalance but busiest->nr_running <= 1, the group is
		 * still unbalanced. ld_moved simply stays zero, so it is
		 * correctly treated as an imbalance.
		 */
		env.flags |= LBF_ALL_PINNED;
		env.loop_max  = min(sysctl_sched_nr_migrate, busiest->nr_running);

more_balance:
		rq_lock_irqsave(busiest, &rf);
		update_rq_clock(busiest);

		/*
		 * cur_ld_moved - load moved in current iteration
		 * ld_moved     - cumulative load moved across iterations
		 */
		cur_ld_moved = detach_tasks(&env);

		/*
		 * We've detached some tasks from busiest_rq. Every
		 * task is masked "TASK_ON_RQ_MIGRATING", so we can safely
		 * unlock busiest->lock, and we are able to be sure
		 * that nobody can manipulate the tasks in parallel.
		 * See task_rq_lock() family for the details.
		 */

		rq_unlock(busiest, &rf);

		if (cur_ld_moved) {
			attach_tasks(&env);
			ld_moved += cur_ld_moved;
		}

		local_irq_restore(rf.flags);

		if (env.flags & LBF_NEED_BREAK) {
			env.flags &= ~LBF_NEED_BREAK;
			goto more_balance;
		}

		/*
		 * Revisit (affine) tasks on src_cpu that couldn't be moved to
		 * us and move them to an alternate dst_cpu in our sched_group
		 * where they can run. The upper limit on how many times we
		 * iterate on same src_cpu is dependent on number of CPUs in our
		 * sched_group.
		 *
		 * This changes load balance semantics a bit on who can move
		 * load to a given_cpu. In addition to the given_cpu itself
		 * (or a ilb_cpu acting on its behalf where given_cpu is
		 * nohz-idle), we now have balance_cpu in a position to move
		 * load to given_cpu. In rare situations, this may cause
		 * conflicts (balance_cpu and given_cpu/ilb_cpu deciding
		 * _independently_ and at _same_ time to move some load to
		 * given_cpu) causing exceess load to be moved to given_cpu.
		 * This however should not happen so much in practice and
		 * moreover subsequent load balance cycles should correct the
		 * excess load moved.
		 */
		if ((env.flags & LBF_DST_PINNED) && env.imbalance > 0) {

			/* Prevent to re-select dst_cpu via env's CPUs */
			cpumask_clear_cpu(env.dst_cpu, env.cpus);

			env.dst_rq	 = cpu_rq(env.new_dst_cpu);
			env.dst_cpu	 = env.new_dst_cpu;
			env.flags	&= ~LBF_DST_PINNED;
			env.loop	 = 0;
			env.loop_break	 = sched_nr_migrate_break;

			/*
			 * Go back to "more_balance" rather than "redo" since we
			 * need to continue with same src_cpu.
			 */
			goto more_balance;
		}

		/*
		 * We failed to reach balance because of affinity.
		 */
		if (sd_parent) {
			int *group_imbalance = &sd_parent->groups->sgc->imbalance;

			if ((env.flags & LBF_SOME_PINNED) && env.imbalance > 0)
				*group_imbalance = 1;
		}

		/* All tasks on this runqueue were pinned by CPU affinity */
		if (unlikely(env.flags & LBF_ALL_PINNED)) {
			cpumask_clear_cpu(cpu_of(busiest), cpus);
			/*
			 * Attempting to continue load balancing at the current
			 * sched_domain level only makes sense if there are
			 * active CPUs remaining as possible busiest CPUs to
			 * pull load from which are not contained within the
			 * destination group that is receiving any migrated
			 * load.
			 */
			if (!cpumask_subset(cpus, env.dst_grpmask)) {
				env.loop = 0;
				env.loop_break = sched_nr_migrate_break;
				goto redo;
			}
			goto out_all_pinned;
		}
	}

	if (!ld_moved) {
		schedstat_inc(sd->lb_failed[idle]);
		/*
		 * Increment the failure counter only on periodic balance.
		 * We do not want newidle balance, which can be very
		 * frequent, pollute the failure counter causing
		 * excessive cache_hot migrations and active balances.
		 */
		if (idle != CPU_NEWLY_IDLE)
			if (env.src_grp_nr_running > 1)
				sd->nr_balance_failed++;

		if (need_active_balance(&env)) {
			unsigned long flags;

			raw_spin_lock_irqsave(&busiest->lock, flags);

			/*
			 * Don't kick the active_load_balance_cpu_stop,
			 * if the curr task on busiest CPU can't be
			 * moved to this_cpu:
			 */
			if (!cpumask_test_cpu(this_cpu, &busiest->curr->cpus_allowed)) {
				raw_spin_unlock_irqrestore(&busiest->lock,
							    flags);
				env.flags |= LBF_ALL_PINNED;
				goto out_one_pinned;
			}

			/*
			 * ->active_balance synchronizes accesses to
			 * ->active_balance_work.  Once set, it's cleared
			 * only after active load balance is finished.
			 */
			if (!busiest->active_balance) {
				busiest->active_balance = 1;
				busiest->push_cpu = this_cpu;
				active_balance = 1;
			}
			raw_spin_unlock_irqrestore(&busiest->lock, flags);

			if (active_balance) {
				stop_one_cpu_nowait(cpu_of(busiest),
					active_load_balance_cpu_stop, busiest,
					&busiest->active_balance_work);
			}

			/* We've kicked active balancing, force task migration. */
			sd->nr_balance_failed = sd->cache_nice_tries+1;
		}
	} else
		sd->nr_balance_failed = 0;

	if (likely(!active_balance)) {
		/* We were unbalanced, so reset the balancing interval */
		sd->balance_interval = sd->min_interval;
	} else {
		/*
		 * If we've begun active balancing, start to back off. This
		 * case may not be covered by the all_pinned logic if there
		 * is only 1 task on the busy runqueue (because we don't call
		 * detach_tasks).
		 */
		if (sd->balance_interval < sd->max_interval)
			sd->balance_interval *= 2;
	}

	goto out;

out_balanced:
	/*
	 * We reach balance although we may have faced some affinity
	 * constraints. Clear the imbalance flag only if other tasks got
	 * a chance to move and fix the imbalance.
	 */
	if (sd_parent && !(env.flags & LBF_ALL_PINNED)) {
		int *group_imbalance = &sd_parent->groups->sgc->imbalance;

		if (*group_imbalance)
			*group_imbalance = 0;
	}

out_all_pinned:
	/*
	 * We reach balance because all tasks are pinned at this level so
	 * we can't migrate them. Let the imbalance flag set so parent level
	 * can try to migrate them.
	 */
	schedstat_inc(sd->lb_balanced[idle]);

	sd->nr_balance_failed = 0;

out_one_pinned:
	ld_moved = 0;

	/*
	 * idle_balance() disregards balance intervals, so we could repeatedly
	 * reach this code, which would lead to balance_interval skyrocketting
	 * in a short amount of time. Skip the balance_interval increase logic
	 * to avoid that.
	 */
	if (env.idle == CPU_NEWLY_IDLE)
		goto out;

	/* tune up the balancing interval */
	if (((env.flags & LBF_ALL_PINNED) &&
			sd->balance_interval < MAX_PINNED_INTERVAL) ||
			(sd->balance_interval < sd->max_interval))
		sd->balance_interval *= 2;
out:
	return ld_moved;
}

static inline unsigned long
get_sd_balance_interval(struct sched_domain *sd, int cpu_busy)
{
	unsigned long interval = sd->balance_interval;

	if (cpu_busy)
		interval *= sd->busy_factor;

	/* scale ms to jiffies */
	interval = msecs_to_jiffies(interval);
	interval = clamp(interval, 1UL, max_load_balance_interval);

	return interval;
}

static inline void
update_next_balance(struct sched_domain *sd, unsigned long *next_balance)
{
	unsigned long interval, next;

	/* used by idle balance, so cpu_busy = 0 */
	interval = get_sd_balance_interval(sd, 0);
	next = sd->last_balance + interval;

	if (time_after(*next_balance, next))
		*next_balance = next;
}

/*
 * active_load_balance_cpu_stop is run by the CPU stopper. It pushes
 * running tasks off the busiest CPU onto idle CPUs. It requires at
 * least 1 task to be running on each physical CPU where possible, and
 * avoids physical / logical imbalances.
 */
static int active_load_balance_cpu_stop(void *data)
{
	struct rq *busiest_rq = data;
	int busiest_cpu = cpu_of(busiest_rq);
	int target_cpu = busiest_rq->push_cpu;
	struct rq *target_rq = cpu_rq(target_cpu);
	struct sched_domain *sd;
	struct task_struct *p = NULL;
	struct rq_flags rf;

	rq_lock_irq(busiest_rq, &rf);
	/*
	 * Between queueing the stop-work and running it is a hole in which
	 * CPUs can become inactive. We should not move tasks from or to
	 * inactive CPUs.
	 */
	if (!cpu_active(busiest_cpu) || !cpu_active(target_cpu))
		goto out_unlock;

	/* Make sure the requested CPU hasn't gone down in the meantime: */
	if (unlikely(busiest_cpu != smp_processor_id() ||
		     !busiest_rq->active_balance))
		goto out_unlock;

	/* Is there any task to move? */
	if (busiest_rq->nr_running <= 1)
		goto out_unlock;

	/*
	 * This condition is "impossible", if it occurs
	 * we need to fix it. Originally reported by
	 * Bjorn Helgaas on a 128-CPU setup.
	 */
	BUG_ON(busiest_rq == target_rq);

	/* Search for an sd spanning us and the target CPU. */
	rcu_read_lock();
	for_each_domain(target_cpu, sd) {
		if ((sd->flags & SD_LOAD_BALANCE) &&
		    cpumask_test_cpu(busiest_cpu, sched_domain_span(sd)))
				break;
	}

	if (likely(sd)) {
		struct lb_env env = {
			.sd		= sd,
			.dst_cpu	= target_cpu,
			.dst_rq		= target_rq,
			.src_cpu	= busiest_rq->cpu,
			.src_rq		= busiest_rq,
			.idle		= CPU_IDLE,
			/*
			 * can_migrate_task() doesn't need to compute new_dst_cpu
			 * for active balancing. Since we have CPU_IDLE, but no
			 * @dst_grpmask we need to make that test go away with lying
			 * about DST_PINNED.
			 */
			.flags		= LBF_DST_PINNED,
		};

		schedstat_inc(sd->alb_count);
		update_rq_clock(busiest_rq);

		p = detach_one_task(&env);
		if (p) {
			schedstat_inc(sd->alb_pushed);
			/* Active balancing done, reset the failure counter. */
			sd->nr_balance_failed = 0;
		} else {
			schedstat_inc(sd->alb_failed);
		}
	}
	rcu_read_unlock();
out_unlock:
	busiest_rq->active_balance = 0;
	rq_unlock(busiest_rq, &rf);

	if (p)
		attach_one_task(target_rq, p);

	local_irq_enable();

	return 0;
}

static DEFINE_SPINLOCK(balancing);

/*
 * Scale the max load_balance interval with the number of CPUs in the system.
 * This trades load-balance latency on larger machines for less cross talk.
 */
void update_max_interval(void)
{
	max_load_balance_interval = HZ*num_online_cpus()/10;
}

/*
 * It checks each scheduling domain to see if it is due to be balanced,
 * and initiates a balancing operation if so.
 *
 * Balancing parameters are set up in init_sched_domains.
 */
static void rebalance_domains(struct rq *rq, enum cpu_idle_type idle)
{
	int continue_balancing = 1;
	int cpu = rq->cpu;
	unsigned long interval;
	struct sched_domain *sd;
	/* Earliest time when we have to do rebalance again */
	unsigned long next_balance = jiffies + 60*HZ;
	int update_next_balance = 0;
	int need_serialize, need_decay = 0;
	u64 max_cost = 0;

	rcu_read_lock();
	for_each_domain(cpu, sd) {
		/*
		 * Decay the newidle max times here because this is a regular
		 * visit to all the domains. Decay ~1% per second.
		 */
		if (time_after(jiffies, sd->next_decay_max_lb_cost)) {
			sd->max_newidle_lb_cost =
				(sd->max_newidle_lb_cost * 253) / 256;
			sd->next_decay_max_lb_cost = jiffies + HZ;
			need_decay = 1;
		}
		max_cost += sd->max_newidle_lb_cost;

		if (!(sd->flags & SD_LOAD_BALANCE))
			continue;

		/*
		 * Stop the load balance at this level. There is another
		 * CPU in our sched group which is doing load balancing more
		 * actively.
		 */
		if (!continue_balancing) {
			if (need_decay)
				continue;
			break;
		}

		interval = get_sd_balance_interval(sd, idle != CPU_IDLE);

		need_serialize = sd->flags & SD_SERIALIZE;
		if (need_serialize) {
			if (!spin_trylock(&balancing))
				goto out;
		}

		if (time_after_eq(jiffies, sd->last_balance + interval)) {
			if (load_balance(cpu, rq, sd, idle, &continue_balancing)) {
				/*
				 * The LBF_DST_PINNED logic could have changed
				 * env->dst_cpu, so we can't know our idle
				 * state even if we migrated tasks. Update it.
				 */
				idle = idle_cpu(cpu) ? CPU_IDLE : CPU_NOT_IDLE;
			}
			sd->last_balance = jiffies;
			interval = get_sd_balance_interval(sd, idle != CPU_IDLE);
		}
		if (need_serialize)
			spin_unlock(&balancing);
out:
		if (time_after(next_balance, sd->last_balance + interval)) {
			next_balance = sd->last_balance + interval;
			update_next_balance = 1;
		}
	}
	if (need_decay) {
		/*
		 * Ensure the rq-wide value also decays but keep it at a
		 * reasonable floor to avoid funnies with rq->avg_idle.
		 */
		rq->max_idle_balance_cost =
			max((u64)sysctl_sched_migration_cost, max_cost);
	}
	rcu_read_unlock();

	/*
	 * next_balance will be updated only when there is a need.
	 * When the cpu is attached to null domain for ex, it will not be
	 * updated.
	 */
	if (likely(update_next_balance)) {
		rq->next_balance = next_balance;

#ifdef CONFIG_NO_HZ_COMMON
		/*
		 * If this CPU has been elected to perform the nohz idle
		 * balance. Other idle CPUs have already rebalanced with
		 * nohz_idle_balance() and nohz.next_balance has been
		 * updated accordingly. This CPU is now running the idle load
		 * balance for itself and we need to update the
		 * nohz.next_balance accordingly.
		 */
		if ((idle == CPU_IDLE) && time_after(nohz.next_balance, rq->next_balance))
			nohz.next_balance = rq->next_balance;
#endif
	}
}

static inline int on_null_domain(struct rq *rq)
{
	return unlikely(!rcu_dereference_sched(rq->sd));
}

#ifdef CONFIG_NO_HZ_COMMON
/*
 * idle load balancing details
 * - When one of the busy CPUs notice that there may be an idle rebalancing
 *   needed, they will kick the idle load balancer, which then does idle
 *   load balancing for all the idle CPUs.
 * - HK_FLAG_MISC CPUs are used for this task, because HK_FLAG_SCHED not set
 *   anywhere yet.
 */

static inline int find_new_ilb(void)
{
	int ilb;

	for_each_cpu_and(ilb, nohz.idle_cpus_mask,
			      housekeeping_cpumask(HK_FLAG_MISC)) {
		if (idle_cpu(ilb))
			return ilb;
	}

	return nr_cpu_ids;
}

/*
 * Kick a CPU to do the nohz balancing, if it is time for it. We pick any
 * idle CPU in the HK_FLAG_MISC housekeeping set (if there is one).
 */
static void kick_ilb(unsigned int flags)
{
	int ilb_cpu;

	nohz.next_balance++;

	ilb_cpu = find_new_ilb();

	if (ilb_cpu >= nr_cpu_ids)
		return;

	flags = atomic_fetch_or(flags, nohz_flags(ilb_cpu));
	if (flags & NOHZ_KICK_MASK)
		return;

	/*
	 * Use smp_send_reschedule() instead of resched_cpu().
	 * This way we generate a sched IPI on the target CPU which
	 * is idle. And the softirq performing nohz idle load balance
	 * will be run before returning from the IPI.
	 */
	smp_send_reschedule(ilb_cpu);
}

/*
 * Current heuristic for kicking the idle load balancer in the presence
 * of an idle cpu in the system.
 *   - This rq has more than one task.
 *   - This rq has at least one CFS task and the capacity of the CPU is
 *     significantly reduced because of RT tasks or IRQs.
 *   - At parent of LLC scheduler domain level, this cpu's scheduler group has
 *     multiple busy cpu.
 *   - For SD_ASYM_PACKING, if the lower numbered cpu's in the scheduler
 *     domain span are idle.
 */
static void nohz_balancer_kick(struct rq *rq)
{
	unsigned long now = jiffies;
	struct sched_domain_shared *sds;
	struct sched_domain *sd;
	int nr_busy, i, cpu = rq->cpu;
	unsigned int flags = 0;

	if (unlikely(rq->idle_balance))
		return;

	/*
	 * We may be recently in ticked or tickless idle mode. At the first
	 * busy tick after returning from idle, we will update the busy stats.
	 */
	nohz_balance_exit_idle(rq);

	/*
	 * None are in tickless mode and hence no need for NOHZ idle load
	 * balancing.
	 */
	if (likely(!atomic_read(&nohz.nr_cpus)))
		return;

	if (READ_ONCE(nohz.has_blocked) &&
	    time_after(now, READ_ONCE(nohz.next_blocked)))
		flags = NOHZ_STATS_KICK;

	if (time_before(now, nohz.next_balance))
		goto out;

	if (rq->nr_running >= 2 || rq->misfit_task_load) {
		flags = NOHZ_KICK_MASK;
		goto out;
	}

	rcu_read_lock();
	sds = rcu_dereference(per_cpu(sd_llc_shared, cpu));
	if (sds) {
		/*
		 * XXX: write a coherent comment on why we do this.
		 * See also: http://lkml.kernel.org/r/20111202010832.602203411@sbsiddha-desk.sc.intel.com
		 */
		nr_busy = atomic_read(&sds->nr_busy_cpus);
		if (nr_busy > 1) {
			flags = NOHZ_KICK_MASK;
			goto unlock;
		}

	}

	sd = rcu_dereference(rq->sd);
	if (sd) {
		if ((rq->cfs.h_nr_running >= 1) &&
				check_cpu_capacity(rq, sd)) {
			flags = NOHZ_KICK_MASK;
			goto unlock;
		}
	}

	sd = rcu_dereference(per_cpu(sd_asym_packing, cpu));
	if (sd) {
		for_each_cpu(i, sched_domain_span(sd)) {
			if (i == cpu ||
			    !cpumask_test_cpu(i, nohz.idle_cpus_mask))
				continue;

			if (sched_asym_prefer(i, cpu)) {
				flags = NOHZ_KICK_MASK;
				goto unlock;
			}
		}
	}
unlock:
	rcu_read_unlock();
out:
	if (flags)
		kick_ilb(flags);
}

static void set_cpu_sd_state_busy(int cpu)
{
	struct sched_domain *sd;

	rcu_read_lock();
	sd = rcu_dereference(per_cpu(sd_llc, cpu));

	if (!sd || !sd->nohz_idle)
		goto unlock;
	sd->nohz_idle = 0;

	atomic_inc(&sd->shared->nr_busy_cpus);
unlock:
	rcu_read_unlock();
}

void nohz_balance_exit_idle(struct rq *rq)
{
	SCHED_WARN_ON(rq != this_rq());

	if (likely(!rq->nohz_tick_stopped))
		return;

	rq->nohz_tick_stopped = 0;
	cpumask_clear_cpu(rq->cpu, nohz.idle_cpus_mask);
	atomic_dec(&nohz.nr_cpus);

	set_cpu_sd_state_busy(rq->cpu);
}

static void set_cpu_sd_state_idle(int cpu)
{
	struct sched_domain *sd;

	rcu_read_lock();
	sd = rcu_dereference(per_cpu(sd_llc, cpu));

	if (!sd || sd->nohz_idle)
		goto unlock;
	sd->nohz_idle = 1;

	atomic_dec(&sd->shared->nr_busy_cpus);
unlock:
	rcu_read_unlock();
}

/*
 * This routine will record that the CPU is going idle with tick stopped.
 * This info will be used in performing idle load balancing in the future.
 */
void nohz_balance_enter_idle(int cpu)
{
	struct rq *rq = cpu_rq(cpu);

	SCHED_WARN_ON(cpu != smp_processor_id());

	/* If this CPU is going down, then nothing needs to be done: */
	if (!cpu_active(cpu))
		return;

	/* Spare idle load balancing on CPUs that don't want to be disturbed: */
	if (!housekeeping_cpu(cpu, HK_FLAG_SCHED))
		return;

	/*
	 * Can be set safely without rq->lock held
	 * If a clear happens, it will have evaluated last additions because
	 * rq->lock is held during the check and the clear
	 */
	rq->has_blocked_load = 1;

	/*
	 * The tick is still stopped but load could have been added in the
	 * meantime. We set the nohz.has_blocked flag to trig a check of the
	 * *_avg. The CPU is already part of nohz.idle_cpus_mask so the clear
	 * of nohz.has_blocked can only happen after checking the new load
	 */
	if (rq->nohz_tick_stopped)
		goto out;

	/* If we're a completely isolated CPU, we don't play: */
	if (on_null_domain(rq))
		return;

	rq->nohz_tick_stopped = 1;

	cpumask_set_cpu(cpu, nohz.idle_cpus_mask);
	atomic_inc(&nohz.nr_cpus);

	/*
	 * Ensures that if nohz_idle_balance() fails to observe our
	 * @idle_cpus_mask store, it must observe the @has_blocked
	 * store.
	 */
	smp_mb__after_atomic();

	set_cpu_sd_state_idle(cpu);

out:
	/*
	 * Each time a cpu enter idle, we assume that it has blocked load and
	 * enable the periodic update of the load of idle cpus
	 */
	WRITE_ONCE(nohz.has_blocked, 1);
}

/*
 * Internal function that runs load balance for all idle cpus. The load balance
 * can be a simple update of blocked load or a complete load balance with
 * tasks movement depending of flags.
 * The function returns false if the loop has stopped before running
 * through all idle CPUs.
 */
static bool _nohz_idle_balance(struct rq *this_rq, unsigned int flags,
			       enum cpu_idle_type idle)
{
	/* Earliest time when we have to do rebalance again */
	unsigned long now = jiffies;
	unsigned long next_balance = now + 60*HZ;
	bool has_blocked_load = false;
	int update_next_balance = 0;
	int this_cpu = this_rq->cpu;
	int balance_cpu;
	int ret = false;
	struct rq *rq;

	SCHED_WARN_ON((flags & NOHZ_KICK_MASK) == NOHZ_BALANCE_KICK);

	/*
	 * We assume there will be no idle load after this update and clear
	 * the has_blocked flag. If a cpu enters idle in the mean time, it will
	 * set the has_blocked flag and trig another update of idle load.
	 * Because a cpu that becomes idle, is added to idle_cpus_mask before
	 * setting the flag, we are sure to not clear the state and not
	 * check the load of an idle cpu.
	 */
	WRITE_ONCE(nohz.has_blocked, 0);

	/*
	 * Ensures that if we miss the CPU, we must see the has_blocked
	 * store from nohz_balance_enter_idle().
	 */
	smp_mb();

	for_each_cpu(balance_cpu, nohz.idle_cpus_mask) {
		if (balance_cpu == this_cpu || !idle_cpu(balance_cpu))
			continue;

		/*
		 * If this CPU gets work to do, stop the load balancing
		 * work being done for other CPUs. Next load
		 * balancing owner will pick it up.
		 */
		if (need_resched()) {
			has_blocked_load = true;
			goto abort;
		}

		rq = cpu_rq(balance_cpu);

		has_blocked_load |= update_nohz_stats(rq, true);

		/*
		 * If time for next balance is due,
		 * do the balance.
		 */
		if (time_after_eq(jiffies, rq->next_balance)) {
			struct rq_flags rf;

			rq_lock_irqsave(rq, &rf);
			update_rq_clock(rq);
			cpu_load_update_idle(rq);
			rq_unlock_irqrestore(rq, &rf);

			if (flags & NOHZ_BALANCE_KICK)
				rebalance_domains(rq, CPU_IDLE);
		}

		if (time_after(next_balance, rq->next_balance)) {
			next_balance = rq->next_balance;
			update_next_balance = 1;
		}
	}

	/* Newly idle CPU doesn't need an update */
	if (idle != CPU_NEWLY_IDLE) {
		update_blocked_averages(this_cpu);
		has_blocked_load |= this_rq->has_blocked_load;
	}

	if (flags & NOHZ_BALANCE_KICK)
		rebalance_domains(this_rq, CPU_IDLE);

	WRITE_ONCE(nohz.next_blocked,
		now + msecs_to_jiffies(LOAD_AVG_PERIOD));

	/* The full idle balance loop has been done */
	ret = true;

abort:
	/* There is still blocked load, enable periodic update */
	if (has_blocked_load)
		WRITE_ONCE(nohz.has_blocked, 1);

	/*
	 * next_balance will be updated only when there is a need.
	 * When the CPU is attached to null domain for ex, it will not be
	 * updated.
	 */
	if (likely(update_next_balance))
		nohz.next_balance = next_balance;

	return ret;
}

/*
 * In CONFIG_NO_HZ_COMMON case, the idle balance kickee will do the
 * rebalancing for all the cpus for whom scheduler ticks are stopped.
 */
static bool nohz_idle_balance(struct rq *this_rq, enum cpu_idle_type idle)
{
	int this_cpu = this_rq->cpu;
	unsigned int flags;

	if (!(atomic_read(nohz_flags(this_cpu)) & NOHZ_KICK_MASK))
		return false;

	if (idle != CPU_IDLE) {
		atomic_andnot(NOHZ_KICK_MASK, nohz_flags(this_cpu));
		return false;
	}

	/*
	 * barrier, pairs with nohz_balance_enter_idle(), ensures ...
	 */
	flags = atomic_fetch_andnot(NOHZ_KICK_MASK, nohz_flags(this_cpu));
	if (!(flags & NOHZ_KICK_MASK))
		return false;

	_nohz_idle_balance(this_rq, flags, idle);

	return true;
}

static void nohz_newidle_balance(struct rq *this_rq)
{
	int this_cpu = this_rq->cpu;

	/*
	 * This CPU doesn't want to be disturbed by scheduler
	 * housekeeping
	 */
	if (!housekeeping_cpu(this_cpu, HK_FLAG_SCHED))
		return;

	/* Will wake up very soon. No time for doing anything else*/
	if (this_rq->avg_idle < sysctl_sched_migration_cost)
		return;

	/* Don't need to update blocked load of idle CPUs*/
	if (!READ_ONCE(nohz.has_blocked) ||
	    time_before(jiffies, READ_ONCE(nohz.next_blocked)))
		return;

	raw_spin_unlock(&this_rq->lock);
	/*
	 * This CPU is going to be idle and blocked load of idle CPUs
	 * need to be updated. Run the ilb locally as it is a good
	 * candidate for ilb instead of waking up another idle CPU.
	 * Kick an normal ilb if we failed to do the update.
	 */
	if (!_nohz_idle_balance(this_rq, NOHZ_STATS_KICK, CPU_NEWLY_IDLE))
		kick_ilb(NOHZ_STATS_KICK);
	raw_spin_lock(&this_rq->lock);
}

#else /* !CONFIG_NO_HZ_COMMON */
static inline void nohz_balancer_kick(struct rq *rq) { }

static inline bool nohz_idle_balance(struct rq *this_rq, enum cpu_idle_type idle)
{
	return false;
}

static inline void nohz_newidle_balance(struct rq *this_rq) { }
#endif /* CONFIG_NO_HZ_COMMON */

/*
 * idle_balance is called by schedule() if this_cpu is about to become
 * idle. Attempts to pull tasks from other CPUs.
 */
static int idle_balance(struct rq *this_rq, struct rq_flags *rf)
{
	unsigned long next_balance = jiffies + HZ;
	int this_cpu = this_rq->cpu;
	struct sched_domain *sd;
	int pulled_task = 0;
	u64 curr_cost = 0;

	/*
	 * We must set idle_stamp _before_ calling idle_balance(), such that we
	 * measure the duration of idle_balance() as idle time.
	 */
	this_rq->idle_stamp = rq_clock(this_rq);

	/*
	 * Do not pull tasks towards !active CPUs...
	 */
	if (!cpu_active(this_cpu))
		return 0;

	/*
	 * This is OK, because current is on_cpu, which avoids it being picked
	 * for load-balance and preemption/IRQs are still disabled avoiding
	 * further scheduler activity on it and we're being very careful to
	 * re-start the picking loop.
	 */
	rq_unpin_lock(this_rq, rf);

	if (this_rq->avg_idle < sysctl_sched_migration_cost ||
	    !READ_ONCE(this_rq->rd->overload)) {

		rcu_read_lock();
		sd = rcu_dereference_check_sched_domain(this_rq->sd);
		if (sd)
			update_next_balance(sd, &next_balance);
		rcu_read_unlock();

		nohz_newidle_balance(this_rq);

		goto out;
	}

	raw_spin_unlock(&this_rq->lock);

	update_blocked_averages(this_cpu);
	rcu_read_lock();
	for_each_domain(this_cpu, sd) {
		int continue_balancing = 1;
		u64 t0, domain_cost;

		if (!(sd->flags & SD_LOAD_BALANCE))
			continue;

		if (this_rq->avg_idle < curr_cost + sd->max_newidle_lb_cost) {
			update_next_balance(sd, &next_balance);
			break;
		}

		if (sd->flags & SD_BALANCE_NEWIDLE) {
			t0 = sched_clock_cpu(this_cpu);

			pulled_task = load_balance(this_cpu, this_rq,
						   sd, CPU_NEWLY_IDLE,
						   &continue_balancing);

			domain_cost = sched_clock_cpu(this_cpu) - t0;
			if (domain_cost > sd->max_newidle_lb_cost)
				sd->max_newidle_lb_cost = domain_cost;

			curr_cost += domain_cost;
		}

		update_next_balance(sd, &next_balance);

		/*
		 * Stop searching for tasks to pull if there are
		 * now runnable tasks on this rq.
		 */
		if (pulled_task || this_rq->nr_running > 0)
			break;
	}
	rcu_read_unlock();

	raw_spin_lock(&this_rq->lock);

	if (curr_cost > this_rq->max_idle_balance_cost)
		this_rq->max_idle_balance_cost = curr_cost;

out:
	/*
	 * While browsing the domains, we released the rq lock, a task could
	 * have been enqueued in the meantime. Since we're not going idle,
	 * pretend we pulled a task.
	 */
	if (this_rq->cfs.h_nr_running && !pulled_task)
		pulled_task = 1;

	/* Move the next balance forward */
	if (time_after(this_rq->next_balance, next_balance))
		this_rq->next_balance = next_balance;

	/* Is there a task of a high priority class? */
	if (this_rq->nr_running != this_rq->cfs.h_nr_running)
		pulled_task = -1;

	if (pulled_task)
		this_rq->idle_stamp = 0;

	rq_repin_lock(this_rq, rf);

	return pulled_task;
}

/*
 * run_rebalance_domains is triggered when needed from the scheduler tick.
 * Also triggered for nohz idle balancing (with nohz_balancing_kick set).
 */
static __latent_entropy void run_rebalance_domains(struct softirq_action *h)
{
	struct rq *this_rq = this_rq();
	enum cpu_idle_type idle = this_rq->idle_balance ?
						CPU_IDLE : CPU_NOT_IDLE;

	/*
	 * If this CPU has a pending nohz_balance_kick, then do the
	 * balancing on behalf of the other idle CPUs whose ticks are
	 * stopped. Do nohz_idle_balance *before* rebalance_domains to
	 * give the idle CPUs a chance to load balance. Else we may
	 * load balance only within the local sched_domain hierarchy
	 * and abort nohz_idle_balance altogether if we pull some load.
	 */
	if (nohz_idle_balance(this_rq, idle))
		return;

	/* normal load balance */
	update_blocked_averages(this_rq->cpu);
	rebalance_domains(this_rq, idle);
}

/*
 * Trigger the SCHED_SOFTIRQ if it is time to do periodic load balancing.
 */
void trigger_load_balance(struct rq *rq)
{
	/* Don't need to rebalance while attached to NULL domain */
	if (unlikely(on_null_domain(rq)))
		return;

	if (time_after_eq(jiffies, rq->next_balance))
		raise_softirq(SCHED_SOFTIRQ);

	nohz_balancer_kick(rq);
}

static void rq_online_fair(struct rq *rq)
{
	update_sysctl();

	update_runtime_enabled(rq);
}

static void rq_offline_fair(struct rq *rq)
{
	update_sysctl();

	/* Ensure any throttled groups are reachable by pick_next_task */
	unthrottle_offline_cfs_rqs(rq);
}

#endif /* CONFIG_SMP */

/*
 * scheduler tick hitting a task of our scheduling class.
 *
 * NOTE: This function can be called remotely by the tick offload that
 * goes along full dynticks. Therefore no local assumption can be made
 * and everything must be accessed through the @rq and @curr passed in
 * parameters.
 */
static void task_tick_fair(struct rq *rq, struct task_struct *curr, int queued)
{
	struct cfs_rq *cfs_rq;
	struct sched_entity *se = &curr->se;

	for_each_sched_entity(se) {
		cfs_rq = cfs_rq_of(se);
		entity_tick(cfs_rq, se, queued);
	}

	if (static_branch_unlikely(&sched_numa_balancing))
		task_tick_numa(rq, curr);

	update_misfit_status(curr, rq);
	update_overutilized_status(task_rq(curr));
}

/*
 * called on fork with the child task as argument from the parent's context
 *  - child not yet on the tasklist
 *  - preemption disabled
 */
static void task_fork_fair(struct task_struct *p)
{
	struct cfs_rq *cfs_rq;
	struct sched_entity *se = &p->se, *curr;
	struct rq *rq = this_rq();
	struct rq_flags rf;

	rq_lock(rq, &rf);
	update_rq_clock(rq);

	cfs_rq = task_cfs_rq(current);
	curr = cfs_rq->curr;
	if (curr) {
		update_curr(cfs_rq);
		se->vruntime = curr->vruntime;
	}
	place_entity(cfs_rq, se, 1);

	if (sysctl_sched_child_runs_first && curr && entity_before(curr, se)) {
		/*
		 * Upon rescheduling, sched_class::put_prev_task() will place
		 * 'current' within the tree based on its new key value.
		 */
		swap(curr->vruntime, se->vruntime);
		resched_curr(rq);
	}

	se->vruntime -= cfs_rq->min_vruntime;
	rq_unlock(rq, &rf);
}

/*
 * Priority of the task has changed. Check to see if we preempt
 * the current task.
 */
static void
prio_changed_fair(struct rq *rq, struct task_struct *p, int oldprio)
{
	if (!task_on_rq_queued(p))
		return;

	/*
	 * Reschedule if we are currently running on this runqueue and
	 * our priority decreased, or if we are not currently running on
	 * this runqueue and our priority is higher than the current's
	 */
	if (rq->curr == p) {
		if (p->prio > oldprio)
			resched_curr(rq);
	} else
		check_preempt_curr(rq, p, 0);
}

static inline bool vruntime_normalized(struct task_struct *p)
{
	struct sched_entity *se = &p->se;

	/*
	 * In both the TASK_ON_RQ_QUEUED and TASK_ON_RQ_MIGRATING cases,
	 * the dequeue_entity(.flags=0) will already have normalized the
	 * vruntime.
	 */
	if (p->on_rq)
		return true;

	/*
	 * When !on_rq, vruntime of the task has usually NOT been normalized.
	 * But there are some cases where it has already been normalized:
	 *
	 * - A forked child which is waiting for being woken up by
	 *   wake_up_new_task().
	 * - A task which has been woken up by try_to_wake_up() and
	 *   waiting for actually being woken up by sched_ttwu_pending().
	 */
	if (!se->sum_exec_runtime ||
	    (p->state == TASK_WAKING && p->sched_remote_wakeup))
		return true;

	return false;
}

#ifdef CONFIG_FAIR_GROUP_SCHED
/*
 * Propagate the changes of the sched_entity across the tg tree to make it
 * visible to the root
 */
static void propagate_entity_cfs_rq(struct sched_entity *se)
{
	struct cfs_rq *cfs_rq;

	/* Start to propagate at parent */
	se = se->parent;

	for_each_sched_entity(se) {
		cfs_rq = cfs_rq_of(se);

		if (cfs_rq_throttled(cfs_rq))
			break;

		update_load_avg(cfs_rq, se, UPDATE_TG);
	}
}
#else
static void propagate_entity_cfs_rq(struct sched_entity *se) { }
#endif

static void detach_entity_cfs_rq(struct sched_entity *se)
{
	struct cfs_rq *cfs_rq = cfs_rq_of(se);

	/* Catch up with the cfs_rq and remove our load when we leave */
	update_load_avg(cfs_rq, se, 0);
	detach_entity_load_avg(cfs_rq, se);
	update_tg_load_avg(cfs_rq, false);
	propagate_entity_cfs_rq(se);
}

static void attach_entity_cfs_rq(struct sched_entity *se)
{
	struct cfs_rq *cfs_rq = cfs_rq_of(se);

#ifdef CONFIG_FAIR_GROUP_SCHED
	/*
	 * Since the real-depth could have been changed (only FAIR
	 * class maintain depth value), reset depth properly.
	 */
	se->depth = se->parent ? se->parent->depth + 1 : 0;
#endif

	/* Synchronize entity with its cfs_rq */
	update_load_avg(cfs_rq, se, sched_feat(ATTACH_AGE_LOAD) ? 0 : SKIP_AGE_LOAD);
	attach_entity_load_avg(cfs_rq, se, 0);
	update_tg_load_avg(cfs_rq, false);
	propagate_entity_cfs_rq(se);
}

static void detach_task_cfs_rq(struct task_struct *p)
{
	struct sched_entity *se = &p->se;
	struct cfs_rq *cfs_rq = cfs_rq_of(se);

	if (!vruntime_normalized(p)) {
		/*
		 * Fix up our vruntime so that the current sleep doesn't
		 * cause 'unlimited' sleep bonus.
		 */
		place_entity(cfs_rq, se, 0);
		se->vruntime -= cfs_rq->min_vruntime;
	}

	detach_entity_cfs_rq(se);
}

static void attach_task_cfs_rq(struct task_struct *p)
{
	struct sched_entity *se = &p->se;
	struct cfs_rq *cfs_rq = cfs_rq_of(se);

	attach_entity_cfs_rq(se);

	if (!vruntime_normalized(p))
		se->vruntime += cfs_rq->min_vruntime;
}

static void switched_from_fair(struct rq *rq, struct task_struct *p)
{
	detach_task_cfs_rq(p);
}

static void switched_to_fair(struct rq *rq, struct task_struct *p)
{
	attach_task_cfs_rq(p);

	if (task_on_rq_queued(p)) {
		/*
		 * We were most likely switched from sched_rt, so
		 * kick off the schedule if running, otherwise just see
		 * if we can still preempt the current task.
		 */
		if (rq->curr == p)
			resched_curr(rq);
		else
			check_preempt_curr(rq, p, 0);
	}
}

/* Account for a task changing its policy or group.
 *
 * This routine is mostly called to set cfs_rq->curr field when a task
 * migrates between groups/classes.
 */
static void set_curr_task_fair(struct rq *rq)
{
	struct sched_entity *se = &rq->curr->se;

	for_each_sched_entity(se) {
		struct cfs_rq *cfs_rq = cfs_rq_of(se);

		set_next_entity(cfs_rq, se);
		/* ensure bandwidth has been allocated on our new cfs_rq */
		account_cfs_rq_runtime(cfs_rq, 0);
	}
}

void init_cfs_rq(struct cfs_rq *cfs_rq)
{
	cfs_rq->tasks_timeline = RB_ROOT_CACHED;
	cfs_rq->min_vruntime = (u64)(-(1LL << 20));
#ifndef CONFIG_64BIT
	cfs_rq->min_vruntime_copy = cfs_rq->min_vruntime;
#endif
#ifdef CONFIG_SMP
	raw_spin_lock_init(&cfs_rq->removed.lock);
#endif
}

#ifdef CONFIG_FAIR_GROUP_SCHED
static void task_set_group_fair(struct task_struct *p)
{
	struct sched_entity *se = &p->se;

	set_task_rq(p, task_cpu(p));
	se->depth = se->parent ? se->parent->depth + 1 : 0;
}

static void task_move_group_fair(struct task_struct *p)
{
	detach_task_cfs_rq(p);
	set_task_rq(p, task_cpu(p));

#ifdef CONFIG_SMP
	/* Tell se's cfs_rq has been changed -- migrated */
	p->se.avg.last_update_time = 0;
#endif
	attach_task_cfs_rq(p);
}

static void task_change_group_fair(struct task_struct *p, int type)
{
	switch (type) {
	case TASK_SET_GROUP:
		task_set_group_fair(p);
		break;

	case TASK_MOVE_GROUP:
		task_move_group_fair(p);
		break;
	}
}

void free_fair_sched_group(struct task_group *tg)
{
	int i;

	destroy_cfs_bandwidth(tg_cfs_bandwidth(tg));

	for_each_possible_cpu(i) {
		if (tg->cfs_rq)
			kfree(tg->cfs_rq[i]);
		if (tg->se)
			kfree(tg->se[i]);
	}

	kfree(tg->cfs_rq);
	kfree(tg->se);
}

int alloc_fair_sched_group(struct task_group *tg, struct task_group *parent)
{
	struct sched_entity *se;
	struct cfs_rq *cfs_rq;
	int i;

	tg->cfs_rq = kcalloc(nr_cpu_ids, sizeof(cfs_rq), GFP_KERNEL);
	if (!tg->cfs_rq)
		goto err;
	tg->se = kcalloc(nr_cpu_ids, sizeof(se), GFP_KERNEL);
	if (!tg->se)
		goto err;

	tg->shares = NICE_0_LOAD;

	init_cfs_bandwidth(tg_cfs_bandwidth(tg));

	for_each_possible_cpu(i) {
		cfs_rq = kzalloc_node(sizeof(struct cfs_rq),
				      GFP_KERNEL, cpu_to_node(i));
		if (!cfs_rq)
			goto err;

		se = kzalloc_node(sizeof(struct sched_entity),
				  GFP_KERNEL, cpu_to_node(i));
		if (!se)
			goto err_free_rq;

		init_cfs_rq(cfs_rq);
		init_tg_cfs_entry(tg, cfs_rq, se, i, parent->se[i]);
		init_entity_runnable_average(se);
	}

	return 1;

err_free_rq:
	kfree(cfs_rq);
err:
	return 0;
}

void online_fair_sched_group(struct task_group *tg)
{
	struct sched_entity *se;
	struct rq_flags rf;
	struct rq *rq;
	int i;

	for_each_possible_cpu(i) {
		rq = cpu_rq(i);
		se = tg->se[i];
		rq_lock_irq(rq, &rf);
		update_rq_clock(rq);
		attach_entity_cfs_rq(se);
		sync_throttle(tg, i);
		rq_unlock_irq(rq, &rf);
	}
}

void unregister_fair_sched_group(struct task_group *tg)
{
	unsigned long flags;
	struct rq *rq;
	int cpu;

	for_each_possible_cpu(cpu) {
		if (tg->se[cpu])
			remove_entity_load_avg(tg->se[cpu]);

		/*
		 * Only empty task groups can be destroyed; so we can speculatively
		 * check on_list without danger of it being re-added.
		 */
		if (!tg->cfs_rq[cpu]->on_list)
			continue;

		rq = cpu_rq(cpu);

		raw_spin_lock_irqsave(&rq->lock, flags);
		list_del_leaf_cfs_rq(tg->cfs_rq[cpu]);
		raw_spin_unlock_irqrestore(&rq->lock, flags);
	}
}

void init_tg_cfs_entry(struct task_group *tg, struct cfs_rq *cfs_rq,
			struct sched_entity *se, int cpu,
			struct sched_entity *parent)
{
	struct rq *rq = cpu_rq(cpu);

	cfs_rq->tg = tg;
	cfs_rq->rq = rq;
	init_cfs_rq_runtime(cfs_rq);

	tg->cfs_rq[cpu] = cfs_rq;
	tg->se[cpu] = se;

	/* se could be NULL for root_task_group */
	if (!se)
		return;

	if (!parent) {
		se->cfs_rq = &rq->cfs;
		se->depth = 0;
	} else {
		se->cfs_rq = parent->my_q;
		se->depth = parent->depth + 1;
	}

	se->my_q = cfs_rq;
	/* guarantee group entities always have weight */
	update_load_set(&se->load, NICE_0_LOAD);
	se->parent = parent;
}

static DEFINE_MUTEX(shares_mutex);

int sched_group_set_shares(struct task_group *tg, unsigned long shares)
{
	int i;

	/*
	 * We can't change the weight of the root cgroup.
	 */
	if (!tg->se[0])
		return -EINVAL;

	shares = clamp(shares, scale_load(MIN_SHARES), scale_load(MAX_SHARES));

	mutex_lock(&shares_mutex);
	if (tg->shares == shares)
		goto done;

	tg->shares = shares;
	for_each_possible_cpu(i) {
		struct rq *rq = cpu_rq(i);
		struct sched_entity *se = tg->se[i];
		struct rq_flags rf;

		/* Propagate contribution to hierarchy */
		rq_lock_irqsave(rq, &rf);
		update_rq_clock(rq);
		for_each_sched_entity(se) {
			update_load_avg(cfs_rq_of(se), se, UPDATE_TG);
			update_cfs_group(se);
		}
		rq_unlock_irqrestore(rq, &rf);
	}

done:
	mutex_unlock(&shares_mutex);
	return 0;
}
#else /* CONFIG_FAIR_GROUP_SCHED */

void free_fair_sched_group(struct task_group *tg) { }

int alloc_fair_sched_group(struct task_group *tg, struct task_group *parent)
{
	return 1;
}

void online_fair_sched_group(struct task_group *tg) { }

void unregister_fair_sched_group(struct task_group *tg) { }

#endif /* CONFIG_FAIR_GROUP_SCHED */


static unsigned int get_rr_interval_fair(struct rq *rq, struct task_struct *task)
{
	struct sched_entity *se = &task->se;
	unsigned int rr_interval = 0;

	/*
	 * Time slice is 0 for SCHED_OTHER tasks that are on an otherwise
	 * idle runqueue:
	 */
	if (rq->cfs.load.weight)
		rr_interval = NS_TO_JIFFIES(sched_slice(cfs_rq_of(se), se));

	return rr_interval;
}

/*
 * All the scheduling class methods:
 */
const struct sched_class fair_sched_class = {
	.next			= &idle_sched_class,
	.enqueue_task		= enqueue_task_fair,
	.dequeue_task		= dequeue_task_fair,
	.yield_task		= yield_task_fair,
	.yield_to_task		= yield_to_task_fair,

	.check_preempt_curr	= check_preempt_wakeup,

	.pick_next_task		= pick_next_task_fair,
	.put_prev_task		= put_prev_task_fair,

#ifdef CONFIG_SMP
	.select_task_rq		= select_task_rq_fair,
	.migrate_task_rq	= migrate_task_rq_fair,

	.rq_online		= rq_online_fair,
	.rq_offline		= rq_offline_fair,

	.task_dead		= task_dead_fair,
	.set_cpus_allowed	= set_cpus_allowed_common,
#endif

	.set_curr_task          = set_curr_task_fair,
	.task_tick		= task_tick_fair,
	.task_fork		= task_fork_fair,

	.prio_changed		= prio_changed_fair,
	.switched_from		= switched_from_fair,
	.switched_to		= switched_to_fair,

	.get_rr_interval	= get_rr_interval_fair,

	.update_curr		= update_curr_fair,

#ifdef CONFIG_FAIR_GROUP_SCHED
	.task_change_group	= task_change_group_fair,
#endif
};

#ifdef CONFIG_SCHED_DEBUG
void print_cfs_stats(struct seq_file *m, int cpu)
{
	struct cfs_rq *cfs_rq;

	rcu_read_lock();
	for_each_leaf_cfs_rq(cpu_rq(cpu), cfs_rq)
		print_cfs_rq(m, cpu, cfs_rq);
	rcu_read_unlock();
}

#ifdef CONFIG_NUMA_BALANCING
void show_numa_stats(struct task_struct *p, struct seq_file *m)
{
	int node;
	unsigned long tsf = 0, tpf = 0, gsf = 0, gpf = 0;
	struct numa_group *ng;

	rcu_read_lock();
	ng = rcu_dereference(p->numa_group);
	for_each_online_node(node) {
		if (p->numa_faults) {
			tsf = p->numa_faults[task_faults_idx(NUMA_MEM, node, 0)];
			tpf = p->numa_faults[task_faults_idx(NUMA_MEM, node, 1)];
		}
		if (ng) {
			gsf = ng->faults[task_faults_idx(NUMA_MEM, node, 0)],
			gpf = ng->faults[task_faults_idx(NUMA_MEM, node, 1)];
		}
		print_numa_stats(m, node, tsf, tpf, gsf, gpf);
	}
	rcu_read_unlock();
}
#endif /* CONFIG_NUMA_BALANCING */
#endif /* CONFIG_SCHED_DEBUG */

__init void init_sched_fair_class(void)
{
#ifdef CONFIG_SMP
	open_softirq(SCHED_SOFTIRQ, run_rebalance_domains);

#ifdef CONFIG_NO_HZ_COMMON
	nohz.next_balance = jiffies;
	nohz.next_blocked = jiffies;
	zalloc_cpumask_var(&nohz.idle_cpus_mask, GFP_NOWAIT);
#endif
#endif /* SMP */

}<|MERGE_RESOLUTION|>--- conflicted
+++ resolved
@@ -4916,11 +4916,7 @@
 			u64 new, old = ktime_to_ns(cfs_b->period);
 
 			/*
-<<<<<<< HEAD
-			 * Grow period by a factor of 2 to avoid lossing precision.
-=======
 			 * Grow period by a factor of 2 to avoid losing precision.
->>>>>>> 7d120bf2
 			 * Precision loss in the quota/period ratio can cause __cfs_schedulable
 			 * to fail.
 			 */
@@ -4930,21 +4926,13 @@
 				cfs_b->quota *= 2;
 
 				pr_warn_ratelimited(
-<<<<<<< HEAD
-	"cfs_period_timer[cpu%d]: period too short, scaling up (new cfs_period_us %lld, cfs_quota_us = %lld)\n",
-=======
 	"cfs_period_timer[cpu%d]: period too short, scaling up (new cfs_period_us = %lld, cfs_quota_us = %lld)\n",
->>>>>>> 7d120bf2
 					smp_processor_id(),
 					div_u64(new, NSEC_PER_USEC),
 					div_u64(cfs_b->quota, NSEC_PER_USEC));
 			} else {
 				pr_warn_ratelimited(
-<<<<<<< HEAD
-	"cfs_period_timer[cpu%d]: period too short, but cannot scale up without losing precision (cfs_period_us %lld, cfs_quota_us = %lld)\n",
-=======
 	"cfs_period_timer[cpu%d]: period too short, but cannot scale up without losing precision (cfs_period_us = %lld, cfs_quota_us = %lld)\n",
->>>>>>> 7d120bf2
 					smp_processor_id(),
 					div_u64(old, NSEC_PER_USEC),
 					div_u64(cfs_b->quota, NSEC_PER_USEC));
