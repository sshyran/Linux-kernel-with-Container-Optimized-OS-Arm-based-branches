/*
 *  linux/kernel/fork.c
 *
 *  Copyright (C) 1991, 1992  Linus Torvalds
 */

/*
 *  'fork.c' contains the help-routines for the 'fork' system call
 * (see also entry.S and others).
 * Fork is rather simple, once you get the hang of it, but the memory
 * management can be a bitch. See 'mm/memory.c': 'copy_page_range()'
 */

#include <linux/slab.h>
#include <linux/init.h>
#include <linux/unistd.h>
#include <linux/module.h>
#include <linux/vmalloc.h>
#include <linux/completion.h>
#include <linux/personality.h>
#include <linux/mempolicy.h>
#include <linux/sem.h>
#include <linux/file.h>
#include <linux/fdtable.h>
#include <linux/iocontext.h>
#include <linux/key.h>
#include <linux/binfmts.h>
#include <linux/mman.h>
#include <linux/mmu_notifier.h>
#include <linux/fs.h>
#include <linux/nsproxy.h>
#include <linux/capability.h>
#include <linux/cpu.h>
#include <linux/cgroup.h>
#include <linux/security.h>
#include <linux/hugetlb.h>
#include <linux/seccomp.h>
#include <linux/swap.h>
#include <linux/syscalls.h>
#include <linux/jiffies.h>
#include <linux/futex.h>
#include <linux/compat.h>
#include <linux/kthread.h>
#include <linux/task_io_accounting_ops.h>
#include <linux/rcupdate.h>
#include <linux/ptrace.h>
#include <linux/mount.h>
#include <linux/audit.h>
#include <linux/memcontrol.h>
#include <linux/ftrace.h>
#include <linux/proc_fs.h>
#include <linux/profile.h>
#include <linux/rmap.h>
#include <linux/ksm.h>
#include <linux/acct.h>
#include <linux/tsacct_kern.h>
#include <linux/cn_proc.h>
#include <linux/freezer.h>
#include <linux/delayacct.h>
#include <linux/taskstats_kern.h>
#include <linux/random.h>
#include <linux/tty.h>
#include <linux/blkdev.h>
#include <linux/fs_struct.h>
#include <linux/magic.h>
#include <linux/perf_event.h>
#include <linux/posix-timers.h>
#include <linux/user-return-notifier.h>
#include <linux/oom.h>
#include <linux/khugepaged.h>
#include <linux/signalfd.h>
#include <linux/uprobes.h>
#include <linux/aio.h>

#include <asm/pgtable.h>
#include <asm/pgalloc.h>
#include <asm/uaccess.h>
#include <asm/mmu_context.h>
#include <asm/cacheflush.h>
#include <asm/tlbflush.h>

#include <trace/events/sched.h>

#define CREATE_TRACE_POINTS
#include <trace/events/task.h>

/*
 * Protected counters by write_lock_irq(&tasklist_lock)
 */
unsigned long total_forks;	/* Handle normal Linux uptimes. */
int nr_threads;			/* The idle threads do not count.. */

int max_threads;		/* tunable limit on nr_threads */

DEFINE_PER_CPU(unsigned long, process_counts) = 0;

__cacheline_aligned DEFINE_RWLOCK(tasklist_lock);  /* outer */

#ifdef CONFIG_PROVE_RCU
int lockdep_tasklist_lock_is_held(void)
{
	return lockdep_is_held(&tasklist_lock);
}
EXPORT_SYMBOL_GPL(lockdep_tasklist_lock_is_held);
#endif /* #ifdef CONFIG_PROVE_RCU */

int nr_processes(void)
{
	int cpu;
	int total = 0;

	for_each_possible_cpu(cpu)
		total += per_cpu(process_counts, cpu);

	return total;
}

void __weak arch_release_task_struct(struct task_struct *tsk)
{
}

#ifndef CONFIG_ARCH_TASK_STRUCT_ALLOCATOR
static struct kmem_cache *task_struct_cachep;

static inline struct task_struct *alloc_task_struct_node(int node)
{
	return kmem_cache_alloc_node(task_struct_cachep, GFP_KERNEL, node);
}

static inline void free_task_struct(struct task_struct *tsk)
{
	kmem_cache_free(task_struct_cachep, tsk);
}
#endif

void __weak arch_release_thread_info(struct thread_info *ti)
{
}

#ifndef CONFIG_ARCH_THREAD_INFO_ALLOCATOR

/*
 * Allocate pages if THREAD_SIZE is >= PAGE_SIZE, otherwise use a
 * kmemcache based allocator.
 */
# if THREAD_SIZE >= PAGE_SIZE
static struct thread_info *alloc_thread_info_node(struct task_struct *tsk,
						  int node)
{
	struct page *page = alloc_pages_node(node, THREADINFO_GFP_ACCOUNTED,
					     THREAD_SIZE_ORDER);

	return page ? page_address(page) : NULL;
}

static inline void free_thread_info(struct thread_info *ti)
{
	free_memcg_kmem_pages((unsigned long)ti, THREAD_SIZE_ORDER);
}
# else
static struct kmem_cache *thread_info_cache;

static struct thread_info *alloc_thread_info_node(struct task_struct *tsk,
						  int node)
{
	return kmem_cache_alloc_node(thread_info_cache, THREADINFO_GFP, node);
}

static void free_thread_info(struct thread_info *ti)
{
	kmem_cache_free(thread_info_cache, ti);
}

void thread_info_cache_init(void)
{
	thread_info_cache = kmem_cache_create("thread_info", THREAD_SIZE,
					      THREAD_SIZE, 0, NULL);
	BUG_ON(thread_info_cache == NULL);
}
# endif
#endif

/* SLAB cache for signal_struct structures (tsk->signal) */
static struct kmem_cache *signal_cachep;

/* SLAB cache for sighand_struct structures (tsk->sighand) */
struct kmem_cache *sighand_cachep;

/* SLAB cache for files_struct structures (tsk->files) */
struct kmem_cache *files_cachep;

/* SLAB cache for fs_struct structures (tsk->fs) */
struct kmem_cache *fs_cachep;

/* SLAB cache for vm_area_struct structures */
struct kmem_cache *vm_area_cachep;

/* SLAB cache for mm_struct structures (tsk->mm) */
static struct kmem_cache *mm_cachep;

static void account_kernel_stack(struct thread_info *ti, int account)
{
	struct zone *zone = page_zone(virt_to_page(ti));

	mod_zone_page_state(zone, NR_KERNEL_STACK, account);
}

void free_task(struct task_struct *tsk)
{
	account_kernel_stack(tsk->stack, -1);
	arch_release_thread_info(tsk->stack);
	free_thread_info(tsk->stack);
	rt_mutex_debug_task_free(tsk);
	ftrace_graph_exit_task(tsk);
	put_seccomp_filter(tsk);
	arch_release_task_struct(tsk);
	free_task_struct(tsk);
}
EXPORT_SYMBOL(free_task);

static inline void free_signal_struct(struct signal_struct *sig)
{
	taskstats_tgid_free(sig);
	sched_autogroup_exit(sig);
	kmem_cache_free(signal_cachep, sig);
}

static inline void put_signal_struct(struct signal_struct *sig)
{
	if (atomic_dec_and_test(&sig->sigcnt))
		free_signal_struct(sig);
}

void __put_task_struct(struct task_struct *tsk)
{
	WARN_ON(!tsk->exit_state);
	WARN_ON(atomic_read(&tsk->usage));
	WARN_ON(tsk == current);

	security_task_free(tsk);
	exit_creds(tsk);
	delayacct_tsk_free(tsk);
	put_signal_struct(tsk->signal);

	if (!profile_handoff_task(tsk))
		free_task(tsk);
}
EXPORT_SYMBOL_GPL(__put_task_struct);

void __init __weak arch_task_cache_init(void) { }

void __init fork_init(unsigned long mempages)
{
#ifndef CONFIG_ARCH_TASK_STRUCT_ALLOCATOR
#ifndef ARCH_MIN_TASKALIGN
#define ARCH_MIN_TASKALIGN	L1_CACHE_BYTES
#endif
	/* create a slab on which task_structs can be allocated */
	task_struct_cachep =
		kmem_cache_create("task_struct", sizeof(struct task_struct),
			ARCH_MIN_TASKALIGN, SLAB_PANIC | SLAB_NOTRACK, NULL);
#endif

	/* do the arch specific task caches init */
	arch_task_cache_init();

	/*
	 * The default maximum number of threads is set to a safe
	 * value: the thread structures can take up at most half
	 * of memory.
	 */
	max_threads = mempages / (8 * THREAD_SIZE / PAGE_SIZE);

	/*
	 * we need to allow at least 20 threads to boot a system
	 */
	if (max_threads < 20)
		max_threads = 20;

	init_task.signal->rlim[RLIMIT_NPROC].rlim_cur = max_threads/2;
	init_task.signal->rlim[RLIMIT_NPROC].rlim_max = max_threads/2;
	init_task.signal->rlim[RLIMIT_SIGPENDING] =
		init_task.signal->rlim[RLIMIT_NPROC];
}

int __attribute__((weak)) arch_dup_task_struct(struct task_struct *dst,
					       struct task_struct *src)
{
	*dst = *src;
	return 0;
}

static struct task_struct *dup_task_struct(struct task_struct *orig)
{
	struct task_struct *tsk;
	struct thread_info *ti;
	unsigned long *stackend;
	int node = tsk_fork_get_node(orig);
	int err;

	tsk = alloc_task_struct_node(node);
	if (!tsk)
		return NULL;

	ti = alloc_thread_info_node(tsk, node);
	if (!ti)
		goto free_tsk;

	err = arch_dup_task_struct(tsk, orig);
	if (err)
		goto free_ti;

	tsk->stack = ti;

	setup_thread_stack(tsk, orig);
	clear_user_return_notifier(tsk);
	clear_tsk_need_resched(tsk);
	stackend = end_of_stack(tsk);
	*stackend = STACK_END_MAGIC;	/* for overflow detection */

#ifdef CONFIG_CC_STACKPROTECTOR
	tsk->stack_canary = get_random_int();
#endif

	/*
	 * One for us, one for whoever does the "release_task()" (usually
	 * parent)
	 */
	atomic_set(&tsk->usage, 2);
#ifdef CONFIG_BLK_DEV_IO_TRACE
	tsk->btrace_seq = 0;
#endif
	tsk->splice_pipe = NULL;
	tsk->task_frag.page = NULL;

	account_kernel_stack(ti, 1);

	return tsk;

free_ti:
	free_thread_info(ti);
free_tsk:
	free_task_struct(tsk);
	return NULL;
}

#ifdef CONFIG_MMU
static int dup_mmap(struct mm_struct *mm, struct mm_struct *oldmm)
{
	struct vm_area_struct *mpnt, *tmp, *prev, **pprev;
	struct rb_node **rb_link, *rb_parent;
	int retval;
	unsigned long charge;

	uprobe_start_dup_mmap();
	down_write(&oldmm->mmap_sem);
	flush_cache_dup_mm(oldmm);
	uprobe_dup_mmap(oldmm, mm);
	/*
	 * Not linked in yet - no deadlock potential:
	 */
	down_write_nested(&mm->mmap_sem, SINGLE_DEPTH_NESTING);

	mm->locked_vm = 0;
	mm->mmap = NULL;
	mm->mmap_cache = NULL;
	mm->map_count = 0;
	cpumask_clear(mm_cpumask(mm));
	mm->mm_rb = RB_ROOT;
	rb_link = &mm->mm_rb.rb_node;
	rb_parent = NULL;
	pprev = &mm->mmap;
	retval = ksm_fork(mm, oldmm);
	if (retval)
		goto out;
	retval = khugepaged_fork(mm, oldmm);
	if (retval)
		goto out;

	prev = NULL;
	for (mpnt = oldmm->mmap; mpnt; mpnt = mpnt->vm_next) {
		struct file *file;

		if (mpnt->vm_flags & VM_DONTCOPY) {
			vm_stat_account(mm, mpnt->vm_flags, mpnt->vm_file,
							-vma_pages(mpnt));
			continue;
		}
		charge = 0;
		if (mpnt->vm_flags & VM_ACCOUNT) {
			unsigned long len = vma_pages(mpnt);

			if (security_vm_enough_memory_mm(oldmm, len)) /* sic */
				goto fail_nomem;
			charge = len;
		}
		tmp = kmem_cache_alloc(vm_area_cachep, GFP_KERNEL);
		if (!tmp)
			goto fail_nomem;
		*tmp = *mpnt;
		INIT_LIST_HEAD(&tmp->anon_vma_chain);
		retval = vma_dup_policy(mpnt, tmp);
		if (retval)
			goto fail_nomem_policy;
		tmp->vm_mm = mm;
		if (anon_vma_fork(tmp, mpnt))
			goto fail_nomem_anon_vma_fork;
		tmp->vm_flags &= ~VM_LOCKED;
		tmp->vm_next = tmp->vm_prev = NULL;
		file = tmp->vm_file;
		if (file) {
			struct inode *inode = file_inode(file);
			struct address_space *mapping = file->f_mapping;

			get_file(file);
			if (tmp->vm_flags & VM_DENYWRITE)
				atomic_dec(&inode->i_writecount);
			mutex_lock(&mapping->i_mmap_mutex);
			if (tmp->vm_flags & VM_SHARED)
				mapping->i_mmap_writable++;
			flush_dcache_mmap_lock(mapping);
			/* insert tmp into the share list, just after mpnt */
			if (unlikely(tmp->vm_flags & VM_NONLINEAR))
				vma_nonlinear_insert(tmp,
						&mapping->i_mmap_nonlinear);
			else
				vma_interval_tree_insert_after(tmp, mpnt,
							&mapping->i_mmap);
			flush_dcache_mmap_unlock(mapping);
			mutex_unlock(&mapping->i_mmap_mutex);
		}

		/*
		 * Clear hugetlb-related page reserves for children. This only
		 * affects MAP_PRIVATE mappings. Faults generated by the child
		 * are not guaranteed to succeed, even if read-only
		 */
		if (is_vm_hugetlb_page(tmp))
			reset_vma_resv_huge_pages(tmp);

		/*
		 * Link in the new vma and copy the page table entries.
		 */
		*pprev = tmp;
		pprev = &tmp->vm_next;
		tmp->vm_prev = prev;
		prev = tmp;

		__vma_link_rb(mm, tmp, rb_link, rb_parent);
		rb_link = &tmp->vm_rb.rb_right;
		rb_parent = &tmp->vm_rb;

		mm->map_count++;
		retval = copy_page_range(mm, oldmm, mpnt);

		if (tmp->vm_ops && tmp->vm_ops->open)
			tmp->vm_ops->open(tmp);

		if (retval)
			goto out;
	}
	/* a new mm has just been created */
	arch_dup_mmap(oldmm, mm);
	retval = 0;
out:
	up_write(&mm->mmap_sem);
	flush_tlb_mm(oldmm);
	up_write(&oldmm->mmap_sem);
	uprobe_end_dup_mmap();
	return retval;
fail_nomem_anon_vma_fork:
	mpol_put(vma_policy(tmp));
fail_nomem_policy:
	kmem_cache_free(vm_area_cachep, tmp);
fail_nomem:
	retval = -ENOMEM;
	vm_unacct_memory(charge);
	goto out;
}

static inline int mm_alloc_pgd(struct mm_struct *mm)
{
	mm->pgd = pgd_alloc(mm);
	if (unlikely(!mm->pgd))
		return -ENOMEM;
	return 0;
}

static inline void mm_free_pgd(struct mm_struct *mm)
{
	pgd_free(mm, mm->pgd);
}
#else
#define dup_mmap(mm, oldmm)	(0)
#define mm_alloc_pgd(mm)	(0)
#define mm_free_pgd(mm)
#endif /* CONFIG_MMU */

__cacheline_aligned_in_smp DEFINE_SPINLOCK(mmlist_lock);

#define allocate_mm()	(kmem_cache_alloc(mm_cachep, GFP_KERNEL))
#define free_mm(mm)	(kmem_cache_free(mm_cachep, (mm)))

static unsigned long default_dump_filter = MMF_DUMP_FILTER_DEFAULT;

static int __init coredump_filter_setup(char *s)
{
	default_dump_filter =
		(simple_strtoul(s, NULL, 0) << MMF_DUMP_FILTER_SHIFT) &
		MMF_DUMP_FILTER_MASK;
	return 1;
}

__setup("coredump_filter=", coredump_filter_setup);

#include <linux/init_task.h>

static void mm_init_aio(struct mm_struct *mm)
{
#ifdef CONFIG_AIO
	spin_lock_init(&mm->ioctx_lock);
	mm->ioctx_table = NULL;
#endif
}

static struct mm_struct *mm_init(struct mm_struct *mm, struct task_struct *p)
{
	atomic_set(&mm->mm_users, 1);
	atomic_set(&mm->mm_count, 1);
	init_rwsem(&mm->mmap_sem);
	INIT_LIST_HEAD(&mm->mmlist);
	mm->flags = (current->mm) ?
		(current->mm->flags & MMF_INIT_MASK) : default_dump_filter;
	mm->core_state = NULL;
	atomic_long_set(&mm->nr_ptes, 0);
	memset(&mm->rss_stat, 0, sizeof(mm->rss_stat));
	spin_lock_init(&mm->page_table_lock);
	mm_init_aio(mm);
	mm_init_owner(mm, p);
	clear_tlb_flush_pending(mm);

	if (likely(!mm_alloc_pgd(mm))) {
		mm->def_flags = 0;
		mmu_notifier_mm_init(mm);
		return mm;
	}

	free_mm(mm);
	return NULL;
}

static void check_mm(struct mm_struct *mm)
{
	int i;

	for (i = 0; i < NR_MM_COUNTERS; i++) {
		long x = atomic_long_read(&mm->rss_stat.count[i]);

		if (unlikely(x))
			printk(KERN_ALERT "BUG: Bad rss-counter state "
					  "mm:%p idx:%d val:%ld\n", mm, i, x);
	}

#if defined(CONFIG_TRANSPARENT_HUGEPAGE) && !USE_SPLIT_PMD_PTLOCKS
	VM_BUG_ON(mm->pmd_huge_pte);
#endif
}

/*
 * Allocate and initialize an mm_struct.
 */
struct mm_struct *mm_alloc(void)
{
	struct mm_struct *mm;

	mm = allocate_mm();
	if (!mm)
		return NULL;

	memset(mm, 0, sizeof(*mm));
	mm_init_cpumask(mm);
	return mm_init(mm, current);
}

/*
 * Called when the last reference to the mm
 * is dropped: either by a lazy thread or by
 * mmput. Free the page directory and the mm.
 */
void __mmdrop(struct mm_struct *mm)
{
	BUG_ON(mm == &init_mm);
	mm_free_pgd(mm);
	destroy_context(mm);
	mmu_notifier_mm_destroy(mm);
	check_mm(mm);
	free_mm(mm);
}
EXPORT_SYMBOL_GPL(__mmdrop);

/*
 * Decrement the use count and release all resources for an mm.
 */
void mmput(struct mm_struct *mm)
{
	might_sleep();

	if (atomic_dec_and_test(&mm->mm_users)) {
		uprobe_clear_state(mm);
		exit_aio(mm);
		ksm_exit(mm);
		khugepaged_exit(mm); /* must run before exit_mmap */
		exit_mmap(mm);
		set_mm_exe_file(mm, NULL);
		if (!list_empty(&mm->mmlist)) {
			spin_lock(&mmlist_lock);
			list_del(&mm->mmlist);
			spin_unlock(&mmlist_lock);
		}
		if (mm->binfmt)
			module_put(mm->binfmt->module);
		mmdrop(mm);
	}
}
EXPORT_SYMBOL_GPL(mmput);

void set_mm_exe_file(struct mm_struct *mm, struct file *new_exe_file)
{
	if (new_exe_file)
		get_file(new_exe_file);
	if (mm->exe_file)
		fput(mm->exe_file);
	mm->exe_file = new_exe_file;
}

struct file *get_mm_exe_file(struct mm_struct *mm)
{
	struct file *exe_file;

	/* We need mmap_sem to protect against races with removal of exe_file */
	down_read(&mm->mmap_sem);
	exe_file = mm->exe_file;
	if (exe_file)
		get_file(exe_file);
	up_read(&mm->mmap_sem);
	return exe_file;
}

static void dup_mm_exe_file(struct mm_struct *oldmm, struct mm_struct *newmm)
{
	/* It's safe to write the exe_file pointer without exe_file_lock because
	 * this is called during fork when the task is not yet in /proc */
	newmm->exe_file = get_mm_exe_file(oldmm);
}

/**
 * get_task_mm - acquire a reference to the task's mm
 *
 * Returns %NULL if the task has no mm.  Checks PF_KTHREAD (meaning
 * this kernel workthread has transiently adopted a user mm with use_mm,
 * to do its AIO) is not set and if so returns a reference to it, after
 * bumping up the use count.  User must release the mm via mmput()
 * after use.  Typically used by /proc and ptrace.
 */
struct mm_struct *get_task_mm(struct task_struct *task)
{
	struct mm_struct *mm;

	task_lock(task);
	mm = task->mm;
	if (mm) {
		if (task->flags & PF_KTHREAD)
			mm = NULL;
		else
			atomic_inc(&mm->mm_users);
	}
	task_unlock(task);
	return mm;
}
EXPORT_SYMBOL_GPL(get_task_mm);

struct mm_struct *mm_access(struct task_struct *task, unsigned int mode)
{
	struct mm_struct *mm;
	int err;

	err =  mutex_lock_killable(&task->signal->cred_guard_mutex);
	if (err)
		return ERR_PTR(err);

	mm = get_task_mm(task);
	if (mm && mm != current->mm &&
			!ptrace_may_access(task, mode)) {
		mmput(mm);
		mm = ERR_PTR(-EACCES);
	}
	mutex_unlock(&task->signal->cred_guard_mutex);

	return mm;
}

static void complete_vfork_done(struct task_struct *tsk)
{
	struct completion *vfork;

	task_lock(tsk);
	vfork = tsk->vfork_done;
	if (likely(vfork)) {
		tsk->vfork_done = NULL;
		complete(vfork);
	}
	task_unlock(tsk);
}

static int wait_for_vfork_done(struct task_struct *child,
				struct completion *vfork)
{
	int killed;

	freezer_do_not_count();
	killed = wait_for_completion_killable(vfork);
	freezer_count();

	if (killed) {
		task_lock(child);
		child->vfork_done = NULL;
		task_unlock(child);
	}

	put_task_struct(child);
	return killed;
}

/* Please note the differences between mmput and mm_release.
 * mmput is called whenever we stop holding onto a mm_struct,
 * error success whatever.
 *
 * mm_release is called after a mm_struct has been removed
 * from the current process.
 *
 * This difference is important for error handling, when we
 * only half set up a mm_struct for a new process and need to restore
 * the old one.  Because we mmput the new mm_struct before
 * restoring the old one. . .
 * Eric Biederman 10 January 1998
 */
void mm_release(struct task_struct *tsk, struct mm_struct *mm)
{
	/* Get rid of any futexes when releasing the mm */
#ifdef CONFIG_FUTEX
	if (unlikely(tsk->robust_list)) {
		exit_robust_list(tsk);
		tsk->robust_list = NULL;
	}
#ifdef CONFIG_COMPAT
	if (unlikely(tsk->compat_robust_list)) {
		compat_exit_robust_list(tsk);
		tsk->compat_robust_list = NULL;
	}
#endif
	if (unlikely(!list_empty(&tsk->pi_state_list)))
		exit_pi_state_list(tsk);
#endif

	uprobe_free_utask(tsk);

	/* Get rid of any cached register state */
	deactivate_mm(tsk, mm);

	/*
	 * If we're exiting normally, clear a user-space tid field if
	 * requested.  We leave this alone when dying by signal, to leave
	 * the value intact in a core dump, and to save the unnecessary
	 * trouble, say, a killed vfork parent shouldn't touch this mm.
	 * Userland only wants this done for a sys_exit.
	 */
	if (tsk->clear_child_tid) {
		if (!(tsk->flags & PF_SIGNALED) &&
		    atomic_read(&mm->mm_users) > 1) {
			/*
			 * We don't check the error code - if userspace has
			 * not set up a proper pointer then tough luck.
			 */
			put_user(0, tsk->clear_child_tid);
			sys_futex(tsk->clear_child_tid, FUTEX_WAKE,
					1, NULL, NULL, 0);
		}
		tsk->clear_child_tid = NULL;
	}

	/*
	 * All done, finally we can wake up parent and return this mm to him.
	 * Also kthread_stop() uses this completion for synchronization.
	 */
	if (tsk->vfork_done)
		complete_vfork_done(tsk);
}

/*
 * Allocate a new mm structure and copy contents from the
 * mm structure of the passed in task structure.
 */
struct mm_struct *dup_mm(struct task_struct *tsk)
{
	struct mm_struct *mm, *oldmm = current->mm;
	int err;

	if (!oldmm)
		return NULL;

	mm = allocate_mm();
	if (!mm)
		goto fail_nomem;

	memcpy(mm, oldmm, sizeof(*mm));
	mm_init_cpumask(mm);

#if defined(CONFIG_TRANSPARENT_HUGEPAGE) && !USE_SPLIT_PMD_PTLOCKS
	mm->pmd_huge_pte = NULL;
#endif
	if (!mm_init(mm, tsk))
		goto fail_nomem;

	if (init_new_context(tsk, mm))
		goto fail_nocontext;

	dup_mm_exe_file(oldmm, mm);

	err = dup_mmap(mm, oldmm);
	if (err)
		goto free_pt;

	mm->hiwater_rss = get_mm_rss(mm);
	mm->hiwater_vm = mm->total_vm;

	if (mm->binfmt && !try_module_get(mm->binfmt->module))
		goto free_pt;

	return mm;

free_pt:
	/* don't put binfmt in mmput, we haven't got module yet */
	mm->binfmt = NULL;
	mmput(mm);

fail_nomem:
	return NULL;

fail_nocontext:
	/*
	 * If init_new_context() failed, we cannot use mmput() to free the mm
	 * because it calls destroy_context()
	 */
	mm_free_pgd(mm);
	free_mm(mm);
	return NULL;
}

static int copy_mm(unsigned long clone_flags, struct task_struct *tsk)
{
	struct mm_struct *mm, *oldmm;
	int retval;

	tsk->min_flt = tsk->maj_flt = 0;
	tsk->nvcsw = tsk->nivcsw = 0;
#ifdef CONFIG_DETECT_HUNG_TASK
	tsk->last_switch_count = tsk->nvcsw + tsk->nivcsw;
#endif

	tsk->mm = NULL;
	tsk->active_mm = NULL;

	/*
	 * Are we cloning a kernel thread?
	 *
	 * We need to steal a active VM for that..
	 */
	oldmm = current->mm;
	if (!oldmm)
		return 0;

	if (clone_flags & CLONE_VM) {
		atomic_inc(&oldmm->mm_users);
		mm = oldmm;
		goto good_mm;
	}

	retval = -ENOMEM;
	mm = dup_mm(tsk);
	if (!mm)
		goto fail_nomem;

good_mm:
	tsk->mm = mm;
	tsk->active_mm = mm;
	return 0;

fail_nomem:
	return retval;
}

static int copy_fs(unsigned long clone_flags, struct task_struct *tsk)
{
	struct fs_struct *fs = current->fs;
	if (clone_flags & CLONE_FS) {
		/* tsk->fs is already what we want */
		spin_lock(&fs->lock);
		if (fs->in_exec) {
			spin_unlock(&fs->lock);
			return -EAGAIN;
		}
		fs->users++;
		spin_unlock(&fs->lock);
		return 0;
	}
	tsk->fs = copy_fs_struct(fs);
	if (!tsk->fs)
		return -ENOMEM;
	return 0;
}

static int copy_files(unsigned long clone_flags, struct task_struct *tsk)
{
	struct files_struct *oldf, *newf;
	int error = 0;

	/*
	 * A background process may not have any files ...
	 */
	oldf = current->files;
	if (!oldf)
		goto out;

	if (clone_flags & CLONE_FILES) {
		atomic_inc(&oldf->count);
		goto out;
	}

	newf = dup_fd(oldf, &error);
	if (!newf)
		goto out;

	tsk->files = newf;
	error = 0;
out:
	return error;
}

static int copy_io(unsigned long clone_flags, struct task_struct *tsk)
{
#ifdef CONFIG_BLOCK
	struct io_context *ioc = current->io_context;
	struct io_context *new_ioc;

	if (!ioc)
		return 0;
	/*
	 * Share io context with parent, if CLONE_IO is set
	 */
	if (clone_flags & CLONE_IO) {
		ioc_task_link(ioc);
		tsk->io_context = ioc;
	} else if (ioprio_valid(ioc->ioprio)) {
		new_ioc = get_task_io_context(tsk, GFP_KERNEL, NUMA_NO_NODE);
		if (unlikely(!new_ioc))
			return -ENOMEM;

		new_ioc->ioprio = ioc->ioprio;
		put_io_context(new_ioc);
	}
#endif
	return 0;
}

static int copy_sighand(unsigned long clone_flags, struct task_struct *tsk)
{
	struct sighand_struct *sig;

	if (clone_flags & CLONE_SIGHAND) {
		atomic_inc(&current->sighand->count);
		return 0;
	}
	sig = kmem_cache_alloc(sighand_cachep, GFP_KERNEL);
	rcu_assign_pointer(tsk->sighand, sig);
	if (!sig)
		return -ENOMEM;
	atomic_set(&sig->count, 1);
	memcpy(sig->action, current->sighand->action, sizeof(sig->action));
	return 0;
}

void __cleanup_sighand(struct sighand_struct *sighand)
{
	if (atomic_dec_and_test(&sighand->count)) {
		signalfd_cleanup(sighand);
		kmem_cache_free(sighand_cachep, sighand);
	}
}


/*
 * Initialize POSIX timer handling for a thread group.
 */
static void posix_cpu_timers_init_group(struct signal_struct *sig)
{
	unsigned long cpu_limit;

	/* Thread group counters. */
	thread_group_cputime_init(sig);

	cpu_limit = ACCESS_ONCE(sig->rlim[RLIMIT_CPU].rlim_cur);
	if (cpu_limit != RLIM_INFINITY) {
		sig->cputime_expires.prof_exp = secs_to_cputime(cpu_limit);
		sig->cputimer.running = 1;
	}

	/* The timer lists. */
	INIT_LIST_HEAD(&sig->cpu_timers[0]);
	INIT_LIST_HEAD(&sig->cpu_timers[1]);
	INIT_LIST_HEAD(&sig->cpu_timers[2]);
}

static int copy_signal(unsigned long clone_flags, struct task_struct *tsk)
{
	struct signal_struct *sig;

	if (clone_flags & CLONE_THREAD)
		return 0;

	sig = kmem_cache_zalloc(signal_cachep, GFP_KERNEL);
	tsk->signal = sig;
	if (!sig)
		return -ENOMEM;

	sig->nr_threads = 1;
	atomic_set(&sig->live, 1);
	atomic_set(&sig->sigcnt, 1);
	init_waitqueue_head(&sig->wait_chldexit);
	sig->curr_target = tsk;
	init_sigpending(&sig->shared_pending);
	INIT_LIST_HEAD(&sig->posix_timers);

	hrtimer_init(&sig->real_timer, CLOCK_MONOTONIC, HRTIMER_MODE_REL);
	sig->real_timer.function = it_real_fn;

	task_lock(current->group_leader);
	memcpy(sig->rlim, current->signal->rlim, sizeof sig->rlim);
	task_unlock(current->group_leader);

	posix_cpu_timers_init_group(sig);

	tty_audit_fork(sig);
	sched_autogroup_fork(sig);

#ifdef CONFIG_CGROUPS
	init_rwsem(&sig->group_rwsem);
#endif

	sig->oom_score_adj = current->signal->oom_score_adj;
	sig->oom_score_adj_min = current->signal->oom_score_adj_min;

	sig->has_child_subreaper = current->signal->has_child_subreaper ||
				   current->signal->is_child_subreaper;

	mutex_init(&sig->cred_guard_mutex);

	return 0;
}

static void copy_flags(unsigned long clone_flags, struct task_struct *p)
{
	unsigned long new_flags = p->flags;

	new_flags &= ~(PF_SUPERPRIV | PF_WQ_WORKER);
	new_flags |= PF_FORKNOEXEC;
	p->flags = new_flags;
}

SYSCALL_DEFINE1(set_tid_address, int __user *, tidptr)
{
	current->clear_child_tid = tidptr;

	return task_pid_vnr(current);
}

static void rt_mutex_init_task(struct task_struct *p)
{
	raw_spin_lock_init(&p->pi_lock);
#ifdef CONFIG_RT_MUTEXES
	plist_head_init(&p->pi_waiters);
	p->pi_blocked_on = NULL;
#endif
}

#ifdef CONFIG_MM_OWNER
void mm_init_owner(struct mm_struct *mm, struct task_struct *p)
{
	mm->owner = p;
}
#endif /* CONFIG_MM_OWNER */

/*
 * Initialize POSIX timer handling for a single task.
 */
static void posix_cpu_timers_init(struct task_struct *tsk)
{
	tsk->cputime_expires.prof_exp = 0;
	tsk->cputime_expires.virt_exp = 0;
	tsk->cputime_expires.sched_exp = 0;
	INIT_LIST_HEAD(&tsk->cpu_timers[0]);
	INIT_LIST_HEAD(&tsk->cpu_timers[1]);
	INIT_LIST_HEAD(&tsk->cpu_timers[2]);
}

static inline void
init_task_pid(struct task_struct *task, enum pid_type type, struct pid *pid)
{
	 task->pids[type].pid = pid;
}

/*
 * This creates a new process as a copy of the old one,
 * but does not actually start it yet.
 *
 * It copies the registers, and all the appropriate
 * parts of the process environment (as per the clone
 * flags). The actual kick-off is left to the caller.
 */
static struct task_struct *copy_process(unsigned long clone_flags,
					unsigned long stack_start,
					unsigned long stack_size,
					int __user *child_tidptr,
					struct pid *pid,
					int trace)
{
	int retval;
	struct task_struct *p;

	if ((clone_flags & (CLONE_NEWNS|CLONE_FS)) == (CLONE_NEWNS|CLONE_FS))
		return ERR_PTR(-EINVAL);

	if ((clone_flags & (CLONE_NEWUSER|CLONE_FS)) == (CLONE_NEWUSER|CLONE_FS))
		return ERR_PTR(-EINVAL);

	/*
	 * Thread groups must share signals as well, and detached threads
	 * can only be started up within the thread group.
	 */
	if ((clone_flags & CLONE_THREAD) && !(clone_flags & CLONE_SIGHAND))
		return ERR_PTR(-EINVAL);

	/*
	 * Shared signal handlers imply shared VM. By way of the above,
	 * thread groups also imply shared VM. Blocking this case allows
	 * for various simplifications in other code.
	 */
	if ((clone_flags & CLONE_SIGHAND) && !(clone_flags & CLONE_VM))
		return ERR_PTR(-EINVAL);

	/*
	 * Siblings of global init remain as zombies on exit since they are
	 * not reaped by their parent (swapper). To solve this and to avoid
	 * multi-rooted process trees, prevent global and container-inits
	 * from creating siblings.
	 */
	if ((clone_flags & CLONE_PARENT) &&
				current->signal->flags & SIGNAL_UNKILLABLE)
		return ERR_PTR(-EINVAL);

	/*
	 * If the new process will be in a different pid or user namespace
	 * do not allow it to share a thread group or signal handlers or
	 * parent with the forking task.
	 */
<<<<<<< HEAD
	if (clone_flags & (CLONE_SIGHAND | CLONE_PARENT)) {
=======
	if (clone_flags & CLONE_SIGHAND) {
>>>>>>> d8ec26d7
		if ((clone_flags & (CLONE_NEWUSER | CLONE_NEWPID)) ||
		    (task_active_pid_ns(current) !=
				current->nsproxy->pid_ns_for_children))
			return ERR_PTR(-EINVAL);
	}

	retval = security_task_create(clone_flags);
	if (retval)
		goto fork_out;

	retval = -ENOMEM;
	p = dup_task_struct(current);
	if (!p)
		goto fork_out;

	ftrace_graph_init_task(p);
	get_seccomp_filter(p);

	rt_mutex_init_task(p);

#ifdef CONFIG_PROVE_LOCKING
	DEBUG_LOCKS_WARN_ON(!p->hardirqs_enabled);
	DEBUG_LOCKS_WARN_ON(!p->softirqs_enabled);
#endif
	retval = -EAGAIN;
	if (atomic_read(&p->real_cred->user->processes) >=
			task_rlimit(p, RLIMIT_NPROC)) {
		if (p->real_cred->user != INIT_USER &&
		    !capable(CAP_SYS_RESOURCE) && !capable(CAP_SYS_ADMIN))
			goto bad_fork_free;
	}
	current->flags &= ~PF_NPROC_EXCEEDED;

	retval = copy_creds(p, clone_flags);
	if (retval < 0)
		goto bad_fork_free;

	/*
	 * If multiple threads are within copy_process(), then this check
	 * triggers too late. This doesn't hurt, the check is only there
	 * to stop root fork bombs.
	 */
	retval = -EAGAIN;
	if (nr_threads >= max_threads)
		goto bad_fork_cleanup_count;

	if (!try_module_get(task_thread_info(p)->exec_domain->module))
		goto bad_fork_cleanup_count;

	p->did_exec = 0;
	delayacct_tsk_init(p);	/* Must remain after dup_task_struct() */
	copy_flags(clone_flags, p);
	INIT_LIST_HEAD(&p->children);
	INIT_LIST_HEAD(&p->sibling);
	rcu_copy_process(p);
	p->vfork_done = NULL;
	spin_lock_init(&p->alloc_lock);

	init_sigpending(&p->pending);

	p->utime = p->stime = p->gtime = 0;
	p->utimescaled = p->stimescaled = 0;
#ifndef CONFIG_VIRT_CPU_ACCOUNTING_NATIVE
	p->prev_cputime.utime = p->prev_cputime.stime = 0;
#endif
#ifdef CONFIG_VIRT_CPU_ACCOUNTING_GEN
	seqlock_init(&p->vtime_seqlock);
	p->vtime_snap = 0;
	p->vtime_snap_whence = VTIME_SLEEPING;
#endif

#if defined(SPLIT_RSS_COUNTING)
	memset(&p->rss_stat, 0, sizeof(p->rss_stat));
#endif

	p->default_timer_slack_ns = current->timer_slack_ns;

	task_io_accounting_init(&p->ioac);
	acct_clear_integrals(p);

	posix_cpu_timers_init(p);

	do_posix_clock_monotonic_gettime(&p->start_time);
	p->real_start_time = p->start_time;
	monotonic_to_bootbased(&p->real_start_time);
	p->io_context = NULL;
	p->audit_context = NULL;
	if (clone_flags & CLONE_THREAD)
		threadgroup_change_begin(current);
	cgroup_fork(p);
#ifdef CONFIG_NUMA
	p->mempolicy = mpol_dup(p->mempolicy);
	if (IS_ERR(p->mempolicy)) {
		retval = PTR_ERR(p->mempolicy);
		p->mempolicy = NULL;
		goto bad_fork_cleanup_cgroup;
	}
	mpol_fix_fork_child_flag(p);
#endif
#ifdef CONFIG_CPUSETS
	p->cpuset_mem_spread_rotor = NUMA_NO_NODE;
	p->cpuset_slab_spread_rotor = NUMA_NO_NODE;
	seqcount_init(&p->mems_allowed_seq);
#endif
#ifdef CONFIG_TRACE_IRQFLAGS
	p->irq_events = 0;
	p->hardirqs_enabled = 0;
	p->hardirq_enable_ip = 0;
	p->hardirq_enable_event = 0;
	p->hardirq_disable_ip = _THIS_IP_;
	p->hardirq_disable_event = 0;
	p->softirqs_enabled = 1;
	p->softirq_enable_ip = _THIS_IP_;
	p->softirq_enable_event = 0;
	p->softirq_disable_ip = 0;
	p->softirq_disable_event = 0;
	p->hardirq_context = 0;
	p->softirq_context = 0;
#endif
#ifdef CONFIG_LOCKDEP
	p->lockdep_depth = 0; /* no locks held yet */
	p->curr_chain_key = 0;
	p->lockdep_recursion = 0;
#endif

#ifdef CONFIG_DEBUG_MUTEXES
	p->blocked_on = NULL; /* not blocked yet */
#endif
#ifdef CONFIG_MEMCG
	p->memcg_batch.do_batch = 0;
	p->memcg_batch.memcg = NULL;
#endif
#ifdef CONFIG_BCACHE
	p->sequential_io	= 0;
	p->sequential_io_avg	= 0;
#endif

	/* Perform scheduler related setup. Assign this task to a CPU. */
	sched_fork(clone_flags, p);

	retval = perf_event_init_task(p);
	if (retval)
		goto bad_fork_cleanup_policy;
	retval = audit_alloc(p);
	if (retval)
		goto bad_fork_cleanup_policy;
	/* copy all the process information */
	retval = copy_semundo(clone_flags, p);
	if (retval)
		goto bad_fork_cleanup_audit;
	retval = copy_files(clone_flags, p);
	if (retval)
		goto bad_fork_cleanup_semundo;
	retval = copy_fs(clone_flags, p);
	if (retval)
		goto bad_fork_cleanup_files;
	retval = copy_sighand(clone_flags, p);
	if (retval)
		goto bad_fork_cleanup_fs;
	retval = copy_signal(clone_flags, p);
	if (retval)
		goto bad_fork_cleanup_sighand;
	retval = copy_mm(clone_flags, p);
	if (retval)
		goto bad_fork_cleanup_signal;
	retval = copy_namespaces(clone_flags, p);
	if (retval)
		goto bad_fork_cleanup_mm;
	retval = copy_io(clone_flags, p);
	if (retval)
		goto bad_fork_cleanup_namespaces;
	retval = copy_thread(clone_flags, stack_start, stack_size, p);
	if (retval)
		goto bad_fork_cleanup_io;

	if (pid != &init_struct_pid) {
		retval = -ENOMEM;
		pid = alloc_pid(p->nsproxy->pid_ns_for_children);
		if (!pid)
			goto bad_fork_cleanup_io;
	}

	p->set_child_tid = (clone_flags & CLONE_CHILD_SETTID) ? child_tidptr : NULL;
	/*
	 * Clear TID on mm_release()?
	 */
	p->clear_child_tid = (clone_flags & CLONE_CHILD_CLEARTID) ? child_tidptr : NULL;
#ifdef CONFIG_BLOCK
	p->plug = NULL;
#endif
#ifdef CONFIG_FUTEX
	p->robust_list = NULL;
#ifdef CONFIG_COMPAT
	p->compat_robust_list = NULL;
#endif
	INIT_LIST_HEAD(&p->pi_state_list);
	p->pi_state_cache = NULL;
#endif
	/*
	 * sigaltstack should be cleared when sharing the same VM
	 */
	if ((clone_flags & (CLONE_VM|CLONE_VFORK)) == CLONE_VM)
		p->sas_ss_sp = p->sas_ss_size = 0;

	/*
	 * Syscall tracing and stepping should be turned off in the
	 * child regardless of CLONE_PTRACE.
	 */
	user_disable_single_step(p);
	clear_tsk_thread_flag(p, TIF_SYSCALL_TRACE);
#ifdef TIF_SYSCALL_EMU
	clear_tsk_thread_flag(p, TIF_SYSCALL_EMU);
#endif
	clear_all_latency_tracing(p);

	/* ok, now we should be set up.. */
	p->pid = pid_nr(pid);
	if (clone_flags & CLONE_THREAD) {
		p->exit_signal = -1;
		p->group_leader = current->group_leader;
		p->tgid = current->tgid;
	} else {
		if (clone_flags & CLONE_PARENT)
			p->exit_signal = current->group_leader->exit_signal;
		else
			p->exit_signal = (clone_flags & CSIGNAL);
		p->group_leader = p;
		p->tgid = p->pid;
	}

	p->pdeath_signal = 0;
	p->exit_state = 0;

	p->nr_dirtied = 0;
	p->nr_dirtied_pause = 128 >> (PAGE_SHIFT - 10);
	p->dirty_paused_when = 0;

	INIT_LIST_HEAD(&p->thread_group);
	p->task_works = NULL;

	/*
	 * Make it visible to the rest of the system, but dont wake it up yet.
	 * Need tasklist lock for parent etc handling!
	 */
	write_lock_irq(&tasklist_lock);

	/* CLONE_PARENT re-uses the old parent */
	if (clone_flags & (CLONE_PARENT|CLONE_THREAD)) {
		p->real_parent = current->real_parent;
		p->parent_exec_id = current->parent_exec_id;
	} else {
		p->real_parent = current;
		p->parent_exec_id = current->self_exec_id;
	}

	spin_lock(&current->sighand->siglock);

	/*
	 * Process group and session signals need to be delivered to just the
	 * parent before the fork or both the parent and the child after the
	 * fork. Restart if a signal comes in before we add the new process to
	 * it's process group.
	 * A fatal signal pending means that current will exit, so the new
	 * thread can't slip out of an OOM kill (or normal SIGKILL).
	*/
	recalc_sigpending();
	if (signal_pending(current)) {
		spin_unlock(&current->sighand->siglock);
		write_unlock_irq(&tasklist_lock);
		retval = -ERESTARTNOINTR;
		goto bad_fork_free_pid;
	}

	if (likely(p->pid)) {
		ptrace_init_task(p, (clone_flags & CLONE_PTRACE) || trace);

		init_task_pid(p, PIDTYPE_PID, pid);
		if (thread_group_leader(p)) {
			init_task_pid(p, PIDTYPE_PGID, task_pgrp(current));
			init_task_pid(p, PIDTYPE_SID, task_session(current));

			if (is_child_reaper(pid)) {
				ns_of_pid(pid)->child_reaper = p;
				p->signal->flags |= SIGNAL_UNKILLABLE;
			}

			p->signal->leader_pid = pid;
			p->signal->tty = tty_kref_get(current->signal->tty);
			list_add_tail(&p->sibling, &p->real_parent->children);
			list_add_tail_rcu(&p->tasks, &init_task.tasks);
			attach_pid(p, PIDTYPE_PGID);
			attach_pid(p, PIDTYPE_SID);
			__this_cpu_inc(process_counts);
		} else {
			current->signal->nr_threads++;
			atomic_inc(&current->signal->live);
			atomic_inc(&current->signal->sigcnt);
			list_add_tail_rcu(&p->thread_group,
					  &p->group_leader->thread_group);
		}
		attach_pid(p, PIDTYPE_PID);
		nr_threads++;
	}

	total_forks++;
	spin_unlock(&current->sighand->siglock);
	write_unlock_irq(&tasklist_lock);
	proc_fork_connector(p);
	cgroup_post_fork(p);
	if (clone_flags & CLONE_THREAD)
		threadgroup_change_end(current);
	perf_event_fork(p);

	trace_task_newtask(p, clone_flags);
	uprobe_copy_process(p, clone_flags);

	return p;

bad_fork_free_pid:
	if (pid != &init_struct_pid)
		free_pid(pid);
bad_fork_cleanup_io:
	if (p->io_context)
		exit_io_context(p);
bad_fork_cleanup_namespaces:
	exit_task_namespaces(p);
bad_fork_cleanup_mm:
	if (p->mm)
		mmput(p->mm);
bad_fork_cleanup_signal:
	if (!(clone_flags & CLONE_THREAD))
		free_signal_struct(p->signal);
bad_fork_cleanup_sighand:
	__cleanup_sighand(p->sighand);
bad_fork_cleanup_fs:
	exit_fs(p); /* blocking */
bad_fork_cleanup_files:
	exit_files(p); /* blocking */
bad_fork_cleanup_semundo:
	exit_sem(p);
bad_fork_cleanup_audit:
	audit_free(p);
bad_fork_cleanup_policy:
	perf_event_free_task(p);
#ifdef CONFIG_NUMA
	mpol_put(p->mempolicy);
bad_fork_cleanup_cgroup:
#endif
	if (clone_flags & CLONE_THREAD)
		threadgroup_change_end(current);
	cgroup_exit(p, 0);
	delayacct_tsk_free(p);
	module_put(task_thread_info(p)->exec_domain->module);
bad_fork_cleanup_count:
	atomic_dec(&p->cred->user->processes);
	exit_creds(p);
bad_fork_free:
	free_task(p);
fork_out:
	return ERR_PTR(retval);
}

static inline void init_idle_pids(struct pid_link *links)
{
	enum pid_type type;

	for (type = PIDTYPE_PID; type < PIDTYPE_MAX; ++type) {
		INIT_HLIST_NODE(&links[type].node); /* not really needed */
		links[type].pid = &init_struct_pid;
	}
}

struct task_struct *fork_idle(int cpu)
{
	struct task_struct *task;
	task = copy_process(CLONE_VM, 0, 0, NULL, &init_struct_pid, 0);
	if (!IS_ERR(task)) {
		init_idle_pids(task->pids);
		init_idle(task, cpu);
	}

	return task;
}

/*
 *  Ok, this is the main fork-routine.
 *
 * It copies the process, and if successful kick-starts
 * it and waits for it to finish using the VM if required.
 */
long do_fork(unsigned long clone_flags,
	      unsigned long stack_start,
	      unsigned long stack_size,
	      int __user *parent_tidptr,
	      int __user *child_tidptr)
{
	struct task_struct *p;
	int trace = 0;
	long nr;

	/*
	 * Determine whether and which event to report to ptracer.  When
	 * called from kernel_thread or CLONE_UNTRACED is explicitly
	 * requested, no event is reported; otherwise, report if the event
	 * for the type of forking is enabled.
	 */
	if (!(clone_flags & CLONE_UNTRACED)) {
		if (clone_flags & CLONE_VFORK)
			trace = PTRACE_EVENT_VFORK;
		else if ((clone_flags & CSIGNAL) != SIGCHLD)
			trace = PTRACE_EVENT_CLONE;
		else
			trace = PTRACE_EVENT_FORK;

		if (likely(!ptrace_event_enabled(current, trace)))
			trace = 0;
	}

	p = copy_process(clone_flags, stack_start, stack_size,
			 child_tidptr, NULL, trace);
	/*
	 * Do this prior waking up the new thread - the thread pointer
	 * might get invalid after that point, if the thread exits quickly.
	 */
	if (!IS_ERR(p)) {
		struct completion vfork;

		trace_sched_process_fork(current, p);

		nr = task_pid_vnr(p);

		if (clone_flags & CLONE_PARENT_SETTID)
			put_user(nr, parent_tidptr);

		if (clone_flags & CLONE_VFORK) {
			p->vfork_done = &vfork;
			init_completion(&vfork);
			get_task_struct(p);
		}

		wake_up_new_task(p);

		/* forking complete and child started to run, tell ptracer */
		if (unlikely(trace))
			ptrace_event(trace, nr);

		if (clone_flags & CLONE_VFORK) {
			if (!wait_for_vfork_done(p, &vfork))
				ptrace_event(PTRACE_EVENT_VFORK_DONE, nr);
		}
	} else {
		nr = PTR_ERR(p);
	}
	return nr;
}

/*
 * Create a kernel thread.
 */
pid_t kernel_thread(int (*fn)(void *), void *arg, unsigned long flags)
{
	return do_fork(flags|CLONE_VM|CLONE_UNTRACED, (unsigned long)fn,
		(unsigned long)arg, NULL, NULL);
}

#ifdef __ARCH_WANT_SYS_FORK
SYSCALL_DEFINE0(fork)
{
#ifdef CONFIG_MMU
	return do_fork(SIGCHLD, 0, 0, NULL, NULL);
#else
	/* can not support in nommu mode */
	return(-EINVAL);
#endif
}
#endif

#ifdef __ARCH_WANT_SYS_VFORK
SYSCALL_DEFINE0(vfork)
{
	return do_fork(CLONE_VFORK | CLONE_VM | SIGCHLD, 0, 
			0, NULL, NULL);
}
#endif

#ifdef __ARCH_WANT_SYS_CLONE
#ifdef CONFIG_CLONE_BACKWARDS
SYSCALL_DEFINE5(clone, unsigned long, clone_flags, unsigned long, newsp,
		 int __user *, parent_tidptr,
		 int, tls_val,
		 int __user *, child_tidptr)
#elif defined(CONFIG_CLONE_BACKWARDS2)
SYSCALL_DEFINE5(clone, unsigned long, newsp, unsigned long, clone_flags,
		 int __user *, parent_tidptr,
		 int __user *, child_tidptr,
		 int, tls_val)
#elif defined(CONFIG_CLONE_BACKWARDS3)
SYSCALL_DEFINE6(clone, unsigned long, clone_flags, unsigned long, newsp,
		int, stack_size,
		int __user *, parent_tidptr,
		int __user *, child_tidptr,
		int, tls_val)
#else
SYSCALL_DEFINE5(clone, unsigned long, clone_flags, unsigned long, newsp,
		 int __user *, parent_tidptr,
		 int __user *, child_tidptr,
		 int, tls_val)
#endif
{
	return do_fork(clone_flags, newsp, 0, parent_tidptr, child_tidptr);
}
#endif

#ifndef ARCH_MIN_MMSTRUCT_ALIGN
#define ARCH_MIN_MMSTRUCT_ALIGN 0
#endif

static void sighand_ctor(void *data)
{
	struct sighand_struct *sighand = data;

	spin_lock_init(&sighand->siglock);
	init_waitqueue_head(&sighand->signalfd_wqh);
}

void __init proc_caches_init(void)
{
	sighand_cachep = kmem_cache_create("sighand_cache",
			sizeof(struct sighand_struct), 0,
			SLAB_HWCACHE_ALIGN|SLAB_PANIC|SLAB_DESTROY_BY_RCU|
			SLAB_NOTRACK, sighand_ctor);
	signal_cachep = kmem_cache_create("signal_cache",
			sizeof(struct signal_struct), 0,
			SLAB_HWCACHE_ALIGN|SLAB_PANIC|SLAB_NOTRACK, NULL);
	files_cachep = kmem_cache_create("files_cache",
			sizeof(struct files_struct), 0,
			SLAB_HWCACHE_ALIGN|SLAB_PANIC|SLAB_NOTRACK, NULL);
	fs_cachep = kmem_cache_create("fs_cache",
			sizeof(struct fs_struct), 0,
			SLAB_HWCACHE_ALIGN|SLAB_PANIC|SLAB_NOTRACK, NULL);
	/*
	 * FIXME! The "sizeof(struct mm_struct)" currently includes the
	 * whole struct cpumask for the OFFSTACK case. We could change
	 * this to *only* allocate as much of it as required by the
	 * maximum number of CPU's we can ever have.  The cpumask_allocation
	 * is at the end of the structure, exactly for that reason.
	 */
	mm_cachep = kmem_cache_create("mm_struct",
			sizeof(struct mm_struct), ARCH_MIN_MMSTRUCT_ALIGN,
			SLAB_HWCACHE_ALIGN|SLAB_PANIC|SLAB_NOTRACK, NULL);
	vm_area_cachep = KMEM_CACHE(vm_area_struct, SLAB_PANIC);
	mmap_init();
	nsproxy_cache_init();
}

/*
 * Check constraints on flags passed to the unshare system call.
 */
static int check_unshare_flags(unsigned long unshare_flags)
{
	if (unshare_flags & ~(CLONE_THREAD|CLONE_FS|CLONE_NEWNS|CLONE_SIGHAND|
				CLONE_VM|CLONE_FILES|CLONE_SYSVSEM|
				CLONE_NEWUTS|CLONE_NEWIPC|CLONE_NEWNET|
				CLONE_NEWUSER|CLONE_NEWPID))
		return -EINVAL;
	/*
	 * Not implemented, but pretend it works if there is nothing to
	 * unshare. Note that unsharing CLONE_THREAD or CLONE_SIGHAND
	 * needs to unshare vm.
	 */
	if (unshare_flags & (CLONE_THREAD | CLONE_SIGHAND | CLONE_VM)) {
		/* FIXME: get_task_mm() increments ->mm_users */
		if (atomic_read(&current->mm->mm_users) > 1)
			return -EINVAL;
	}

	return 0;
}

/*
 * Unshare the filesystem structure if it is being shared
 */
static int unshare_fs(unsigned long unshare_flags, struct fs_struct **new_fsp)
{
	struct fs_struct *fs = current->fs;

	if (!(unshare_flags & CLONE_FS) || !fs)
		return 0;

	/* don't need lock here; in the worst case we'll do useless copy */
	if (fs->users == 1)
		return 0;

	*new_fsp = copy_fs_struct(fs);
	if (!*new_fsp)
		return -ENOMEM;

	return 0;
}

/*
 * Unshare file descriptor table if it is being shared
 */
static int unshare_fd(unsigned long unshare_flags, struct files_struct **new_fdp)
{
	struct files_struct *fd = current->files;
	int error = 0;

	if ((unshare_flags & CLONE_FILES) &&
	    (fd && atomic_read(&fd->count) > 1)) {
		*new_fdp = dup_fd(fd, &error);
		if (!*new_fdp)
			return error;
	}

	return 0;
}

/*
 * unshare allows a process to 'unshare' part of the process
 * context which was originally shared using clone.  copy_*
 * functions used by do_fork() cannot be used here directly
 * because they modify an inactive task_struct that is being
 * constructed. Here we are modifying the current, active,
 * task_struct.
 */
SYSCALL_DEFINE1(unshare, unsigned long, unshare_flags)
{
	struct fs_struct *fs, *new_fs = NULL;
	struct files_struct *fd, *new_fd = NULL;
	struct cred *new_cred = NULL;
	struct nsproxy *new_nsproxy = NULL;
	int do_sysvsem = 0;
	int err;

	/*
	 * If unsharing a user namespace must also unshare the thread.
	 */
	if (unshare_flags & CLONE_NEWUSER)
		unshare_flags |= CLONE_THREAD | CLONE_FS;
	/*
	 * If unsharing a thread from a thread group, must also unshare vm.
	 */
	if (unshare_flags & CLONE_THREAD)
		unshare_flags |= CLONE_VM;
	/*
	 * If unsharing vm, must also unshare signal handlers.
	 */
	if (unshare_flags & CLONE_VM)
		unshare_flags |= CLONE_SIGHAND;
	/*
	 * If unsharing namespace, must also unshare filesystem information.
	 */
	if (unshare_flags & CLONE_NEWNS)
		unshare_flags |= CLONE_FS;

	err = check_unshare_flags(unshare_flags);
	if (err)
		goto bad_unshare_out;
	/*
	 * CLONE_NEWIPC must also detach from the undolist: after switching
	 * to a new ipc namespace, the semaphore arrays from the old
	 * namespace are unreachable.
	 */
	if (unshare_flags & (CLONE_NEWIPC|CLONE_SYSVSEM))
		do_sysvsem = 1;
	err = unshare_fs(unshare_flags, &new_fs);
	if (err)
		goto bad_unshare_out;
	err = unshare_fd(unshare_flags, &new_fd);
	if (err)
		goto bad_unshare_cleanup_fs;
	err = unshare_userns(unshare_flags, &new_cred);
	if (err)
		goto bad_unshare_cleanup_fd;
	err = unshare_nsproxy_namespaces(unshare_flags, &new_nsproxy,
					 new_cred, new_fs);
	if (err)
		goto bad_unshare_cleanup_cred;

	if (new_fs || new_fd || do_sysvsem || new_cred || new_nsproxy) {
		if (do_sysvsem) {
			/*
			 * CLONE_SYSVSEM is equivalent to sys_exit().
			 */
			exit_sem(current);
		}

		if (new_nsproxy)
			switch_task_namespaces(current, new_nsproxy);

		task_lock(current);

		if (new_fs) {
			fs = current->fs;
			spin_lock(&fs->lock);
			current->fs = new_fs;
			if (--fs->users)
				new_fs = NULL;
			else
				new_fs = fs;
			spin_unlock(&fs->lock);
		}

		if (new_fd) {
			fd = current->files;
			current->files = new_fd;
			new_fd = fd;
		}

		task_unlock(current);

		if (new_cred) {
			/* Install the new user namespace */
			commit_creds(new_cred);
			new_cred = NULL;
		}
	}

bad_unshare_cleanup_cred:
	if (new_cred)
		put_cred(new_cred);
bad_unshare_cleanup_fd:
	if (new_fd)
		put_files_struct(new_fd);

bad_unshare_cleanup_fs:
	if (new_fs)
		free_fs_struct(new_fs);

bad_unshare_out:
	return err;
}

/*
 *	Helper to unshare the files of the current task.
 *	We don't want to expose copy_files internals to
 *	the exec layer of the kernel.
 */

int unshare_files(struct files_struct **displaced)
{
	struct task_struct *task = current;
	struct files_struct *copy = NULL;
	int error;

	error = unshare_fd(CLONE_FILES, &copy);
	if (error || !copy) {
		*displaced = NULL;
		return error;
	}
	*displaced = task->files;
	task_lock(task);
	task->files = copy;
	task_unlock(task);
	return 0;
}<|MERGE_RESOLUTION|>--- conflicted
+++ resolved
@@ -1172,11 +1172,7 @@
 	 * do not allow it to share a thread group or signal handlers or
 	 * parent with the forking task.
 	 */
-<<<<<<< HEAD
-	if (clone_flags & (CLONE_SIGHAND | CLONE_PARENT)) {
-=======
 	if (clone_flags & CLONE_SIGHAND) {
->>>>>>> d8ec26d7
 		if ((clone_flags & (CLONE_NEWUSER | CLONE_NEWPID)) ||
 		    (task_active_pid_ns(current) !=
 				current->nsproxy->pid_ns_for_children))
